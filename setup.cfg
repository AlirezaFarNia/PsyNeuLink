--- conflicted
+++ resolved
@@ -8,16 +8,10 @@
 addopts =
     -s
     -vv
-<<<<<<< HEAD
-#    --benchmark-disable
-#    --benchmark-warmup=on
-#   --benchmark-warmup-iterations=5
-=======
     --benchmark-disable
     --benchmark-warmup=on
     --benchmark-warmup-iterations=5
     --cov-config setup.cfg
->>>>>>> d94293a2
    # --junitxml=junit-results.xml
    # --cov-report=xml
    # --cov-report=html
