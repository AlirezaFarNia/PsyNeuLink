--- conflicted
+++ resolved
@@ -160,7 +160,6 @@
 #                                            Matrix - IDENTITY MATRIX
 #                                            Derivative - Linear
 #          them where the ObjectiveMechanism is created (in its LinearFunction)
-<<<<<<< HEAD
 #     4.5): LearningMechanism:
 #              Name inputStates using input_state_names (or create them explicity using the values of variable?)
 #              Instantiate the MappingProjection from its ObjectiveMechanism
@@ -185,21 +184,6 @@
 #                             or change assignment to LearningMechanism??
 #     12) Return values immediately in lc.component helper methods (see error_matrix and error_mech for examples)
 #             then get rid of x = lc.error_matrix
-=======
-#     5) Purge all MonitoringMechanism components and references (including DefaultMonitoringMechanism)
-#     6) ??Bother to make Comparator sublcass of ObjectiveMechanism
-#                (that names its inputStates and creates the relevant set of outputStates -- see LearningProjection)
-#     7) DDM weights for EVC mechanism:  Handle better in ObjectiveMechanism
-#     8) Make biases learnable
-#     9) DOCUMENT:
-#           - get rid of mention of tuple and MonitoredOutputStateOptions (they are specific to EVC -- document there)
-#           - explain
-#                  default_input_values: forces format of inputState variables (include example of RL comparator)
-#                  monitored_values:  specifies states or mechanisms to monitor, or creates "stubs"
-#                                     to be filled by LearningProjections or ControlProjections
-#                                     and uses value of specifiied outputState as template for inputState variable
-#                  can assign weights via function (include example using LinearCombination for Comparator)
->>>>>>> 54c81ff7
 
 # DOCUMENT:  Projection (vs. Mechanism):  single input/oputput, and single parameter;  no execution_id
 #
