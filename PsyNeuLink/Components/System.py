
# Princeton University licenses this file to You under the Apache License, Version 2.0 (the "License");
# you may not use this file except in compliance with the License.  You may obtain a copy of the License at:
#     http://www.apache.org/licenses/LICENSE-2.0
# Unless required by applicable law or agreed to in writing, software distributed under the License is distributed
# on an "AS IS" BASIS, WITHOUT WARRANTIES OR CONDITIONS OF ANY KIND, either express or implied.
# See the License for the specific language governing permissions and limitations under the License.


# *****************************************    SYSTEM MODULE    ********************************************************

"""
..
    Sections:
      * `System_Overview`
      * `System_Creation`
      * `System_Structure`
         * `System_Graph`
         * `System_Mechanisms`
      * `System_Execution`
         * `System_Execution_Order`
         * `System_Execution_Phase`
         * `System_Execution_Input_And_Initialization`
         * `System_Execution_Learning`
         * `System_Execution_Control`
      * `System_Class_Reference`


.. _System_Overview:

Overview
--------

A system is a collection of `processes <Process>` that are executed together.  Executing a system executes all of the
`mechanisms <Mechanism>` in its processes in a structured order.  `Projections <Projection>` between mechanisms in
different processes within the system are permitted, as are recurrent projections, but projections from mechanisms
in other systems are ignored (PsyNeuLink does not support ESP).  A system can include three types of mechanisms:

* `ProcessingMechanism`
    These receive input from one or more projections, transform the input in some way,
    and assign the result as their output.

* `ControlMechanism`
    These monitor the output of other mechanisms for use in controlling the parameters of other mechanisms or their
    functions.

* `MonitoringMechanism`
    These monitor the output of other mechanisms for use in modifying the parameters of projections (learning)

.. _System_Creation:

Creating a System
-----------------

Systems are created by calling the :py:func:`system` function.  If no arguments are provided, a system with a
single process containing a single :ref:`default mechanism <LINK>` will be returned. Whenever a system is created,
a `ControlMechanism <ControlMechanism>` is created for it and assigned as its `controller`.  The controller can be
specified by assigning an existing ControlMechanism to the  :keyword:`controller`  argument of the system's constructor,
or specifying a class of ControlMechanism;  if none is specified, a `DefaultControlMechanism` is created.

.. _System_Structure:

Structure
---------

.. _System_Graph:

Graph
~~~~~

When an instance of a system is created, a graph is constructed that describes the connections (edges) among its
mechanisms (nodes).  The graph is assigned to the system's `graph` attribute.  This is a dictionary of dependencies,
that can be passed to graph theoretical tools for analysis.  A system can have recurrent processing pathways, such as
feedback loops, in which case the system will have a cyclic graph.  PsyNeuLink also uses the graph of a
system to determine the order in which its mechanisms are executed.  In order to do so in an orderly manner, however,
the graph must be acyclic.  So, for execution, PsyNeuLink constructs an `executionGraph` from the system's `graph`.
If the  system is acyclic, these are the same.  If the system is cyclic, then the `executionGraph` is a subset of the
`graph` in which the dependencies (edges) associated with projections that close a loop have been removed. Note that
this only impacts the order of execution;  the projections themselves remain in effect, and will be fully functional
during the execution of the affected mechanisms (see :ref:`System_Execution` below for a more detailed description).

.. _System_Mechanisms:

Mechanisms
~~~~~~~~~~

The mechanisms in a system are assigned designations based on the position they occupy in the `graph`
and/or the role they play in a system:

    `ORIGIN`: receives input to the system, and does not receive projections from any other ProcessingMechanisms;

    `TERMINAL`: provides output from the system, and does not send projections to any other ProcessingMechanisms;

    `SINGLETON`: both an `ORIGIN` and a `TERMINAL` mechanism;

    `INITIALIZE_CYCLE`: sends a projection that closes a recurrent loop;
    can be assigned an initial value;

    `CYCLE`: receives a projection that closes a recurrent loop;

    `CONTROL`: monitors the value of another mechanism for use in controlling parameter values;

    `MONITORING`: monitors the value of another mechanism for use in learning;

    `TARGET`: ObjectiveMechanism that monitors a `TERMINAL` mechanism of a process

    `INTERNAL`: ProcessingMechanism that does not fall into any of the categories above.

    .. note:: Any `ORIGIN` and `TERMINAL` mechanisms of a system must be, respectively,
       the `ORIGIN` or `TERMINAL` of any process(es) to which they belong.  However, it is not
       necessarily the case that the `ORIGIN` and/or `TERMINAL` mechanism of a process is also the
       `ORIGIN` and/or `TERMINAL` of a system to which the process belongs (see the Chain example below).

    .. note: designations are stored in the mechanism.systems attribute (see _instantiate_graph below, and Mechanism)


COMMENT:
    Control
    ~~~~~~~

    Learning
    ~~~~~~~~

    Based on process

COMMENT

.. _System_Full_Fig:

**Components of a System**

.. figure:: _static/System_full_fig.png
   :alt: Overview of major PsyNeuLink components
   :scale: 75 %

   Two :doc:`processes <Process>` are shown, both belonging to the same :doc:`system <System>`.  Each process has a
   series of :doc:`ProcessingMechanisms <ProcessingMechanism>` linked by :doc:`MappingProjections <MappingProjection>`,
   that converge on a common final ProcessingMechanism.  Each ProcessingMechanism is labeled with its designation in
   the system.  The `TERMINAL` mechanism for both processes projects to a `MonitoringMechanism` that is used to drive
   `learning <LearningProjection>` in Process B. It also projects to a :doc:`ControlMechanism <ControlMechanism>`
   that `controls <ControlProjection>` ProcessingMechanisms in both Processes A and B.  Note that the mechanisms and
   projections responsible for learning and control belong to the system and can monitor and/or control mechanisms
   belonging to more than one process (as shown for control in this figure).


.. _System_Execution:

Execution
---------

A system can be executed by calling either its `execute <System_Base.execute>` or `run <System_Base.execute>` methods.
`execute <System_Base.execute>` executes each mechanism in the system once, whereas `run <System_Base.execute>`
allows a series of executions to be carried out.

.. _System_Execution_Order:

Order
~~~~~
Mechanisms are executed in a topologically sorted order, based on the order in which they are listed in their
processes. When a mechanism is executed, it receives input from any other mechanisms that project to it within the
system,  but not from mechanisms outside the system (PsyNeuLink does not support ESP).  The order of execution is
determined by the system's `executionGraph` attribute, which is a subset of the system's `graph` that has been
"pruned" to be acyclic (i.e., devoid of recurrent loops).  While the `executionGraph` is acyclic, all recurrent
projections in the system remain intact during execution and can be
`initialized <System_Execution_Input_And_Initialization>` at the start of execution.

.. _System_Execution_Phase:

Phase
~~~~~
Execution occurs in passes through a system called *phases*.  Each phase corresponds to a single `time_step <LINK>`.
When executing a system in `trial <LINK>` mode, a trial is defined as the number of phases (time_steps) required to
execute a trial of every mechanism in the system.  During each phase of execution, only the mechanisms assigned to
that phase are executed.   Mechanisms are assigned a phase where they are listed in the `pathway` of a
`process <Process>`. When a mechanism is executed, it receives input from any other mechanisms that project to it
within the system.

.. _System_Execution_Input_And_Initialization:

Input and Initialization
~~~~~~~~~~~~~~~~~~~~~~~~
The input to a system is specified in the :keyword:`input` argument of either its `execute <System_Base.execute>` or
`run <System_Base.run>` method. In both cases, the input for a single trial must be a list or ndarray of values,
each of which is an appropriate input for the corresponding `ORIGIN` mechanism (listed in
`originMechanisms <System_Base.originMechanisms>`). If the `execute <System_Base.execute>` method is used,
input for only a single trial is provided, and only a single trial is executed.  The `run <System_Base.run>` method
can be used for a sequence of executions (time_steps or trials), by providing it with a list or ndarray of inputs,
one for each round of execution.  In both cases, two other types of input can be provided:  a list or ndarray of
initialization values, and a list or ndarray of target values. Initialization values are assigned, at the start
of execution, as input to mechanisms that close recurrent loops (designated as `INITIALIZE_CYCLE`, and listed in
`recurrentInitMechanisms`), and target values are assigned as the TARGET input of the system's `TARGET` mechanisms
(see learning below;  also, see `Run` for additional details of formatting input specifications).

.. _System_Execution_Learning:

Learning
~~~~~~~~
The system will execute learning if it is specified for any process in the system.  The system's `learning` attribute
indicates whether learning is enabled for the system. Learning is executed for any
components (individual projections or processes) for which it is specified after all processing mechanisms in the
system have been executed, but before the controller is executed (see below). The stimuli (both inputs and targets for
learning) can be specified in either of two formats, sequence or mechanism, that are described in the :doc:`Run` module;
see `Run_Inputs` and `Run_Targets`).  Both formats require that an input be provided for each `ORIGIN` mechanism of
the system (listed in its `originMechanisms <System_Base.originMechanisms>` attribute).  If the targets are specified
in sequence or mechanism format, one target must be provided for each `TARGET` mechanism (listed in its
`targetMechanisms <System_Base.targetMechanisms>` attribute).  Targets can also be specified in a
`function format <Run_Targets_Function_Format>`, which generates a target for each execution of the mechanism.

.. note::
   A :py:data:`targetMechanism <Process.Process_Base.targetMechanisms>` of a process is not necessarily a
   :py:data:`targetMechanism <System_Base.targetMechanisms>` of the system to which it belongs
   (see :ref:`LearningProjection_Targets`).

.. _System_Execution_Control:

Control
~~~~~~~
Every system is associated with a single `controller`.  The controller monitors the outputState(s) of one or more
mechanisms in the system (listed in its `monitored_output_states` attribute), and uses that information to set the
value of parameters for those or other mechanisms in the system, or their functions
(see :ref:`ControlMechanism_Monitored_OutputStates` for a description of how to specify which outputStates are
monitored, and :ref:`ControlProjection_Creation` for specifying parameters to be controlled). The controller is
executed after all other mechanisms in the system are executed, and sets the values of any parameters that it
controls, which then take effect in the next round of execution.

COMMENT:
   Examples
   --------
   XXX ADD EXAMPLES HERE FROM 'System Graph and Input Test Script'
   .. note::  All of the example systems below use the following set of mechanisms.  However, in practice, they must be
      created separately for each system;  using the same mechanisms and processes in multiple systems can produce
      confusing results.

   Module Contents
   system() factory method:  instantiate system
   System_Base: class definition
COMMENT

.. _System_Class_Reference:

Class Reference
---------------

"""

import math
import re
from collections import UserList, Iterable
from collections import OrderedDict

from toposort import *
# from PsyNeuLink.Globals.toposort.toposort import toposort

from PsyNeuLink.Globals.Registry import register_category
from PsyNeuLink.Components.ShellClasses import *
from PsyNeuLink.Components.Process import ProcessInputState, ProcessList, ProcessTuple
from PsyNeuLink.Components.Mechanisms.Mechanism import MechanismList, MechanismTuple,\
                                                       OBJECT_ITEM, PARAMS_ITEM, PHASE_ITEM
from PsyNeuLink.Components.Mechanisms.Mechanism import MonitoredOutputStatesOption
# from PsyNeuLink.Components.Mechanisms.MonitoringMechanisms.ComparatorMechanism import ComparatorMechanism, \
#                                                                                       target_mech_TARGET_input_state
from PsyNeuLink.Components.Projections.LearningProjection import LearningProjection, _is_learning_spec
from PsyNeuLink.Components.Mechanisms.MonitoringMechanisms.MonitoringMechanism import MonitoringMechanism_Base
from PsyNeuLink.Components.Mechanisms.ControlMechanisms.ControlMechanism import ControlMechanism_Base

# ProcessRegistry ------------------------------------------------------------------------------------------------------

defaultInstanceCount = 0 # Number of default instances (used to index name)

# inspect() keywords
PROCESSES = 'processes'
MECHANISMS = 'mechanisms'
ORIGIN_MECHANISMS = 'origin_mechanisms'
INPUT_ARRAY = 'input_array'
RECURRENT_MECHANISMS = 'recurrent_mechanisms'
RECURRENT_INIT_ARRAY = 'recurrent_init_array'
TERMINAL_MECHANISMS = 'terminal_mechanisms'
OUTPUT_STATE_NAMES = 'output_state_names'
OUTPUT_VALUE_ARRAY = 'output_value_array'
NUM_PHASES_PER_TRIAL = 'num_phases'
MONITORING_MECHANISMS = 'monitoring_mechanisms'
TARGET_MECHANISMS = 'target_mechanisms'
LEARNING_PROJECTION_RECEIVERS = 'learning_projection_receivers'
CONTROL_MECHANISMS = 'control_mechanisms'
CONTROL_PROJECTION_RECEIVERS = 'control_projection_receivers'

SystemRegistry = {}

kwSystemInputState = 'SystemInputState'


class SystemWarning(Warning):
     def __init__(self, error_value):
         self.error_value = error_value

class SystemError(Exception):
     def __init__(self, error_value):
         self.error_value = error_value

     def __str__(self):
         return repr(self.error_value)


# FIX:  IMPLEMENT DEFAULT PROCESS
# FIX:  NEED TO CREATE THE PROJECTIONS FROM THE PROCESS TO THE FIRST MECHANISM IN PROCESS FIRST SINCE,
# FIX:  ONCE IT IS IN THE GRAPH, IT IS NOT LONGER EASY TO DETERMINE WHICH IS WHICH IS WHICH (SINCE SETS ARE NOT ORDERED)

from PsyNeuLink.Components.Process import process
from PsyNeuLink.Components import SystemDefaultControlMechanism
from PsyNeuLink.Components.Mechanisms.ProcessingMechanisms.ObjectiveMechanism import ObjectiveMechanism


# System factory method:
@tc.typecheck
def system(default_input_value=None,
           processes:list=[],
           initial_values:dict={},
           controller=SystemDefaultControlMechanism,
           enable_controller:bool=False,
           monitor_for_control:list=[MonitoredOutputStatesOption.PRIMARY_OUTPUT_STATES],
           # learning:tc.optional(_is_learning_spec)=None,
           targets:tc.optional(tc.any(list, np.ndarray))=None,
           params:tc.optional(dict)=None,
           name:tc.optional(str)=None,
           prefs:is_pref_set=None,
           context=None):
    """
    system(                                   \
    default_input_value=None,                 \
    processes=None,                           \
    initial_values=None,                      \
    controller=SystemDefaultControlMechanism, \
    enable_controller=:keyword:`False`,       \
    monitor_for_control=`None`,               \
    targets=None                              \
    params=None,                              \
    name=None,                                \
    prefs=None)

    COMMENT:
       VERSION WITH learning
        system(                                   \
        default_input_value=None,                 \
        processes=None,                           \
        initial_values=None,                      \
        controller=SystemDefaultControlMechanism, \
        enable_controller=:keyword:`False`,       \
        monitor_for_control=`None`,               \
        learning=None,                            \
        targets=None                              \
        params=None,                              \
        name=None,                                \
        prefs=None)
    COMMENT

    Factory method for System: returns instance of System.

    If called with no arguments, returns an instance of System with a single default process and mechanism;
    if called with a name string, that is used as the name of the instance of System returned;
    if a params dictionary is included, it is passed to the instantiated system.

    See :class:`System_Base` for class description

    Arguments
    ---------

    default_input_value : list or ndarray of values : default default input for `ORIGIN` mechanism of each Process
        the input to the system if none is provided in a call to the `execute <System_Base.exeucte> or
        `run <System_Base.run> methods. Should contain one item corresponding to the input of each `ORIGIN` mechanism
        in the system.
        COMMENT:
            REPLACE DefaultProcess BELOW USING Inline markup
        COMMENT

    processes : list of process specifications : default list('DefaultProcess')
        a list of the processes to include in the system.
        Each process specification can be an instance, the class name (creates a default Process), or a specification
        dictionary (see `Process` for details).

    initial_values : dict of mechanism:value entries
        a dictionary of values used to initialize mechanisms that close recurrent loops (designated as
        `INITIALIZE_CYCLE`). The key for each entry is a mechanism object, and the value is a number,
        list or 1d np.array that must be compatible with the format of the first item of the mechanism's value
        (i.e., mechanism.value[0]).

    controller : ControlMechanism : default DefaultController
        specifies the `ControlMechanism` used to monitor the value of the outputState(s) for mechanisms specified in
        `monitor_for_control`, and that specify the value of `ControlProjections` in the system.

    enable_controller :  bool : default :keyword:`False`
        specifies whether the `controller` is executed during system execution.

    monitor_for_control : list of OutputState objects or specifications : default None
        specifies the outputStates of the `TERMINAL` mechanisms in the system to be monitored by its `controller`
        (see `ControlMechanism_Monitored_OutputStates` for specifying the `monitor_for_control` argument).

    COMMENT:
        learning : Optional[LearningProjection spec]
            implements `learning <LearningProjection_CreationLearningSignal>` for all processes in the system.
    COMMENT

    targets : Optional[List[List]], 2d np.ndarray] : default ndarrays of zeroes
        the values assigned to the TARGET input of each `TARGET` mechanism in the system (listed in its
        `targetMechanisms` attribute).  There must be the same number of items as there are `targetMechanisms`,
        and each item must have the same format (length and number of elements) as the TARGET input
        for each of the corresponding `TARGET` mechanism.

    params : dict : default None
        a `parameter dictionary <ParameterState_Specifying_Parameters>` that can include any of the parameters above;
        the parameter's name should be used as the key for its entry. Values specified for parameters in the dictionary
        override any assigned to those parameters in arguments of the constructor.

    name : str : default System-<index>
        a string used for the name of the system
        (see :doc:`Registry <LINK>` for conventions used in naming, including for default and duplicate names)

    prefs : PreferenceSet or specification dict : System.classPreferences
        the `PreferenceSet` for system (see :doc:`ComponentPreferenceSet <LINK>` for specification of PreferenceSet)

    COMMENT:
    context : str : default None
        string used for contextualization of instantiation, hierarchical calls, executions, etc.
    COMMENT

    Returns
    -------
    instance of System : System

    """


    # Called with descriptor keyword
    if not processes:
        processes = [process()]

    return System_Base(default_input_value=default_input_value,
                       processes=processes,
                       controller=controller,
                       initial_values=initial_values,
                       enable_controller=enable_controller,
                       monitor_for_control=monitor_for_control,
                       # learning=learning,
                       targets=targets,
                       params=params,
                       name=name,
                       prefs=prefs,
                       context=context)


class System_Base(System):
    """
    System_Base(                              \
    default_input_value=None,                 \
    processes=None,                           \
    initial_values=None,                      \
    controller=SystemDefaultControlMechanism, \
    enable_controller=:keyword:`False`,       \
    monitor_for_control=`None`,               \
    targets=None,                             \
    params=None,                              \
    name=None,                                \
    prefs=None)

    COMMENT:
        VERSION WITH learning
        System_Base(                              \
        default_input_value=None,                 \
        processes=None,                           \
        initial_values=None,                      \
        controller=SystemDefaultControlMechanism, \
        enable_controller=:keyword:`False`,       \
        monitor_for_control=`None`,               \
        learning=None,                            \
        targets=None,                             \
        params=None,                              \
        name=None,                                \
        prefs=None)
    COMMENT

    Abstract class for System.

    .. note::
       Systems should NEVER be instantiated by a direct call to the base class.
       They should be instantiated using the :func:`system` factory method (see it for description of parameters).

    COMMENT:
        Description
        -----------
            System is a Category of the Component class.
            It implements a System that is used to execute a collection of processes.

       Class attributes
       ----------------
        + componentCategory (str): kwProcessFunctionCategory
        + className (str): kwProcessFunctionCategory
        + suffix (str): " <kwMechanismFunctionCategory>"
        + registry (dict): ProcessRegistry
        + classPreference (PreferenceSet): ProcessPreferenceSet, instantiated in __init__()
        + classPreferenceLevel (PreferenceLevel): PreferenceLevel.CATEGORY
        + variableClassDefault = inputValueSystemDefault                     # Used as default input value to Process)
        + paramClassDefaults = {kwProcesses: [Mechanism_Base.defaultMechanism],
                                CONTROLLER: DefaultController,
                                TIME_SCALE: TimeScale.TRIAL}
       Class methods
       -------------
        - _validate_variable(variable, context):  insures that variable is 3D np.array (one 2D for each Process)
        - _instantiate_attributes_before_function(context):  calls self._instantiate_graph
        - _instantiate_function(context): validates only if self.prefs.paramValidationPref is set
        - _instantiate_graph(input, context):  instantiates Processes in self.process and constructs executionList
        - identify_origin_and_terminal_mechanisms():  assign self.originMechanisms and self.terminalMechanisms
        - _assign_output_states():  assign outputStates of System (currently = terminalMechanisms)
        - execute(input, time_scale, context):  executes Mechanisms in order specified by executionList
        - variableInstanceDefaults(value):  setter for variableInstanceDefaults;  does some kind of error checking??

       SystemRegistry
       --------------
        Register in SystemRegistry, which maintains a dict for the subclass, a count for all instances of it,
         and a dictionary of those instances

        TBI: MAKE THESE convenience lists, akin to self.terminalMechanisms
        + input (list): contains Process.input for each process in self.processes
        + output (list): containts Process.ouput for each process in self.processes
        [TBI: + input (list): each item is the Process.input object for the corresponding Process in self.processes]
        [TBI: + outputs (list): each item is the Process.output object for the corresponding Process in self.processes]
    COMMENT

    Attributes
    ----------

    componentType : SYSTEM

    processes : list of Process objects
        list of processes in the system specified by the `process` parameter.

        .. can be appended with prediction processes by EVCMechanism
           used with self.input to constsruct self.process_tuples

        .. _processList : ProcessList
            Provides access to (process, input) tuples.
            Derived from self.input and self.processes.
            Used to construct :py:data:`executionGraph <System_Base.executionGraph>` and execute the System

    controller : ControlMechanism : default DefaultController
        the ControlMechanism used to monitor the value of the outputState(s) for mechanisms specified in
        ``monitor_for_control`` argument, and specify the value of ControlProjections in the system.

    enable_controller :  bool : default :keyword:`False`
        determines whether the `controller` is executed during system execution.

    learning : bool : default False
        indicates whether learning is being used;  is set to True if learning is specified for any processes
        in the system or for the system itself.

    targets : 2d nparray : default zeroes
        used as template for the values of the system's `targetInputStates`, and to represent the targets specified in
        the :keyword:`targets` argument of system's `execute <System.execute>` and `run <System.run>` methods.

    graph : OrderedDict
        contains a graph of all of the mechanisms in the system.
        Each entry specifies a set of <Receiver>: {sender, sender...} dependencies.
        The key of each entry is a receiver mech_tuple, and
        the value is a set of mech_tuples that send projections to that receiver.
        If a key (receiver) has no dependents, its value is an empty set.

    executionGraph : OrderedDict
        contains an acyclic subset of the system's `graph`, hierarchically organized by a toposort.
        Used to specify the order in which mechanisms are executed.

    execution_sets : list of sets
        contains a list of mechanism sets.
        Each set contains mechanism to be executed at the same time.
        The sets are ordered in the sequence with which they should be executed.

    executionList : list of Mechanism objects
        contains a list of mechanisms in the order in which they are executed.
        The list is a random sample of the permissible orders constrained by the `executionGraph`.

    mechanisms : list of Mechanism objects
        contains a list of all mechanisms in the system.

        .. property that points to _allMechanisms.mechanisms (see below)

    mechanismsDict : Dict[Mechanism:Process]
        contains a dictionary of all mechanisms in the system, listing the processes to which they belong.
        The key of each entry is a `Mechanism` object, and the value of each entry is a list of `processes <Process>`.

        .. Note: the following attributes use lists of tuples (mechanism, runtime_param, phaseSpec) and MechanismList
              xxx_mech_tuples are lists of tuples defined in the Process pathways;
                  tuples are used because runtime_params and phaseSpec are attributes that need
                  to be able to be specified differently for the same mechanism in different contexts
                  and thus are not easily managed as mechanism attributes
              xxxMechanismLists point to MechanismList objects that provide access to information
                  about the mechanism <type> listed in mech_tuples (i.e., the mechanisms, names, etc.)

        .. _all_mech_tuples : list of (mechanism, runtime_param, phaseSpec) tuples
            Tuples for all mechanisms in the system (serve as keys in self.graph).

        .. _allMechanisms : MechanismList
            Contains all mechanisms in the system (based on _all_mech_tuples).

        .. _origin_mech_tuples : list of (mechanism, runtime_param, phaseSpec) tuples
            Tuples for all ORIGIN mechanisms in the system.

        .. _terminal_mech_tuples : list of (mechanism, runtime_param, phaseSpec) tuples
            Tuples for all TERMINAL mechanisms in the system.

        .. _monitoring_mech_tuples : list of (mechanism, runtime_param, phaseSpec) tuples
            Tuples for all MonitoringMechanisms in the system (used for learning).

        .. _target_mech_tuples : list of (mechanism, runtime_param, phaseSpec) tuples
            Tuples for all TARGET `ObjectiveMechanisms <ObjectiveMechanism>`  in the system that are a `TERMINAL`
            for at least on process to which it belongs and that process has learning enabled --  the criteria for
            being a target used in learning.

        .. _learning_mech_tuples : list of (mechanism, runtime_param, phaseSpec) tuples
            Tuples for all LearningMechanisms in the system (used for learning).

        .. _control_mech_tuple : list of a single (mechanism, runtime_param, phaseSpec) tuple
            Tuple for the controller in the system.

    originMechanisms : MechanismList
        contains all `ORIGIN` mechanisms in the system (i.e., that don't receive projections from any other
        mechanisms.

        .. based on _origin_mech_tuples
           system.input contains the input to each `ORIGIN` mechanism

    terminalMechanisms : MechanismList
        contains all `TERMINAL` mechanisms in the system (i.e., that don't project to any other ProcessingMechanisms).

        .. based on _terminal_mech_tuples
           system.ouput contains the output of each TERMINAL mechanism

    recurrentInitMechanisms : MechanismList
        contains mechanisms with recurrent projections that are candidates for
        `initialization <System_Execution_Input_And_Initialization>`.

    monitoringMechanisms : MechanismList)
        contains all `MONITORING` mechanisms in the system (used for learning).
        COMMENET:
            based on _monitoring_mech_tuples)
        COMMENT

    targetMechanisms : MechanismList)
        contains all `TARGET` mechanisms in the system (used for learning.
        COMMENT:
            based on _target_mech_tuples)
        COMMENT

    targetInputStates : List[SystemInputState]
        one item for each `TARGET` mechanism in the system (listed in `targetMechanisms`).  Used to represent the
        :keyword:`targets` specified in the system's `execute <System.execute>` and `run <System.run>` methods, and
        provide their values to the the TARGET inputState of each `TARGET` mechanism during execution.

    COMMENT:
       IS THIS CORRECT:
    COMMENT

    controlMechanisms : MechanismList
        contains `controller` of the system
        COMMENT:
            ??and any other `ControlMechanisms <ControlMechanism>` in the system
            (based on _control_mech_tuples).
        COMMENT

    value : 3D ndarray
        contains an array of 2D arrays, each of which is the `outputValue `of a `TERMINAL` mechanism in the system.

        .. _phaseSpecMax : int
            Maximum phase specified for any mechanism in system.  Determines the phase of the last (set of)
            ProcessingMechanism(s) to be executed in the system.

    numPhases : int
        number of phases for system (read-only).

        .. implemented as an @property attribute; = _phaseSpecMax + 1

    initial_values : list or ndarray of values :  default array of zero arrays
        values used to initialize mechanisms that close recurrent loops (designated as `INITIALIZE_CYCLE`).
        Must be the same length as the list of `INITIALIZE_CYCLE` mechanisms in the system contained in
        `recurrentInitMechanisms`.

    timeScale : TimeScale  : default TimeScale.TRIAL
        determines the default `TimeScale` value used by mechanisms in the system.

    results : List[outputState.value]
        list of return values (outputState.value) from the sequence of executions.

    name : str : default System-<index>
        the name of the system;
        Specified in the `name` argument of the constructor for the system;
        if not is specified, a default is assigned by SystemRegistry
        (see :doc:`Registry <LINK>` for conventions used in naming, including for default and duplicate names).


    prefs : PreferenceSet or specification dict : System.classPreferences
        the `PreferenceSet` for system.
        Specified in the `prefs` argument of the constructor for the system;  if it is not specified, a default is
        assigned using `classPreferences` defined in __init__.py
        (see :ref:`PreferenceSet <LINK>` for details).

    """

    componentCategory = kwProcessComponentCategory
    className = componentCategory
    suffix = " " + className
    componentType = "System"

    registry = SystemRegistry

    classPreferenceLevel = PreferenceLevel.CATEGORY
    # These will override those specified in CategoryDefaultPreferences
    # classPreferences = {
    #     kwPreferenceSetName: 'SystemCustomClassPreferences',
    #     kpReportOutputPref: PreferenceEntry(False, PreferenceLevel.INSTANCE)}

    # Use inputValueSystemDefault as default input to process
    # variableClassDefault = inputValueSystemDefault
    variableClassDefault = None

    paramClassDefaults = Component.paramClassDefaults.copy()
    paramClassDefaults.update({TIME_SCALE: TimeScale.TRIAL})

    @tc.typecheck
    def __init__(self,
                 default_input_value=None,
                 processes=None,
                 initial_values=None,
                 controller=SystemDefaultControlMechanism,
                 enable_controller=False,
                 monitor_for_control=None,
                 # learning=None,
                 targets=None,
                 params=None,
                 name=None,
                 prefs:is_pref_set=None,
                 context=None):

        processes = processes or []
        monitor_for_control = monitor_for_control or [MonitoredOutputStatesOption.PRIMARY_OUTPUT_STATES]

        # Assign args to params and functionParams dicts (kwConstants must == arg names)
        params = self._assign_args_to_param_dicts(processes=processes,
                                                 initial_values=initial_values,
                                                 controller=controller,
                                                 enable_controller=enable_controller,
                                                 monitor_for_control=monitor_for_control,
                                                 targets=targets,
                                                 params=params)

        # MODIFIED 12/15/16 OLD:
        # self.pathway = None
        # MODIFIED 12/15/16 END
        self.function = self.execute
        self.outputStates = {}
        self._phaseSpecMax = 0
        self.stimulusInputStates = []
        self.inputs = []
        self.current_input = None
        self.targetInputStates = []
        self.targets = None
        self.current_targets = None
        self.learning = False

        register_category(entry=self,
                          base_class=System_Base,
                          name=name,
                          registry=SystemRegistry,
                          context=context)

        if not context:
            # context = INITIALIZING + self.name
            context = INITIALIZING + self.name + kwSeparator + SYSTEM_INIT

        super().__init__(variable_default=default_input_value,
                         param_defaults=params,
                         name=self.name,
                         prefs=prefs,
                         context=context)

        self._execution_id = None

        # Get/assign controller

        # Controller is DefaultControlMechanism
        from PsyNeuLink.Components.Mechanisms.ControlMechanisms.DefaultControlMechanism import DefaultControlMechanism
        if self.paramsCurrent[CONTROLLER] is DefaultControlMechanism:
            # Get DefaultController from MechanismRegistry
            from PsyNeuLink.Components.Mechanisms.Mechanism import MechanismRegistry
            self.controller = list(MechanismRegistry[DEFAULT_CONTROL_MECHANISM].instanceDict.values())[0]
        # Controller is not DefaultControlMechanism
        else:
            # Instantiate specified controller
            # MODIFIED 11/6/16 OLD:
            self.controller = self.paramsCurrent[CONTROLLER](params={SYSTEM: self})
            # # MODIFIED 11/6/16 NEW:
            # self.controller = self.paramsCurrent[CONTROLLER](system=self)
            # MODIFIED 11/6/16 END

        # Check whether controller has input, and if not then disable
        try:
            has_input_states = bool(self.controller.inputStates)
        except:
            has_input_states = False
        if not has_input_states:
            # If controller was enabled (and verbose is set), warn that it has been disabled
            if self.enable_controller and self.prefs.verbosePref:
                print("{} for {} has no inputStates, so controller will be disabled".
                      format(self.controller.name, self.name))
            self.enable_controller = False


        # Compare _phaseSpecMax with controller's phaseSpec, and assign default if it is not specified
        try:
            # Get phaseSpec from controller
            self._phaseSpecMax = max(self._phaseSpecMax, self.controller.phaseSpec)
        except (AttributeError, TypeError):
            # Controller phaseSpec not specified
            try:
                # Assign System specification of Controller phaseSpec if provided
                self.controller.phaseSpec = self.paramsCurrent[CONROLLER_PHASE_SPEC]
                self._phaseSpecMax = max(self._phaseSpecMax, self.controller.phaseSpec)
            except:
                # No System specification, so use System max as default
                self.controller.phaseSpec = self._phaseSpecMax

        # IMPLEMENT CORRECT REPORTING HERE
        # if self.prefs.reportOutputPref:
        #     print("\n{0} initialized with:\n- pathway: [{1}]".
        #           # format(self.name, self.pathwayMechanismNames.__str__().strip("[]")))
        #           format(self.name, self.names.__str__().strip("[]")))

    def _validate_variable(self, variable, context=None):
        """Convert variableClassDefault and self.variable to 2D np.array: one 1D value for each input state
        """
        super(System_Base, self)._validate_variable(variable, context)

        # # MODIFIED 6/26/16 OLD:
        # # Force System variable specification to be a 2D array (to accommodate multiple input states of 1st mech(s)):
        # self.variableClassDefault = convert_to_np_array(self.variableClassDefault, 2)
        # self.variable = convert_to_np_array(self.variable, 2)
# FIX:  THIS CURRENTLY FAILS:
        # # MODIFIED 6/26/16 NEW:
        # # Force System variable specification to be a 3D array (to accommodate input states for each Process):
        # self.variableClassDefault = convert_to_np_array(self.variableClassDefault, 3)
        # self.variable = convert_to_np_array(self.variable, 3)
        # MODIFIED 10/2/16 NEWER:
        # Force System variable specification to be a 2D array (to accommodate multiple input states of 1st mech(s)):
        if variable is None:
            return
        self.variableClassDefault = convert_to_np_array(self.variableClassDefault, 2)
        self.variable = convert_to_np_array(self.variable, 2)

    def _validate_params(self, request_set, target_set=None, context=None):
        """Validate controller, processes and initial_values
        """
        super()._validate_params(request_set=request_set, target_set=target_set, context=context)

        controller = target_set[CONTROLLER]
        if (not isinstance(controller, ControlMechanism_Base) and
                not (inspect.isclass(controller) and issubclass(controller, ControlMechanism_Base))):
            raise SystemError("{} (controller arg for \'{}\') is not a ControllerMechanism or subclass of one".
                              format(controller, self.name))

        for process in target_set[kwProcesses]:
            if not isinstance(process, Process):
                raise SystemError("{} (in processes arg for \'{}\') is not a Process object".format(process, self.name))

        for mech, value in target_set[kwInitialValues].items():
            if not isinstance(mech, Mechanism):
                raise SystemError("{} (key for entry in initial_values arg for \'{}\') "
                                  "is not a Mechanism object".format(mech, self.name))

    def _instantiate_attributes_before_function(self, context=None):
        """Instantiate processes and graph

        These calls must be made before _instantiate_function as the latter may be called during init for validation
        """
        self._instantiate_processes(input=self.variable, context=context)
        self._instantiate_graph(context=context)
        self._instantiate_learning_graph(context=context)

    def _instantiate_function(self, context=None):
        """Suppress validation of function

        This is necessary to:
        - insure there is no FUNCTION specified (not allowed for a System object)
        - suppress validation (and attendant execution) of System execute method (unless VALIDATE_PROCESS is set)
            since generally there is no need, as all of the mechanisms in kwProcesses have already been validated
        """

        if self.paramsCurrent[FUNCTION] != self.execute:
            print("System object ({0}) should not have a specification ({1}) for a {2} param;  it will be ignored").\
                format(self.name, self.paramsCurrent[FUNCTION], FUNCTION)
            self.paramsCurrent[FUNCTION] = self.execute

        # If validation pref is set, instantiate and execute the System
        if self.prefs.paramValidationPref:
            super(System_Base, self)._instantiate_function(context=context)
        # Otherwise, just set System output info to the corresponding info for the last mechanism(s) in self.processes
        else:
            self.value = self.processes[-1].outputState.value

    def _instantiate_processes(self, input=None, context=None):
# FIX: ALLOW Projections (??ProjectionTiming TUPLES) TO BE INTERPOSED BETWEEN MECHANISMS IN PATHWAY
# FIX: AUGMENT LinearMatrix TO USE FULL_CONNECTIVITY_MATRIX IF len(sender) != len(receiver)
        """Instantiate processes of system

        Use self.processes (populated by self.paramsCurrent[kwProcesses] in Function._assign_args_to_param_dicts
        If self.processes is empty, instantiate default process by calling process()
        Iterate through self.processes, instantiating each (including the input to each input projection)
        If input is specified, check that it's length equals the number of processes
        If input is not specified, compose from the input for each Process (value specified or, if None, default)
        Note: specification of input for system takes precedence over specification for processes

        # ??STILL THE CASE, OR MOVED TO _instantiate_graph:
        Iterate through Process._mech_tuples for each Process;  for each sequential pair:
            - create set entry:  <receiving Mechanism>: {<sending Mechanism>}
            - add each pair as an entry in self.executionGraph
        """

        # # MODIFIED 2/8/17 OLD:  [SEE BELOW]
        # self.variable = []
        # MODIFIED 2/8/17 END
        self.mechanismsDict = {}
        self._all_mech_tuples = []
        self._allMechanisms = MechanismList(self, self._all_mech_tuples)

        # Get list of processes specified in arg to init, possibly appended by EVCMechanism (with prediction processes)
        processes_spec = self.processes

        # Assign default Process if PROCESS is empty, or invalid
        if not processes_spec:
            from PsyNeuLink.Components.Process import Process_Base
            processes_spec.append(ProcessTuple(Process_Base(), None))

        # If input to system is specified, number of items must equal number of processes with origin mechanisms
        if input is not None and len(input) != len(self.originMechanisms):
            raise SystemError("Number of items in input ({}) must equal number of processes ({}) in {} ".
                              format(len(input), len(self.originMechanisms),self.name))

        #region VALIDATE EACH ENTRY, STANDARDIZE FORMAT AND INSTANTIATE PROCESS

        # Convert all entries to (process, input) tuples, with None as filler for absent input
        input_index = input_index_curr = 0
        for i in range(len(processes_spec)):

            # MODIFIED 2/8/17 NEW:
            # Get list of origin mechanisms for processes that have already been converted
            #   (for use below in assigning input)
            orig_mechs_already_processed = list(p[0].originMechanisms[0] for
                                                p in processes_spec if isinstance(p,ProcessTuple))
            # MODIFIED 2/8/17 END

            # Entry is not a tuple
            #    presumably it is a process spec, so enter it as first item of ProcessTuple
            if not isinstance(processes_spec[i], tuple):
                processes_spec[i] = ProcessTuple(processes_spec[i], None)

            # Entry is a tuple but not a ProcessTuple, so convert it
            if isinstance(processes_spec[i], tuple) and not isinstance(processes_spec[i], ProcessTuple):
                processes_spec[i] = ProcessTuple(processes_spec[i][0], processes_spec[i][1])

            # Input was NOT provided on command line, so get it from the process
            if input is None:
                process = processes_spec[i].process
                process_input = []
                for process_input_state in process.processInputStates:
                    process_input.extend(process_input_state.value)
                processes_spec[i] = ProcessTuple(process, process_input)
            # Input was provided on command line, so assign that to input item of tuple
            else:
                # Assign None as input to processes implemented by controller (controller provides their input)
                #    (e.g., prediction processes implemented by EVCMechanism)
                if processes_spec[i].process._isControllerProcess:
                    processes_spec[i] = ProcessTuple(processes_spec[i].process, None)
                else:
                    # MODIFIED 2/8/17 NEW:
                    # Replace input item in tuple with one from command line
                    # Note:  check if origin mechanism for current process is same as any previous one;
                    #        if it is, use that one (and don't increment index for input
                    #        otherwise, assign input and increment input_index
                    try:
                        input_index_curr = orig_mechs_already_processed.index(processes_spec[i][0].originMechanisms[0])
                    except ValueError:
                        input_index += 1
                    processes_spec[i] = ProcessTuple(processes_spec[i].process, input[input_index_curr])
                    input_index_curr = input_index
                    # MODIFIED 2/8/17 END

            # Validate input
            if (processes_spec[i].input is not None and
                    not isinstance(processes_spec[i].input,(numbers.Number, list, np.ndarray))):
                raise SystemError("Second item of entry {0} ({1}) must be an input value".
                                  format(i, processes_spec[i].input))

            process = processes_spec[i].process
            process_input = processes_spec[i].input

            # # MODIFIED 2/8/17 OLD: [MOVED ASSIGNMENT OF self.variable TO _instantiate_graph()
            # #                       SINCE THAT IS WHERE SYSTEM'S ORIGIN MECHANISMS ARE IDENTIFIED]
            # self.variable.append(process_input)
            # # MODIFIED 2/8/17 END

            # IMPLEMENT: THIS IS WHERE LEARNING SPECIFIED FOR A SYSTEM SHOULD BE IMPLEMENTED FOR EACH PROCESS IN THE
            #            SYSTEM;  NOTE:  IF THE PROCESS IS ALREADY INSTANTIATED WITHOUT LEARNING
            #            (FIRST CONDITIONAL BELOW), MAY NEED TO BE RE-INSTANTIATED WITH LEARNING
            #            (QUESTION:  WHERE TO GET SPECS FOR PROCESS FOR RE-INSTANTIATION??)

            # If process item is a Process object, assign process_input as default
            if isinstance(process, Process):
                if process_input is not None:
                    process._assign_defaults(variable=process_input, context=context)

            # Otherwise, instantiate Process
            else:
                if inspect.isclass(process) and issubclass(process, Process):
                    # FIX: MAKE SURE THIS IS CORRECT
                    # Provide self as context, so that Process knows it is part of a System (and which one)
                    # Note: this is used by Process._instantiate_pathway() when instantiating first Mechanism
                    #           in Pathway, to override instantiation of projections from Process.input_state
                    process = Process(default_input_value=process_input, context=self)
                elif isinstance(process, dict):
                    # IMPLEMENT:  HANDLE Process specification dict here;
                    #             include process_input as ??param, and context=self
                    raise SystemError("Attempt to instantiate process {0} in kwProcesses of {1} "
                                      "using a Process specification dict: not currently supported".
                                      format(process.name, self.name))
                else:
                    raise SystemError("Entry {0} of kwProcesses ({1}) must be a Process object, class, or a "
                                      "specification dict for a Process".format(i, process))

            # # process should now be a Process object;  assign to processList
            # self.processList.append(process)

            # Assign the Process a reference to this System
            process.systems.append(self)
            if process.learning:
                self.learning = True

            # Get max of Process phaseSpecs
            self._phaseSpecMax = int(max(math.floor(process._phaseSpecMax), self._phaseSpecMax))

            # Iterate through mechanism tuples in Process' mech_tuples
            #     to construct self._all_mech_tuples and mechanismsDict
            # FIX: ??REPLACE WITH:  for sender_mech_tuple in Process._mech_tuples
            for sender_mech_tuple in process._mech_tuples:

                sender_mech = sender_mech_tuple.mechanism

                # THIS IS NOW DONE IN _instantiate_graph
                # # Add system to the Mechanism's list of systems of which it is member
                # if not self in sender_mech_tuple[MECHANISM].systems:
                #     sender_mech.systems[self] = INTERNAL

                # Assign sender mechanism entry in self.mechanismsDict, with mech_tuple as key and its Process as value
                #     (this is used by Process._instantiate_pathway() to determine if Process is part of System)
                # If the sender is already in the System's mechanisms dict
                if sender_mech_tuple.mechanism in self.mechanismsDict:
                    existing_mech_tuple = self._allMechanisms._get_tuple_for_mech(sender_mech)
                    if not sender_mech_tuple is existing_mech_tuple:
                        # Contents of tuple are the same, so use the tuple in _allMechanisms
                        if (sender_mech_tuple.phase == existing_mech_tuple.phase and
                                    sender_mech_tuple.params == existing_mech_tuple.params):
                            pass
                        # Contents of tuple are different, so raise exception
                        else:
                            if sender_mech_tuple.phase != existing_mech_tuple.phase:
                                offending_tuple_field = 'phase'
                                offending_value = PHASE_ITEM
                            else:
                                offending_tuple_field = 'process_input'
                                offending_value = PARAMS_ITEM
                            raise SystemError("The same mechanism in different processes must have the same parameters:"
                                              "the {} ({}) for {} in {} does not match the value({}) in {}".
                                              format(offending_tuple_field,
                                                     sender_mech_tuple.mechanism,
                                                     sender_mech_tuple[offending_value],
                                                     process,
                                                     existing_mech_tuple[offending_value],
                                                     self.mechanismsDict[sender_mech_tuple.mechanism]
                                                     ))
                    # Add to entry's list
                    self.mechanismsDict[sender_mech].append(process)
                else:
                    # Add new entry
                    self.mechanismsDict[sender_mech] = [process]
                if not sender_mech_tuple in self._all_mech_tuples:
                    self._all_mech_tuples.append(sender_mech_tuple)

            process._allMechanisms = MechanismList(process, tuples_list=process._mech_tuples)

        # # MODIFIED 2/8/17 OLD: [SEE ABOVE]
        # self.variable = convert_to_np_array(self.variable, 2)
        # # MODIFIED 2/8/17 END
        #
        # # Instantiate processList using process_tuples, and point self.processes to it
        # # Note: this also points self.params[kwProcesses] to self.processes
        self.process_tuples = processes_spec
        self._processList = ProcessList(self, self.process_tuples)
        self.processes = self._processList.processes

    def _instantiate_graph(self, context=None):
        """Construct graph (full) and executionGraph (acyclic) of system

        Instantate a graph of all of the mechanisms in the system and their dependencies,
            designate a type for each mechanism in the graph,
            instantiate the executionGraph, a subset of the graph with any cycles removed,
                and topologically sorted into a sequentially ordered list of sets
                containing mechanisms to be executed at the same time

        graph contains a dictionary of dependency sets for all mechanisms in the system:
            reciever_mech_tuple : {sender_mech_tuple, sender_mech_tuple...}
        executionGraph contains an acyclic subset of graph used to determine sequence of mechanism execution;

        They are constructed as follows:
            sequence through self.processes;  for each process:
                begin with process.firstMechanism (assign as ORIGIN if it doesn't receive any projections)
                traverse all projections
                for each mechanism encountered (receiver), assign to its dependency set the previous (sender) mechanism
                for each assignment, use toposort to test whether the dependency introduced a cycle; if so:
                    eliminate the dependent from the executionGraph, and designate it as CYCLE (unless it is an ORIGIN)
                    designate the sender as INITIALIZE_CYCLE (it can receive and initial_value specification)
                if a mechanism doe not project to any other ProcessingMechanisms (ignore monitoring and control mechs):
                    assign as TERMINAL unless it is already an ORIGIN, in which case assign as SINGLETON

        Construct execution_sets and exeuction_list

        Assign MechanismLists:
            allMechanisms
            originMechanisms
            terminalMechanisms
            recurrentInitMechanisms (INITIALIZE_CYCLE)
            monitoringMechansims
            controlMechanisms

        Validate initial_values

        """

        # Use to recursively traverse processes
        def build_dependency_sets_by_traversing_projections(sender_mech):

            # If sender is an ObjectiveMechanism being used for learning or control,
            # Assign as MONITORING and move on
            if isinstance(sender_mech, ObjectiveMechanism) and sender_mech.role:
                sender_mech.systems[self] = MONITORING
                return

            # Delete any projections to mechanism from processes or mechanisms in processes not in current system
            for input_state in sender_mech.inputStates.values():
                for projection in input_state.receivesFromProjections:
                    sender = projection.sender.owner
                    system_processes = self.processes
                    if isinstance(sender, Process):
                        if not sender in system_processes:
                            del projection
                    elif not all(sender_process in system_processes for sender_process in sender.processes):
                        del projection

            # If sender_mech has no projections left, raise exception
            if not any(any(projection for projection in input_state.receivesFromProjections)
                       for input_state in sender_mech.inputStates.values()):
                raise SystemError("{} only receives projections from other processes or mechanisms not"
                                  " in the current system ({})".format(sender_mech.name, self.name))

            # Assign as TERMINAL (or SINGLETON) if it:
            #    - is not an Objective Mechanism used for Learning or Control and
            #    - has no outgoing projections or
            #    -     only ones to ObjectiveMechanism(s) used for Learning or Control and
            # Note:  SINGLETON is assigned if mechanism is already a TERMINAL;  indicates that it is both
            #        an ORIGIN AND A TERMINAL and thus must be the only mechanism in its process
            # It is not a ControlMechanism
            if (

                not (isinstance(sender_mech, ControlMechanism_Base) or
                    # It is not an ObjectiveMechanism used for Learning or Control
                    (isinstance(sender_mech, ObjectiveMechanism) and sender_mech.role in (LEARNING,CONTROL))) and
                        # All of its projections
                        all(
                            all(
                                # are to ControlMechanism(s)...
                                isinstance(projection.receiver.owner, ControlMechanism_Base) or
                                 # or ObjectiveMechanism(s) used for Learning or Control
                                 (isinstance(projection.receiver.owner, ObjectiveMechanism) and
                                             projection.receiver.owner.role in (LEARNING, CONTROL))
                            for projection in output_state.sendsToProjections)
                        for output_state in sender_mech.outputStates.values())):
                try:
                    if sender_mech.systems[self] is ORIGIN:
                        sender_mech.systems[self] = SINGLETON
                    else:
                        sender_mech.systems[self] = TERMINAL
                except KeyError:
                    sender_mech.systems[self] = TERMINAL
                return

            for outputState in sender_mech.outputStates.values():

                for projection in outputState.sendsToProjections:
                    receiver = projection.receiver.owner
                    receiver_tuple = self._allMechanisms._get_tuple_for_mech(receiver)

                    # MODIFIED 2/8/17 NEW:
                    # If receiver is not in system's list of mechanisms, must belong to a process that has
                    #    not been included in the system, so ignore it
                    if not receiver_tuple:
                        continue
                    # MODIFIED 2/8/17 END

                    try:
                        self.graph[receiver_tuple].add(self._allMechanisms._get_tuple_for_mech(sender_mech))
                    except KeyError:
                        self.graph[receiver_tuple] = {self._allMechanisms._get_tuple_for_mech(sender_mech)}

                    # Use toposort to test whether the added dependency produced a cycle (feedback loop)
                    # Do not include dependency (or receiver on sender) in executionGraph for this projection
                    #  and end this branch of the traversal if the receiver has already been encountered,
                    #  but do mark for initialization
                    # Notes:
                    # * This is because it is a feedback connection, which introduces a cycle into the graph
                    #     that precludes use of toposort to determine order of execution;
                    #     however, the feedback projection will still be used during execution
                    #     so the sending mechanism should be designated as INITIALIZE_CYCLE
                    # * Check for receiver mechanism and not its tuple,
                    #     since the same mechanism can appear in more than one tuple (e.g., with different phases)
                    #     and would introduce a cycle irrespective of the tuple in which it appears in the graph
                    # FIX: MODIFY THIS TO (GO BACK TO) USING if receiver_tuple in self.executionGraph
                    # FIX  BUT CHECK THAT THEY ARE IN DIFFERENT PHASES
                    if receiver in self.execution_graph_mechs:
                        # Try assigning receiver as dependent of current mechanism and test toposort
                        try:
                            # If receiver_tuple already has dependencies in its set, add sender_mech to set
                            if self.executionGraph[receiver_tuple]:
                                self.executionGraph[receiver_tuple].\
                                    add(self._allMechanisms._get_tuple_for_mech(sender_mech))
                            # If receiver_tuple set is empty, assign sender_mech to set
                            else:
                                self.executionGraph[receiver_tuple] = \
                                    {self._allMechanisms._get_tuple_for_mech(sender_mech)}
                            # Use toposort to test whether the added dependency produced a cycle (feedback loop)
                            list(toposort(self.executionGraph))
                        # If making receiver dependent on sender produced a cycle (feedback loop), remove from graph
                        except ValueError:
                            self.executionGraph[receiver_tuple].\
                                remove(self._allMechanisms._get_tuple_for_mech(sender_mech))
                            # Assign sender_mech INITIALIZE_CYCLE as system status if not ORIGIN or not yet assigned
                            if not sender_mech.systems or not (sender_mech.systems[self] in {ORIGIN, SINGLETON}):
                                sender_mech.systems[self] = INITIALIZE_CYCLE
                            if not (receiver.systems[self] in {ORIGIN, SINGLETON}):
                                receiver.systems[self] = CYCLE
                            continue

                    else:
                        # Assign receiver as dependent on sender mechanism
                        try:
                            # FIX: THIS WILL ADD SENDER_MECH IF RECEIVER IS IN GRAPH BUT = set()
                            # FIX: DOES THAT SCREW UP ORIGINS?
                            self.executionGraph[receiver_tuple].\
                                add(self._allMechanisms._get_tuple_for_mech(sender_mech))
                        except KeyError:
                            self.executionGraph[receiver_tuple] = \
                                {self._allMechanisms._get_tuple_for_mech(sender_mech)}

                    if not sender_mech.systems:
                        sender_mech.systems[self] = INTERNAL

                    # Traverse list of mechanisms in process recursively
                    build_dependency_sets_by_traversing_projections(receiver)

        self.graph = OrderedDict()
        self.executionGraph = OrderedDict()


        # Sort for consistency of output
        sorted_processes = sorted(self.processes, key=lambda process : process.name)

        for process in sorted_processes:
            first_mech = process.firstMechanism

            # Treat as ORIGIN if ALL projections to the first mechanism in the process are from:
            #    - the process itself (ProcessInputState)
            #    - another mechanism in the in process (i.e., feedback projections from *within* the process)
            #    - mechanisms from other process for which it is an origin
            # Notes:
            # * This precludes a mechanism that is an ORIGIN of a process from being an ORIGIN for the system
            #       if it receives any projections from any other mechanisms in the system (including other processes)
            #       other than ones in processes for which it is also their ORIGIN
            # * This does allow a mechanism to be the ORIGIN (but *only* the ORIGIN) for > 1 process in the system
            if all(
                    all(
                            # All projections must be from a process (i.e., ProcessInputState) to which it belongs
                            # # MODIFIED 2/8/17 OLD:
                            # #          [THIS CHECKED FOR PROCESS IN SYSTEM'S LIST OF PROCESSES
                            # #           IT CRASHED IF first_mech WAS ASSIGNED TO ANY PROCESS THAT WAS NOT ALSO
                            # #           ASSIGNED TO THE SYSTEM TO WHICH THE first_mech BELONGS
                            #  projection.sender.owner in sorted_processes or
                            # MODIFIED 2/8/17 NEW:
                            #          [THIS CHECKS THAT PROJECTION IS FROM A PROCESS IN first_mech's LIST OF PROCESSES]
                            #           PROBABLY ISN"T NECESSARY, AS IT SHOULD BE COVERED BY INITIAL ASSIGNMENT OF PROJ]
                            projection.sender.owner in first_mech.processes or
                            # MODIFIED 2/8/17 END
                            # or from mechanisms within its own process (e.g., [a, b, a])
                            projection.sender.owner in list(process.mechanisms) or
                            # or from mechanisms in other processes for which it is also an ORIGIN ([a,b,a], [a,c,a])
                            all(ORIGIN in first_mech.processes[proc]
                                for proc in projection.sender.owner.processes
                                if isinstance(projection.sender.owner,Mechanism))
                        # For all the projections to each inputState
                        for projection in input_state.receivesFromProjections)
                    # For all inputStates for the first_mech
                    for input_state in first_mech.inputStates.values()):
                # Assign its set value as empty, marking it as a "leaf" in the graph
                mech_tuple = self._allMechanisms._get_tuple_for_mech(first_mech)
                self.graph[mech_tuple] = set()
                self.executionGraph[mech_tuple] = set()
                first_mech.systems[self] = ORIGIN

            build_dependency_sets_by_traversing_projections(first_mech)

        # Print graph
        if self.verbosePref:
            warnings.warn("In the system graph for \'{}\':".format(self.name))
            for receiver_mech_tuple, dep_set in self.executionGraph.items():
                mech = receiver_mech_tuple.mechanism
                if not dep_set:
                    print("\t\'{}\' is an {} mechanism".
                          format(mech.name, mech.systems[self]))
                else:
                    status = mech.systems[self]
                    if status is TERMINAL:
                        status = 'a ' + status
                    elif status in {INTERNAL, INITIALIZE_CYCLE}:
                        status = 'an ' + status
                    print("\t\'{}\' is {} mechanism that receives projections from:".format(mech.name, status))
                    for sender_mech_tuple in dep_set:
                        print("\t\t\'{}\'".format(sender_mech_tuple.mechanism.name))

        # For each mechanism (represented by its tuple) in the graph, add entry to relevant list(s)
        # Note: ignore mechanisms belonging to controllerProcesses (e.g., instantiated by EVCMechanism)
        #       as they are for internal use only;
        #       this also ignored learning-related mechanisms (they are handled below)
        self._origin_mech_tuples = []
        self._terminal_mech_tuples = []
        self.recurrent_init_mech_tuples = []
        self._control_mech_tuple = []

        for mech_tuple in self.executionGraph:

            mech = mech_tuple.mechanism

            if mech.systems[self] in {ORIGIN, SINGLETON}:
                for process, status in mech.processes.items():
                    if process._isControllerProcess:
                        continue
                    self._origin_mech_tuples.append(mech_tuple)
                    break

            if mech_tuple.mechanism.systems[self] in {TERMINAL, SINGLETON}:
                for process, status in mech.processes.items():
                    if process._isControllerProcess:
                        continue
                    self._terminal_mech_tuples.append(mech_tuple)
                    break

            if mech_tuple.mechanism.systems[self] in {INITIALIZE_CYCLE}:
                for process, status in mech.processes.items():
                    if process._isControllerProcess:
                        continue
                    self.recurrent_init_mech_tuples.append(mech_tuple)
                    break

            if isinstance(mech_tuple.mechanism, ControlMechanism_Base):
                if not mech_tuple.mechanism in self._control_mech_tuple:
                    self._control_mech_tuple.append(mech_tuple)

        self._monitoring_mech_tuples = []
        self._target_mech_tuples = []

        for mech_tuple in self._all_mech_tuples:

            mech = mech_tuple.mechanism

            if isinstance(mech, ObjectiveMechanism) and (mech.role is LEARNING):
                if not mech in self._monitoring_mech_tuples:
                    self._monitoring_mech_tuples.append(mech_tuple)
                if mech.learning_role is TARGET and not mech in self._target_mech_tuples:
                    self._target_mech_tuples.append(mech_tuple)


        self.originMechanisms = MechanismList(self, self._origin_mech_tuples)
        self.terminalMechanisms = MechanismList(self, self._terminal_mech_tuples)
        self.recurrentInitMechanisms = MechanismList(self, self.recurrent_init_mech_tuples)
        self.controlMechanism = MechanismList(self, self._control_mech_tuple)
        self.monitoringMechanisms = MechanismList(self, self._monitoring_mech_tuples)
        self.targetMechanisms = MechanismList(self, self._target_mech_tuples)

        try:
            self.execution_sets = list(toposort(self.executionGraph))
        except ValueError as e:
            if 'Cyclic dependencies exist' in e.args[0]:
                # if self.verbosePref:
                # print('{} has feedback connections; be sure that the following items are properly initialized:'.
                #       format(self.name))
                raise SystemError("PROGRAM ERROR: cycle (feedback loop) in {} not detected by _instantiate_graph ".
                                  format(self.name))

        # Create instance of sequential (execution) list:
        # MODIFIED 10/31/16 OLD:
        # self.executionList = toposort_flatten(self.executionGraph, sort=False)
        # MODIFIED 10/31/16 NEW:
        temp = toposort_flatten(self.executionGraph, sort=False)
        self.executionList = self._toposort_with_ordered_mech_tuples(self.executionGraph)
        # MODIFIED 10/31/16 END

        # MODIFIED 2/8/17 NEW:
        # Construct self.variable from inputs to ORIGIN mechanisms
        self.variable = []
        for mech in self.originMechanisms:
            orig_mech_input = []
            for input_state in mech.inputStates.values():
                orig_mech_input.extend(input_state.value)
            self.variable.append(orig_mech_input)
        self.variable = convert_to_np_array(self.variable, 2)
        # MODIFIED 2/8/17 END

        # Instantiate StimulusInputStates
        self._instantiate_stimulus_inputs()

        # Validate initial values
        # FIX: CHECK WHETHER ALL MECHANISMS DESIGNATED AS INITIALIZE HAVE AN INITIAL_VALUES ENTRY
        # FIX: ONLY CHECKS FIRST ITEM OF self._value_template (ASSUMES THAT IS ALL THAT WILL GET ASSIGNED)
        # FIX: ONLY CHECK ONES THAT RECEIVE PROJECTIONS
        for mech, value in self.initial_values.items():
            if not mech in self.execution_graph_mechs:
                raise SystemError("{} (entry in initial_values arg) is not a Mechanism in \'{}\'".
                                  format(mech.name, self.name))
            mech._update_value
            if not iscompatible(value, mech._value_template[0]):
                raise SystemError("{} (in initial_values arg for \'{}\') is not a valid value for {}".
                                  format(value, self.name, append_type_to_name(self)))

    def _instantiate_stimulus_inputs(self, context=None):

# FIX: ZERO VALUE OF ALL ProcessInputStates BEFORE EXECUTING
# FIX: RENAME SystemInputState -> SystemInputState

        # Create SystemInputState for each ORIGIN mechanism in originMechanisms and
        #    assign MappingProjection from the SystemInputState to the ORIGIN mechanism
        for i, origin_mech in zip(range(len(self.originMechanisms)), self.originMechanisms):

            # Skip if ORIGIN mechanism already has a projection from a SystemInputState in current system
            # (this avoids duplication from multiple passes through _instantiate_graph)
            if any(self is projection.sender.owner for projection in origin_mech.inputState.receivesFromProjections):
                continue

            # Check, for each ORIGIN mechanism, that the length of the corresponding item of self.variable matches the
            # length of the ORIGIN inputState's variable attribute
            if len(self.variable[i]) != len(origin_mech.inputState.variable):
                raise SystemError("Length of input {} ({}) does not match the length of the input ({}) for the "
                                  "corresponding ORIGIN mechanism ()".
                                   format(i,
                                          len(self.variable[i]),
                                          len(origin_mech.inputState.variable),
                                          origin_mech.name))

            stimulus_input_state = SystemInputState(owner=self,
                                                        variable=origin_mech.inputState.variable,
                                                        prefs=self.prefs,
                                                        name="System Input {}".format(i))
            self.stimulusInputStates.append(stimulus_input_state)
            self.inputs.append(stimulus_input_state.value)

            # Add MappingProjection from stimulus_input_state to ORIGIN mechainsm's inputState
            from PsyNeuLink.Components.Projections.MappingProjection import MappingProjection
            MappingProjection(sender=stimulus_input_state,
                    receiver=origin_mech,
                    name=self.name+' Input Projection to '+origin_mech.name)


    def _instantiate_learning_graph(self, context=None):
        """Build graph of monitoringMechanisms and learningProjections for use in learning
        """

        self.learningGraph = OrderedDict()
        self.learningExecutionGraph = OrderedDict()

        def build_dependency_sets_by_traversing_projections(sender_mech):

            # MappingProjections are legal recipients of learning projections (hence the call)
            #  but do not send any projections, so no need to consider further
            from PsyNeuLink.Components.Projections.MappingProjection import MappingProjection
            if isinstance(sender_mech, MappingProjection):
                return

            # All other sender_mechs must be either a MonitoringMechanism or an ObjectiveMechanism with role=LEARNING
            elif not (isinstance(sender_mech, MonitoringMechanism_Base) or
                          (isinstance(sender_mech, ObjectiveMechanism) and sender_mech.role is LEARNING)):
                raise SystemError("PROGRAM ERROR: {} is not a legal object for learning graph;"
                                  "must be a MonitoringMechanism, ObjectiveMechanism, or a MappingProjection".
                                  format(sender_mech))

            # Delete any projections to mechanism from processes or mechanisms in processes not in current system
            for input_state in sender_mech.inputStates.values():
                for projection in input_state.receivesFromProjections:
                    sender = projection.sender.owner
                    system_processes = self.processes
                    if isinstance(sender, Process):
                        if not sender in system_processes:
                            del projection
                    elif not all(sender_process in system_processes for sender_process in sender.processes):
                        del projection

            # If sender_mech has no projections left, raise exception
            if not any(any(projection for projection in input_state.receivesFromProjections)
                       for input_state in sender_mech.inputStates.values()):
                raise SystemError("{} only receives projections from other processes or mechanisms not"
                                  " in the current system ({})".format(sender_mech.name, self.name))

            for outputState in sender_mech.outputStates.values():

                for projection in outputState.sendsToProjections:
                    receiver = projection.receiver.owner
                    try:
                        self.learningGraph[receiver].add(sender_mech)
                    except KeyError:
                        self.learningGraph[receiver] = {sender_mech}

                    # Use toposort to test whether the added dependency produced a cycle (feedback loop)
                    # Do not include dependency (or receiver on sender) in learningExecutionGraph for this projection
                    #  and end this branch of the traversal if the receiver has already been encountered,
                    #  but do mark for initialization
                    # Notes:
                    # * This is because it is a feedback connection, which introduces a cycle into the learningGraph
                    #     that precludes use of toposort to determine order of execution;
                    #     however, the feedback projection will still be used during execution
                    #     so the sending mechanism should be designated as INITIALIZE_CYCLE
                    # * Check for receiver mechanism and not its tuple,
                    #     since the same mechanism can appear in more than one tuple (e.g., with different phases)
                    #     and would introduce a cycle irrespective of the tuple in which it appears in the learningGraph

                    if receiver in self.learningExecutionGraph:
                    # if receiver in self.learning_execution_graph_mechs:
                        # Try assigning receiver as dependent of current mechanism and test toposort
                        try:
                            # If receiver already has dependencies in its set, add sender_mech to set
                            if self.learningExecutionGraph[receiver]:
                                self.learningExecutionGraph[receiver].add(sender_mech)
                            # If receiver set is empty, assign sender_mech to set
                            else:
                                self.learningExecutionGraph[receiver] = {sender_mech}
                            # Use toposort to test whether the added dependency produced a cycle (feedback loop)
                            list(toposort(self.learningExecutionGraph))
                        # If making receiver dependent on sender produced a cycle, remove from learningGraph
                        except ValueError:
                            self.learningExecutionGraph[receiver].remove(sender_mech)
                            receiver.systems[self] = CYCLE
                            continue

                    else:
                        # Assign receiver as dependent on sender mechanism
                        try:
                            # FIX: THIS WILL ADD SENDER_MECH IF RECEIVER IS IN GRAPH BUT = set()
                            # FIX: DOES THAT SCREW UP ORIGINS?
                            self.learningExecutionGraph[receiver].add(sender_mech)
                        except KeyError:
                            self.learningExecutionGraph[receiver] = {sender_mech}

                    if not sender_mech.systems:
                        sender_mech.systems[self] = MONITORING

                    # Traverse list of mechanisms in process recursively
                    build_dependency_sets_by_traversing_projections(receiver)

        # Sort for consistency of output
        sorted_processes = sorted(self.processes, key=lambda process : process.name)

        for process in sorted_processes:
            if process.learning and process._learning_enabled:
                build_dependency_sets_by_traversing_projections(process.monitoringMechanisms[0])

        # FIX: USE TOPOSORT TO FIND, OR AT LEAST CONFIRM, TARGET MECHANISMS, WHICH SHOULD EQUAL COMPARATOR MECHANISMS
        self.learningExecutionList = toposort_flatten(self.learningExecutionGraph, sort=False)
        # self.learningExecutionList = self._toposort_with_ordered_mech_tuples(self.learningExecutionGraph)

        # Instantiate TargetInputStates
        self._instantiate_target_inputs()

    def _instantiate_target_inputs(self, context=None):

        if self.learning and self.targets is None:
            if not self.targetMechanisms:
                raise SystemError("PROGRAM ERROR: Learning has been specified for {} but it has no targetMechanisms".
                                  format(self.name))
            elif len(self.targetMechanisms)==1:
                error_msg = "Learning has been specified for {} so a target must also be specified"
            else:
                error_msg = "Learning has been specified for {} but no targets have been specified."
            raise SystemError(error_msg.format(self.name))

        self.targets = np.atleast_2d(self.targets)

        # Create SystemInputState for each TARGET mechanism in targetMechanisms and
        #    assign MappingProjection from the SystemInputState
<<<<<<< HEAD
        #    to the TARGET mechanism's COMPARATOR_TARGET inputSate
=======
        #    to the TARGET mechanism's TARGET inputSate
>>>>>>> 6aea94cc
        #    (i.e., from the SystemInputState to the ComparatorMechanism)
        for i, target_mech in zip(range(len(self.targetMechanisms)), self.targetMechanisms):

            # Create ProcessInputState for each target and assign to targetMechanism's target inputState
            target_mech_TARGET_input_state = target_mech.inputStates[TARGET]

            # Check, for each TARGET mechanism, that the length of the corresponding item of targets matches the length
            #    of the TARGET (ComparatorMechanism) target inputState's variable attribute
            if len(self.targets[i]) != len(target_mech_TARGET_input_state.variable):
                raise SystemError("Length of target ({}: {}) does not match the length ({}) of the target "
                                  "expected for its TARGET mechanism {}".
                                   format(len(self.targets[i]),
                                          self.targets[i],
                                          len(target_mech_TARGET_input_state.variable),
                                          target_mech.name))

<<<<<<< HEAD
            target_input_state = SystemInputState(owner=self,
                                                        variable=comparator_target.variable,
=======
            system_target_input_state = SystemInputState(owner=self,
                                                        variable=target_mech_TARGET_input_state.variable,
>>>>>>> 6aea94cc
                                                        prefs=self.prefs,
                                                        name="System Target {}".format(i))
            self.targetInputStates.append(system_target_input_state)

            # Add MappingProjection from system_target_input_state to TARGET mechainsm's target inputState
            from PsyNeuLink.Components.Projections.MappingProjection import MappingProjection
<<<<<<< HEAD
            MappingProjection(sender=target_input_state,
                    receiver=comparator_target,
                    name=self.name+' Input Projection to '+comparator_target.name)
=======
            MappingProjection(sender=system_target_input_state,
                    receiver=target_mech_TARGET_input_state,
                    name=self.name+' Input Projection to '+target_mech_TARGET_input_state.name)
>>>>>>> 6aea94cc

    def _assign_output_states(self):
        """Assign outputStates for System (the values of which will comprise System.value)

        Assign the outputs of terminal Mechanisms in the graph to the system's outputValue

        Note:
        * Current implementation simply assigns terminal mechanisms as outputStates
        * This method is included so that sublcasses and/or future versions can override it to make custom assignments

        """
        for mech in self.terminalMechanisms.mechanisms:
            self.outputStates[mech.name] = mech.outputStates

    def initialize(self):
        """Assign :py:data:`initial_values <System_Base.initialize>` to mechanisms designated as \
        `INITIALIZE_CYCLE` and contained in recurrentInitMechanisms.
        """
        # FIX:  INITIALIZE PROCESS INPUT??
        # FIX: CHECK THAT ALL MECHANISMS ARE INITIALIZED FOR WHICH mech.system[SELF]==INITIALIZE
        # FIX: ADD OPTION THAT IMPLEMENTS/ENFORCES INITIALIZATION
        # FIX: ADD SOFT_CLAMP AND HARD_CLAMP OPTIONS
        # FIX: ONLY ASSIGN ONES THAT RECEIVE PROJECTIONS
        for mech, value in self.initial_values.items():
            mech.initialize(value)

    def execute(self,
                input=None,
                target=None,
                execution_id=None,
                clock=CentralClock,
                time_scale=None,
                # time_scale=TimeScale.TRIAL
                context=None):
        """Execute mechanisms in system at specified :ref:`phases <System_Execution_Phase>` in order \
        specified by the :py:data:`executionGraph <System_Base.executionGraph>` attribute.

        Assign items of input to `ORIGIN` mechanisms

        Execute mechanisms in the order specified in executionList and with phases equal to
        ``CentralClock.time_step % numPhases``.

        Execute learning for processes (for those that specify it) at the appropriate phase.

        Execute controller after all mechanisms have been executed (after each numPhases)

        .. Execution:
            - the input arg in system.execute() or run() is provided as input to ORIGIN mechanisms (and system.input);
                As with a process, ORIGIN mechanisms will receive their input only once (first execution)
                    unless clamp_input (or SOFT_CLAMP or HARD_CLAMP) are specified, in which case they will continue to
            - execute() calls mechanism.execute() for each mechanism in its execute_graph in sequence
            - outputs of TERMINAL mechanisms are assigned as system.ouputValue
            - system.controller is executed after execution of all mechanisms in the system
            - notes:
                * the same mechanism can be listed more than once in a system, inducing recurrent processing

        Arguments
        ---------
        input : list or ndarray
            a list or array of input value arrays, one for each `ORIGIN` mechanism in the system.

            .. [TBI: time_scale : TimeScale : default TimeScale.TRIAL
               specifies a default TimeScale for the system]

            .. context : str

        Returns
        -------
        output values of system : 3d ndarray
            Each item is a 2d array that contains arrays for each outputState.value of each TERMINAL mechanism

        """

        if not context:
            context = EXECUTING + " " + SYSTEM + " " + self.name

        # Update execution_id for self and all mechanisms in graph (including learning) and controller
        from PsyNeuLink.Globals.Run import _get_get_execution_id
        self._execution_id = execution_id or _get_get_execution_id()
        # FIX: GO THROUGH LEARNING GRAPH HERE AND ASSIGN EXECUTION TOKENS FOR ALL MECHANISMS IN IT
        # self.learningExecutionList
        for mech in self.execution_graph_mechs:
            mech._execution_id = self._execution_id
        for learning_mech in self.learningExecutionList:
            learning_mech._execution_id = self._execution_id
        self.controller._execution_id = self._execution_id
        if self.controller.inputStates:
            for state in self.controller.inputStates.values():
                for projection in state.receivesFromProjections:
                    projection.sender.owner._execution_id = self._execution_id

        self._report_system_output = self.prefs.reportOutputPref and context and EXECUTING in context
        if self._report_system_output:
            self._report_process_output = any(process.reportOutputPref for process in self.processes)

        self.timeScale = time_scale or TimeScale.TRIAL

        # FIX: MOVE TO RUN??
        #region ASSIGN INPUTS TO SystemInputStates
        #    that will be used as the input to the MappingProjection to each ORIGIN mechanism
        num_origin_mechs = len(list(self.originMechanisms))

        if input is None:
            if (self.prefs.verbosePref and
                    not (not context or COMPONENT_INIT in context)):
                print("- No input provided;  default will be used: {0}")
            input = np.zeros_like(self.variable)
            for i in range(num_origin_mechs):
                input[i] = self.originMechanisms[i].variableInstanceDefault

        else:
            num_inputs = np.size(input,0)

            # Check if input items are of different lengths (indicated by dtype == np.dtype('O'))
            if num_inputs != num_origin_mechs:
                num_inputs = np.size(input)
               # Check that number of inputs matches number of ORIGIN mechanisms
                if isinstance(input, np.ndarray) and input.dtype is np.dtype('O') and num_inputs == num_origin_mechs:
                    pass
                else:
                    raise SystemError("Number of items in input ({0}) to {1} does not match "
                                      "its number of origin Mechanisms ({2})".
                                      format(num_inputs, self.name,  num_origin_mechs ))

            # Get SystemInputState that projects to each ORIGIN mechanism and assign input to it
            for i, origin_mech in zip(range(num_origin_mechs), self.originMechanisms):
                # For each inputState of the ORIGIN mechansim
                input_states = list(origin_mech.inputStates.values())
                for j, input_state in zip(range(len(origin_mech.inputStates)), input_states):
                   # Get the input from each projection to that inputState (from the corresponding SystemInputState)
                    system_input_state = next(projection.sender for projection in input_state.receivesFromProjections
                                              if isinstance(projection.sender, SystemInputState))
                    if system_input_state:
                        system_input_state.value = input[i][j]
                    else:
                        raise SystemError("Failed to find expected SystemInputState for {}".format(origin_mech.name))

                # # MODIFIED 2/20/17 CHECK:
                # # MODIFIED 2/13/17 NEW:
                # # REMOVE THIS WHEN EXECUTE_ID IS IMPLEMENTED
                # # Nullify inputs to ORIGIN mechanism from any processes
                # for input_state in list(origin_mech.inputStates.values()):
                #     for projection in input_state.receivesFromProjections:
                #         if isinstance(projection.sender, ProcessInputState):
                #             # projection.sender.value = None
                #             projection.sender.value *= 0
                # # MODIFIED 2/13/17 END

            # Note: the following assumes that the order of the items in targets is aligned with
            #       the order of the TARGET mechanisms in the sytem's targetMechanisms list;
            #       it is tested for dict format in run._construct_stimulus_sets,
            #       but can't be insured for list format.
            # For each TARGET mechanism in the system's targetMechanismList
            for i, target_mech in zip(range(len(self.targetMechanisms)), self.targetMechanisms):
            # Assign each item of targets to the value of the targetInputState for the TARGET mechanism
            #    and zero the value of all ProcessInputStates that project to the TARGET mechanism
                self.targetInputStates[i].value = self.current_targets[i]

                # # MODIFIED 2/20/17 CHECK:
                # # REMOVE THIS WHEN EXECUTE_ID IS IMPLEMENTED
                # # Nullify inputs to TARGET mechanism from any processes
                # for process_target_projection in \
<<<<<<< HEAD
                #         target_mech.inputStates[COMPARATOR_TARGET].receivesFromProjections:
=======
                #         target_mech.inputStates[target_mech_TARGET_input_state].receivesFromProjections:
>>>>>>> 6aea94cc
                #     if isinstance(process_target_projection.sender, ProcessInputState):
                #         process_target_projection.sender.value = process_target_projection.sender.value * 0

        self.input = input
        #endregion

        if self._report_system_output:
            self._report_system_initiation(clock=clock)


        #region EXECUTE MECHANISMS

        # TEST PRINT:
        # for i in range(len(self.executionList)):
        #     print(self.executionList[i][0].name)
        # sorted_list = list(mech_tuple[0].name for mech_tuple in self.executionList)

        # # MODIFIED 2/21/17 NEW:
        # if self.learning:
        #     context = context + LEARNING
        # MODIFIED 12/21/16 NEW:
        # Execute system without learning on projections (that will be taken care of in _execute
        self._execute_processing(clock=clock, context=context)
        #endregion

        # region EXECUTE LEARNING FOR EACH PROCESS
        # FIX: NEED TO CHECK PHASE HERE
        # Don't execute learning for simulation runs
        if not EVC_SIMULATION in context:
            # IMPLEMENT: EXECUTE self.learningGraph HERE:  EXECUTE MECHANISMS AND PROJECTIONS
            # Execute each Mechanism in self.executionList, in the order listed during its phase
            self._execute_learning(clock=clock, context=context + LEARNING)
        TEST = True
        # endregion


        #region EXECUTE CONTROLLER
# FIX: 1) RETRY APPENDING TO EXECUTE LIST AND COMPARING TO THIS VERSION
# FIX: 2) REASSIGN INPUT TO SYSTEM FROM ONE DESIGNATED FOR EVC SIMULUS (E.G., StimulusPrediction)

        # Only call controller if this is not a controller simulation run (to avoid infinite recursion)
        if not EVC_SIMULATION in context and self.enable_controller:
            try:
                if self.controller.phaseSpec == (clock.time_step % self.numPhases):
                    self.controller.execute(clock=clock,
                                            time_scale=TimeScale.TRIAL,
                                            runtime_params=None,
                                            context=context)
                    if self._report_system_output:
                        print("{0}: {1} executed".format(self.name, self.controller.name))

            except AttributeError as error_msg:
                if not 'INIT' in context:
                    raise SystemError("Problem executing controller for {}: {}".format(self.name, error_msg))
        #endregion

        # Report completion of system execution and value of designated outputs
        if self._report_system_output:
            self._report_system_completion(clock=clock)

        return self.terminalMechanisms.outputStateValues

    def _execute_processing(self, clock=CentralClock, context=None):
    # def _execute_processing(self, clock=CentralClock, time_scale=TimeScale.Trial, context=None):
        # Execute each Mechanism in self.executionList, in the order listed during its phase
        for i in range(len(self.executionList)):

            mechanism, params, phase_spec = self.executionList[i]

            # Only update Mechanism on time_step(s) determined by its phaseSpec (specified in Mechanism's Process entry)
# FIX: NEED TO IMPLEMENT FRACTIONAL UPDATES (IN Mechanism.update()) FOR phaseSpec VALUES THAT HAVE A DECIMAL COMPONENT
            if phase_spec == (clock.time_step % self.numPhases):
                # Note:  DON'T include input arg, as that will be resolved by mechanism from its sender projections

                processes = list(mechanism.processes.keys())
                process_keys_sorted = sorted(processes, key=lambda i : processes[processes.index(i)].name)
                process_names = list(p.name for p in process_keys_sorted)

                mechanism.execute(clock=clock,
                                  time_scale=self.timeScale,
                                  # time_scale=time_scale,
                                  runtime_params=params,
                                  context=context +
                                          "| mechanism: " + mechanism.name +
                                          " [in processes: " + str(process_names) + "]")


                if self._report_system_output and  self._report_process_output:

                    # REPORT COMPLETION OF PROCESS IF ORIGIN:
                    # Report initiation of process(es) for which mechanism is an ORIGIN
                    # Sort for consistency of reporting:
                    processes = list(mechanism.processes.keys())
                    process_keys_sorted = sorted(processes, key=lambda i : processes[processes.index(i)].name)
                    for process in process_keys_sorted:
                        if mechanism.processes[process] in {ORIGIN, SINGLETON} and process.reportOutputPref:
                            process._report_process_initiation(input=mechanism.inputValue[0])

                    # REPORT COMPLETION OF PROCESS IF TERMINAL:
                    # Report completion of process(es) for which mechanism is a TERMINAL
                    # Sort for consistency of reporting:
                    processes = list(mechanism.processes.keys())
                    process_keys_sorted = sorted(processes, key=lambda i : processes[processes.index(i)].name)
                    for process in process_keys_sorted:
                        if process.learning and process._learning_enabled:
                            continue
                        if mechanism.processes[process] == TERMINAL and process.reportOutputPref:
                            process._report_process_completion()

            if not i:
                # Zero input to first mechanism after first run (in case it is repeated in the pathway)
                # IMPLEMENTATION NOTE:  in future version, add option to allow Process to continue to provide input
                # FIX: USE clamp_input OPTION HERE, AND ADD HARD_CLAMP AND SOFT_CLAMP
                self.variable = convert_to_np_array(self.input, 2) * 0
            i += 1

    def _execute_learning(self, clock=CentralClock, context=None):
    # def _execute_learning(self, clock=CentralClock, time_scale=TimeScale.TRIAL, context=None):
        # Execute each monitoringMechanism as well as learning projections in self.learningExecutionList
    # MODIFIED 12/21/16 NEW: [WORKS FOR BP; PRODUCES ACCURATE BUT DELAYED (BY ONE TRIAL) RESULTS FOR RL]

        # ASSIGNED IN Run
        # # First assign targets to SystemInputStates:
        # num_target_mechs = len(list(self.targetMechanisms))
        #
        # # Get SystemInputState that projects to each ORIGIN mechanism and assign input to it
        # for i, targ_mech in zip(range(num_target_mechs), self.targetMechanisms):
        #     # For each inputState of the ORIGIN mechansim
        #     input_states = list(origin_mech.inputStates.values())
        #     for j, input_state in zip(range(len(origin_mech.inputStates)), input_states):
        #        # Get the input from each projection to that inputState (from the corresponding SystemInputState)
        #         system_input_state = next(projection.sender for projection in input_state.receivesFromProjections
        #                                   if isinstance(projection.sender, SystemInputState))
        #         if system_input_state:
        #             system_input_state.value = input[i][j]
        #         else:
        #             raise SystemError("Failed to find expected SystemInputState for {}".format(origin_mech.name))


        # Update all MonitoringMechanisms
        for component in self.learningExecutionList:

            from PsyNeuLink.Components.Projections.MappingProjection import MappingProjection
            if isinstance(component, MappingProjection):
                continue

            component_type = "monitoringMechanism"
            processes = list(component.processes.keys())

            # Sort for consistency of reporting:
            process_keys_sorted = sorted(processes, key=lambda i : processes[processes.index(i)].name)
            process_names = list(p.name for p in process_keys_sorted)

            context_str = str("{} | {}: {} [in processes: {}]".
                              format(context,
                                     component_type,
                                     component.name,
                                     re.sub('[\[,\],\n]','',str(process_names))))

            # Note:  DON'T include input arg, as that will be resolved by mechanism from its sender projections
            component.execute(clock=clock,
                              time_scale=self.timeScale,
                              # time_scale=time_scale,
                              context=context_str)
            # # # TEST PRINT:
            # print ("EXECUTING MONITORING UPDATES: ", component.name)

        # Then update all MappingProjections
        for component in self.learningExecutionList:

            if isinstance(component, (MonitoringMechanism_Base, ObjectiveMechanism)):
                continue
            # MODIFIED 2/21/17 NEW:
            if not isinstance(component, MappingProjection):
                raise SystemError("PROGRAM ERROR:  Attempted learning on non-MappingProjection")
            # MODIFIED 2/21/17 END

            component_type = "mappingProjection"
            processes = list(component.sender.owner.processes.keys())


            # Sort for consistency of reporting:
            process_keys_sorted = sorted(processes, key=lambda i : processes[processes.index(i)].name)
            process_names = list(p.name for p in process_keys_sorted)

            context_str = str("{} | {}: {} [in processes: {}]".
                              format(context,
                                     component_type,
                                     component.name,
                                     re.sub('[\[,\],\n]','',str(process_names))))

            # MODIFIED 2/21/17 OLD:
            # Note:  DON'T include input arg, as that will be resolved by mechanism from its sender projections
            # component.execute(clock=clock,
            #                   time_scale=self.timeScale,
            #                   # time_scale=time_scale,
            #                   context=context_str)
            # MODIFIED 2/21/17 NEW:
            component.parameterStates[MATRIX].update(time_scale=TimeScale.TRIAL, context=context_str)

<<<<<<< HEAD
            # # TEST PRINT:
=======
            # TEST PRINT:
>>>>>>> 6aea94cc
            # print ("EXECUTING WEIGHT UPDATES: ", component.name)

        if self._report_system_output and self._report_process_output:
            # Report learning for targetMechanisms (and the processes to which they belong)
            # Sort for consistency of reporting:
            print("\n\'{}' learning completed:".format(self.name))

            for target_mech in self.targetMechanisms:
                processes = list(target_mech.processes.keys())
                process_keys_sorted = sorted(processes, key=lambda i : processes[processes.index(i)].name)
                process_names = list(p.name for p in process_keys_sorted)
                # print("\n\'- Target: {}' error: {} (processes: {})".
                print("- error for target {}': {}".
                      format(append_type_to_name(target_mech),
                             re.sub('[\[,\],\n]','',str([float("{:0.3}".format(float(i)))
                                                         for i in target_mech.outputState.value])),
                             ))
                             # process_names))

            # if not i:
            #     # Zero input to first mechanism after first run (in case it is repeated in the pathway)
            #     # IMPLEMENTATION NOTE:  in future version, add option to allow Process to continue to provide input
            #     # FIX: USE clamp_input OPTION HERE, AND ADD HARD_CLAMP AND SOFT_CLAMP
            #     # # MODIFIED 10/2/16 OLD:
            #     # self.variable = self.variable * 0
            #     # # MODIFIED 10/2/16 NEW:
            #     # self.variable = self.input * 0
            #     # MODIFIED 10/2/16 NEWER:
            #     self.variable = convert_to_np_array(self.input, 2) * 0
            #     # MODIFIED 10/2/16 END
            # i += 1

        # MODIFIED 12/21/16 END

    def run(self,
            inputs,
            num_executions=None,
            reset_clock=True,
            initialize=False,
            targets=None,
            learning=None,
            call_before_trial=None,
            call_after_trial=None,
            call_before_time_step=None,
            call_after_time_step=None,
            clock=CentralClock,
            time_scale=None,
            context=None):
        """Run a sequence of executions

        Call execute method for each execution in a sequence specified by inputs.  See :doc:`Run` for details of
        formatting input specifications.

        Arguments
        ---------

        inputs : List[input] or ndarray(input) : default default_input_value for a single execution
            the input for each in a sequence of executions (see :doc:`Run` for detailed description of formatting
            requirements and options).

        reset_clock : bool : default :keyword:`True`
            if True, resets the :py:class:`CentralClock <TimeScale.CentralClock>` to 0 before a sequence of executions.

        initialize : bool default :keyword:`False`
            if :keyword:`True`, calls the :py:meth:`initialize <System_Base.initialize>` method of the system before a
            sequence of executions.

        targets : List[input] or np.ndarray(input) : default `None`
            the target values for the MonitoringMechanisms of the system for each execution (used for learning).
            The length (of the outermost level if a nested list, or lowest axis if an ndarray) must be equal to that
            of ``inputs``.

        learning : bool :  default `None`
            enables or disables learning during execution.
            If it is not specified, the current state is left intact.
            If it is :keyword:`True`, learning is forced on; if it is :keyword:`False`, learning is forced off.

        call_before_trial : Function : default= `None`
            called before each trial in the sequence is executed.

        call_after_trial : Function : default= `None`
            called after each trial in the sequence is executed.

        call_before_time_step : Function : default= `None`
            called before each time_step of each trial is executed.

        call_after_time_step : Function : default= `None`
            called after each time_step of each trial is executed.

        time_scale : TimeScale :  default TimeScale.TRIAL
            specifies whether mechanisms are executed for a single time step or a trial.

        Returns
        -------

        <system>.results : List[outputState.value]
            list of the value of the outputState for each `TERMINAL` mechanism of the system returned for
            each execution.

        """
        from PsyNeuLink.Globals.Run import run
        return run(self,
                   inputs=inputs,
                   num_executions=num_executions,
                   reset_clock=reset_clock,
                   initialize=initialize,
                   targets=targets,
                   learning=learning,
                   call_before_trial=call_before_trial,
                   call_after_trial=call_after_trial,
                   call_before_time_step=call_before_time_step,
                   call_after_time_step=call_after_time_step,
                   time_scale=time_scale,
                   clock=clock,
                   context=context)

    def _report_system_initiation(self, clock=CentralClock):
        """Prints iniiation message, time_step, and list of processes in system being executed
        """

        if 'system' in self.name or 'System' in self.name:
            system_string = ''
        else:
            system_string = ' system'

        if clock.time_step == 0:
            print("\n\'{}\'{} executing with: **** (time_step {}) ".
                  format(self.name, system_string, clock.time_step))
            processes = list(process.name for process in self.processes)
            print("- processes: {}".format(processes))
            if np.size(self.input, 0) == 1:
                input_string = ''
            else:
                input_string = 's'
            print("- input{}: {}".format(input_string, self.input.tolist()))

        else:
            print("\n\'{}\'{} executing ********** (time_step {}) ".
                  format(self.name, system_string, clock.time_step))

    def _report_system_completion(self, clock=CentralClock):
        """Prints completion message and outputValue of system
        """

        if 'system' in self.name or 'System' in self.name:
            system_string = ''
        else:
            system_string = ' system'

        # Print output value of primary (first) outputState of each terminal Mechanism in System
        # IMPLEMENTATION NOTE:  add options for what to print (primary, all or monitored outputStates)
        print("\n\'{}\'{} completed ***********(time_step {})".format(self.name, system_string, clock.time_step))
        for mech_tuple in self._terminal_mech_tuples:
            if mech_tuple.mechanism.phaseSpec == (clock.time_step % self.numPhases):
                print("- output for {0}: {1}".
                      format(mech_tuple.mechanism.name,
                             re.sub('[\[,\],\n]','',str(["{:0.3}".
                                                format(float(i)) for i in mech_tuple.mechanism.outputState.value]))))
        if self.learning:
<<<<<<< HEAD
            from PsyNeuLink.Components.Mechanisms.MonitoringMechanisms.ComparatorMechanism import COMPARISON_MSE
            for mech in self.targetMechanisms:
                print("\n- MSE: {:0.3}".
                      format(float(mech.outputStates[COMPARISON_MSE].value)))
=======
            from PsyNeuLink.Components.Projections.LearningProjection import TARGET_MSE
            for mech in self.targetMechanisms:
                print("\n- MSE: {:0.3}".
                      format(float(mech.outputStates[TARGET_MSE].value)))
>>>>>>> 6aea94cc


    # TBI:
    # class InspectOptions(AutoNumber):
    #     """Option value keywords for `inspect` and `show` methods.
    #     """
    #     ALL = ()
    #     """Show all values.
    #     """
    #     EXECUTION_SETS = ()
    #     """Show `execution_sets` attribute."""
    #     ExecutionList = ()
    #     """Show `executionList` attribute."""
    #     ATTRIBUTES = ()
    #     """Show system's attributes."""
    #     ALL_OUTPUTS = ()
    #     """"""
    #     ALL_OUTPUT_LABELS = ()
    #     """"""
    #     PRIMARY_OUTPUTS = ()
    #     """"""
    #     PRIMARY_OUTPUT_LABELS = ()
    #     """"""
    #     MONITORED_OUTPUTS = ()
    #     """"""
    #     MONITORED_OUTPUT_LABELS = ()
    #     """"""
    #     FLAT_OUTPUT = ()
    #     """"""
    #     DICT_OUTPUT = ()
    #     """"""

    def show(self, options=None):
        """Print ``execution_sets``, ``executionList``, `ORIGIN`, `TERMINAL` mechanisms,
        `TARGET` mechahinsms, ``outputs`` and their labels for the system.

        Arguments
        ---------

        options : InspectionOptions
            [TBI]
        """

        # # IMPLEMENTATION NOTE:  Stub for implementing options:
        # if options and self.InspectOptions.ALL_OUTPUT_LABELS in options:
        #     pass

        print ("\n---------------------------------------------------------")
        print ("\n{0}".format(self.name))


        print ("\n\tControl enabled: {0}".format(self.enable_controller))
        print ("\n\tProcesses:")

        for process in self.processes:
            print ("\t\t{} [learning enabled: {}]".format(process.name, process._learning_enabled))


        # Print execution_sets (output of toposort)
        print ("\n\tExecution sets: ".format(self.name))
        # Sort for consistency of output
        execution_sets_sorted = sorted(self.execution_sets)
        for i in range(len(execution_sets_sorted)):
        # for i in range(len(self.execution_sets)):
            print ("\t\tSet {0}:\n\t\t\t".format(i),end='')
            print("{ ",end='')
            sorted_mechs_names_in_set = sorted(list(mech_tuple.mechanism.name
                                                    for mech_tuple in self.execution_sets[i]))
            for name in sorted_mechs_names_in_set:
                print("{0} ".format(name), end='')
            print("}")

        # Print executionList sorted by phase and including EVC mechanism

        # Sort executionList by phase
        sorted_execution_list = self.executionList.copy()


        # Sort by phaseSpec and, within each phase, by mechanism name
        sorted_execution_list.sort(key=lambda mech_tuple: mech_tuple.phase)


        # Add controller to execution list for printing if enabled
        if self.enable_controller:
            sorted_execution_list.append(MechanismTuple(self.controller, None, self.controller.phaseSpec))


        mech_names_from_exec_list = list(mech_tuple.mechanism.name for mech_tuple in self.executionList)
        mech_names_from_sorted_exec_list = list(mech_tuple.mechanism.name for mech_tuple in sorted_execution_list)

        print ("\n\tExecution list: ".format(self.name))
        phase = 0
        print("\t\tPhase {}:".format(phase))
        for mech_tuple in sorted_execution_list:
            if mech_tuple.phase != phase:
                phase = mech_tuple.phase
                print("\t\tPhase {}:".format(phase))
            print ("\t\t\t{}".format(mech_tuple.mechanism.name))

        print ("\n\tOrigin mechanisms: ".format(self.name))
        for mech_tuple in self.originMechanisms.mech_tuples_sorted:
            print("\t\t{0} (phase: {1})".format(mech_tuple.mechanism.name, mech_tuple.phase))

        print ("\n\tTerminal mechanisms: ".format(self.name))
        for mech_tuple in self.terminalMechanisms.mech_tuples_sorted:
            print("\t\t{0} (phase: {1})".format(mech_tuple.mechanism.name, mech_tuple.phase))
            for output_state_name in mech_tuple.mechanism.outputStates:
                print("\t\t\t{0}".format(output_state_name))

        # if any(process.learning for process in self.processes):
        if self.learning:
            print ("\n\tTarget mechanisms: ".format(self.name))
            for mech_tuple in self.targetMechanisms.mech_tuples:
                print("\t\t{0} (phase: {1})".format(mech_tuple.mechanism.name, mech_tuple.phase))

        print ("\n---------------------------------------------------------")


    def inspect(self):
        """Return dictionary with system attributes and values

        Diciontary contains entries for the following attributes and values:

            :keyword:`PROCESSES`: list of processes in system

            :keyword:`MECHANISMS`: list of all mechanisms in the system

            :keyword:`ORIGIN_MECHANISMS`: list of ORIGIN mechanisms

            :keyword:`INPUT_ARRAY`: ndarray of the inputs to the ORIGIN mechanisms

            :keyword:`RECURRENT_MECHANISMS`:  list of INITALIZE_CYCLE mechanisms

            :keyword:`RECURRENT_INIT_ARRAY`: ndarray of initial_values

            :keyword:`TERMINAL_MECHANISMS`:list of TERMINAL mechanisms

            :keyword:`OUTPUT_STATE_NAMES`: list of outputState names corrresponding to 1D arrays in output_value_array

            :keyword:`OUTPUT_VALUE_ARRAY`:3D ndarray of 2D arrays of output.value arrays of outputStates for all
            `TERMINAL` mechs

            :keyword:`NUM_PHASES_PER_TRIAL`:number of phases required to execute all mechanisms in the system

            :keyword:`MONITORING_MECHANISMS`:list of MONITORING mechanisms

            `TARGET`:list of TARGET mechanisms

            :keyword:`LEARNING_PROJECTION_RECEIVERS`:list of MappingProjections that receive learning projections

            :keyword:`CONTROL_MECHANISMS`:list of CONTROL mechanisms

            :keyword:`CONTROL_PROJECTION_RECEIVERS`:list of parameterStates that receive learning projections

        Returns
        -------
        Dictionary of system attributes and values : dict

        """

        input_array = []
        for mech in list(self.originMechanisms.mechanisms):
            input_array.append(mech.value)
        input_array = np.array(input_array)

        recurrent_init_array = []
        for mech in list(self.recurrentInitMechanisms.mechanisms):
            recurrent_init_array.append(mech.value)
        recurrent_init_array = np.array(recurrent_init_array)

        output_state_names = []
        output_value_array = []
        for mech in list(self.terminalMechanisms.mechanisms):
            output_value_array.append(mech.outputValue)
            for name in mech.outputStates:
                output_state_names.append(name)
        output_value_array = np.array(output_value_array)

        from PsyNeuLink.Components.Projections.ControlProjection import ControlProjection
        from PsyNeuLink.Components.Projections.LearningProjection import LearningProjection
        learning_projections = []
        controlled_parameters = []
        for mech in list(self.mechanisms):
            for parameter_state in mech.parameterStates:
                try:
                    for projection in parameter_state.receivesFromProjections:
                        if isinstance(projection, ControlProjection):
                            controlled_parameters.append(parameter_state)
                except AttributeError:
                    pass
            for output_state in mech.outputStates:
                try:
                    for projection in output_state.sendsToProjections:
                        for parameter_state in projection.paramaterStates:
                            for sender in parameter_state.receivesFromProjections:
                                if isinstance(sender, LearningProjection):
                                    learning_projections.append(projection)
                except AttributeError:
                    pass

        inspect_dict = {
            PROCESSES: self.processes,
            MECHANISMS: self.mechanisms,
            ORIGIN_MECHANISMS: self.originMechanisms.mechanisms,
            INPUT_ARRAY: input_array,
            RECURRENT_MECHANISMS: self.recurrentInitMechanisms,
            RECURRENT_INIT_ARRAY: recurrent_init_array,
            TERMINAL_MECHANISMS: self.terminalMechanisms.mechanisms,
            OUTPUT_STATE_NAMES: output_state_names,
            OUTPUT_VALUE_ARRAY: output_value_array,
            NUM_PHASES_PER_TRIAL: self.numPhases,
            MONITORING_MECHANISMS: self.monitoringMechanisms,
            TARGET_MECHANISMS: self.targetMechanisms,
            LEARNING_PROJECTION_RECEIVERS: learning_projections,
            CONTROL_MECHANISMS: self.controlMechanism,
            CONTROL_PROJECTION_RECEIVERS: controlled_parameters,
        }

        return inspect_dict

    def _toposort_with_ordered_mech_tuples(self, data):
        """Returns a single list of dependencies, sorted by mech_tuple[MECHANISM].name"""
        result = []
        for dependency_set in toposort(data):
            d_iter = iter(dependency_set)
            result.extend(sorted(dependency_set, key=lambda item : next(d_iter).mechanism.name))
        return result

    def _cache_state(self):

        # http://stackoverflow.com/questions/11218477/how-can-i-use-pickle-to-save-a-dict
        # import pickle
        #
        # a = {'hello': 'world'}
        #
        # with open('filename.pickle', 'wb') as handle:
        #     pickle.dump(a, handle, protocol=pickle.HIGHEST_PROTOCOL)
        #
        # with open('filename.pickle', 'rb') as handle:
        #     b = pickle.load(handle)
        #
        # print a == b

        # >>> import dill
        # >>> pik = dill.dumps(d)

        # import pickle
        # with open('cached_PNL_sys.pickle', 'wb') as handle:
        #     pickle.dump(self, handle, protocol=pickle.HIGHEST_PROTOCOL)

        # import dill
        # self.cached_system = dill.dumps(self, recurse=True)

        # def mechanisms_cache:
        #     self.input_value = []
        #     self.value= []
        #     self.output_value = []
        #
        # for mech in self.mechanisms:
        #     for
        pass

    def _restore_state(self):
        pass

    @property
    def mechanisms(self):
        """List of all mechanisms in the system

        Returns
        -------
        all mechanisms in the system : List[mechanism]

        """
        return self._allMechanisms.mechanisms

    # # MODIFIED 11/1/16 NEW:
    # @property
    # def processes(self):
    #     return sorted(self._processList.processes)

    @property
    def inputValue(self):
        """Value of input to system

        Returns
        -------
        value of input to system : ndarray
        """
        return self.variable

    @property
    def numPhases(self):
        """Number of phases required to execute all ProcessingMechanisms in the system

        Equals maximum phase value of ProcessingMechanisms in the system + 1

        Returns
        -------
        number of phases in system : int

        """
        return self._phaseSpecMax + 1

    @property
    def execution_graph_mechs(self):
        """Mechanisms whose mech_tuples appear as keys in self.executionGraph

        :rtype: list of Mechanism objects
        """
        return list(mech_tuple[0] for mech_tuple in self.executionGraph)

    def show_graph(self, output_fmt='pdf', direction = 'LR'):
        """Shows a graph of a system's mechanisms and projections.
        Arguments
        output_fmt : output format can be either 'pdf' or 'jupyter'
            pdf will actually render and open a pdf
            jupyter will just return the graph to the output stream, ideal for working in jupyter notebooks
        direction : can be used to set rank direction of graph
            possible inputs are BT, TB, LR, and RL
        """

        import graphviz as gv
            
        system_graph = self.graph
        # build graph and configure visualisation settings

        # is there a way to take in *args so  
        # people can change these settings?

        G = gv.Digraph(engine = "dot", 
                       # format = "svg", 
                       node_attr = {'fontsize':'12', 
                                    'fontname': 'arial', 
                                    'shape':'oval'}, 
                       edge_attr = {'arrowhead':'halfopen', 
                                    'fontsize': '10', 
                                    'fontname': 'arial'},
                       graph_attr = {"rankdir" : direction})

        # build list of receivers
        receivers = list(system_graph.keys())
        
        # loop through each reciever
        for receiver in receivers:
            receiver_name = receiver[0].name
            G.node(receiver_name)
            senders = system_graph[receiver]
            # loop through each sender
            for sender in senders:
                sender_name = sender[0].name
                G.node(sender_name)
                # find the right edge (projection)
                for projection in sender[0].outputState.sendsToProjections:
                    if projection.receiver.owner == receiver[0]:
                        edge_name = projection.name
                # add the edge
                G.edge(sender_name, receiver_name, label = " {0} ".format(edge_name))

        if output_fmt == 'pdf':
            G.view(self.name.replace(" ", "-"), cleanup=True)
        elif output_fmt == 'jupyter':
            return G


    # @property
    # def learning_execution_graph_mechs(self):
    #     """Mechanisms whose mech_tuples appear as keys in self.executionGraph
    #
    #     :rtype: list of Mechanism objects
    #     """
    #     return list(mech_tuple[0] for mech_tuple in self.learningExecutionGraph)


SYSTEM_TARGET_INPUT_STATE = 'SystemInputState'

from PsyNeuLink.Components.States.OutputState import OutputState
class SystemInputState(OutputState):
    """Encodes target for the system and transmits it to a `TARGET` mechanism in the system

    Each instance encodes a `target <System.target>` to the system (also a 1d array in 2d array of
    `targets <System.targets>`) and provides it to a `MappingProjection` that projects to a `TARGET`
     mechanism of the system.

    .. Declared as a sublcass of OutputState so that it is recognized as a legitimate sender to a Projection
       in Projection._instantiate_sender()

       self.value is used to represent the item of the targets arg to system.execute or system.run

    """
    def __init__(self, owner=None, variable=None, name=None, prefs=None):
        """Pass variable to MappingProjection from Process to first Mechanism in Pathway

        :param variable:
        """
        if not name:
            self.name = owner.name + "_" + SYSTEM_TARGET_INPUT_STATE
        else:
            self.name = owner.name + "_" + name
        self.prefs = prefs
        self.sendsToProjections = []
        self.owner = owner
        self.value = variable
<|MERGE_RESOLUTION|>--- conflicted
+++ resolved
@@ -1602,11 +1602,7 @@
 
         # Create SystemInputState for each TARGET mechanism in targetMechanisms and
         #    assign MappingProjection from the SystemInputState
-<<<<<<< HEAD
-        #    to the TARGET mechanism's COMPARATOR_TARGET inputSate
-=======
         #    to the TARGET mechanism's TARGET inputSate
->>>>>>> 6aea94cc
         #    (i.e., from the SystemInputState to the ComparatorMechanism)
         for i, target_mech in zip(range(len(self.targetMechanisms)), self.targetMechanisms):
 
@@ -1623,28 +1619,17 @@
                                           len(target_mech_TARGET_input_state.variable),
                                           target_mech.name))
 
-<<<<<<< HEAD
-            target_input_state = SystemInputState(owner=self,
-                                                        variable=comparator_target.variable,
-=======
             system_target_input_state = SystemInputState(owner=self,
                                                         variable=target_mech_TARGET_input_state.variable,
->>>>>>> 6aea94cc
                                                         prefs=self.prefs,
                                                         name="System Target {}".format(i))
             self.targetInputStates.append(system_target_input_state)
 
             # Add MappingProjection from system_target_input_state to TARGET mechainsm's target inputState
             from PsyNeuLink.Components.Projections.MappingProjection import MappingProjection
-<<<<<<< HEAD
-            MappingProjection(sender=target_input_state,
-                    receiver=comparator_target,
-                    name=self.name+' Input Projection to '+comparator_target.name)
-=======
             MappingProjection(sender=system_target_input_state,
                     receiver=target_mech_TARGET_input_state,
                     name=self.name+' Input Projection to '+target_mech_TARGET_input_state.name)
->>>>>>> 6aea94cc
 
     def _assign_output_states(self):
         """Assign outputStates for System (the values of which will comprise System.value)
@@ -1807,11 +1792,7 @@
                 # # REMOVE THIS WHEN EXECUTE_ID IS IMPLEMENTED
                 # # Nullify inputs to TARGET mechanism from any processes
                 # for process_target_projection in \
-<<<<<<< HEAD
-                #         target_mech.inputStates[COMPARATOR_TARGET].receivesFromProjections:
-=======
                 #         target_mech.inputStates[target_mech_TARGET_input_state].receivesFromProjections:
->>>>>>> 6aea94cc
                 #     if isinstance(process_target_projection.sender, ProcessInputState):
                 #         process_target_projection.sender.value = process_target_projection.sender.value * 0
 
@@ -1976,7 +1957,7 @@
                               time_scale=self.timeScale,
                               # time_scale=time_scale,
                               context=context_str)
-            # # # TEST PRINT:
+            # # TEST PRINT:
             # print ("EXECUTING MONITORING UPDATES: ", component.name)
 
         # Then update all MappingProjections
@@ -2012,11 +1993,7 @@
             # MODIFIED 2/21/17 NEW:
             component.parameterStates[MATRIX].update(time_scale=TimeScale.TRIAL, context=context_str)
 
-<<<<<<< HEAD
-            # # TEST PRINT:
-=======
             # TEST PRINT:
->>>>>>> 6aea94cc
             # print ("EXECUTING WEIGHT UPDATES: ", component.name)
 
         if self._report_system_output and self._report_process_output:
@@ -2176,17 +2153,10 @@
                              re.sub('[\[,\],\n]','',str(["{:0.3}".
                                                 format(float(i)) for i in mech_tuple.mechanism.outputState.value]))))
         if self.learning:
-<<<<<<< HEAD
-            from PsyNeuLink.Components.Mechanisms.MonitoringMechanisms.ComparatorMechanism import COMPARISON_MSE
-            for mech in self.targetMechanisms:
-                print("\n- MSE: {:0.3}".
-                      format(float(mech.outputStates[COMPARISON_MSE].value)))
-=======
             from PsyNeuLink.Components.Projections.LearningProjection import TARGET_MSE
             for mech in self.targetMechanisms:
                 print("\n- MSE: {:0.3}".
                       format(float(mech.outputStates[TARGET_MSE].value)))
->>>>>>> 6aea94cc
 
 
     # TBI:
