# Princeton University licenses this file to You under the Apache License, Version 2.0 (the "License");
# you may not use this file except in compliance with the License.  You may obtain a copy of the License at:
#     http://www.apache.org/licenses/LICENSE-2.0
# Unless required by applicable law or agreed to in writing, software distributed under the License is distributed
# on an "AS IS" BASIS, WITHOUT WARRANTIES OR CONDITIONS OF ANY KIND, either express or implied.
# See the License for the specific language governing permissions and limitations under the License.


# *******************************************  InputState *****************************************************
#
"""

Overview
--------

An inputState receives the input to a mechanism provided by the projections to that mechanism from others in a process
or system.  If the inputState belongs to an `ORIGIN` mechanism (see
`role of mechanisms in processes and systems <Mechanism_Role_In_Processes_And_Systems>`), then it receives the input
specified when that process or system is `run <Run>`.  The projections received by an inputState are
<<<<<<< HEAD
listed in its `afferents <InputState.afferents>` attribute. Its
=======
listed in its `path_afferents <InputState.path_afferents>` attribute. Its
>>>>>>> 769d0605
`function <InputState.function>` combines the values of these inputs, and the result is assigned to an item
corresponding to the inputState in the owner mechanism's :keyword:`variable <Mechanism.Mechanism_Base.variable>` and
`input_value <Mechanism.Mechanism_Base.input_value>` attributes  (see `Mechanism InputStates <Mechanism_InputStates>`
for additional details about the role of input_states in mechanisms).


.. _InputState_Creation:

Creating an InputState
----------------------

InputStates are created automatically when a mechanism is created.  For example, if a mechanism is created within
the `pathway` of a process`, the inputState for that mechanism will be created and assigned as the
`receiver <MappingProjection.MappingProjection.receiver>` of a `MappingProjection` from the  preceding mechanism in the
pathway;  and a `ControlMechanism <ControlMechanism>` automatically creates an inputState for each mechanism that it
monitors. PsyNeuLink does not currently support the explicit creation of input_states (this may be implemented in the
future). However they can modified as described below.

COMMENT:
An inputState can be created by calling its constructor, but in general this is not necessary as a mechanism can
usually automatically create the inputState(s) it needs when it is created.  For example, if the mechanism is
being created within the :ref:`pathway of a process <Process_Pathway>`, its inputState will be created and assigned as
the ``receiver`` of a MappingProjection from the  preceding mechanism in the pathway.

An inputState must be owned by a mechanism. Therefore, if the inputState is created directly, its mechanism
must be specified in the ``owner`` argument of its constructor; if the inputState is specified in the
INPUT_STATES entry of the parameter dictionary for a mechanism, then the owner is inferred from the context.

.. _InputState_Specification

InputState Specification
~~~~~~~~~~~~~~~~~~~~~~~~

If one or more custom input_states need to be specified when a mechanism is created, or added to an existing mechanism,
they can be specified in an entry of the mechanism's parameter dictionary, using the key :keyword`INPUT_STATES`
and a value that specifies one or more input_states. For a single inputState, the value can be any of the
specifications in the the list below.  To create multiple input_states, the value of the INPUT_STATES entry
can be either a list, each item of which can be any of the specifications below;  or, it can be an OrderedDict,
in which the key for each entry is a string specifying the name for the inputState to be created, and its value is
one of the specifications below:

    * An existing **inputState** object or the name of one.  Its ``value`` must be compatible with the item of the
      owner mechanism's :py:data:`variable <Component.variable>` to which it will be assigned.
    ..
    * The :class:`InputState` **class** or a string.  This creates a default inputState using the the first item of
      the owner mechanism's ``variable`` as the inputState's :py:data:`variable <InputState.variable>`.
      If INPUT_STATE is used, a default name is assigned to the state;  if a string is, it is assigned as
      the name of the inputState (see :ref:`naming conventions <LINK>`).
    ..
    * A **value**.  This creates a default inputState using the specified value as inputState's ``variable``.
      This must be compatible with the item of the owner mechanism's ``variable`` to which the inputState is assigned.
    ..
    * A **Projection subclass**. This creates a default inputState using the first item of the owner mechanism's
      ``variable`` as the inputState's :py:data:`variable <InputState.variable>`, and a projection of the specified
      type to the inputState using its ``variable`` as the template for the projection's ``value``.
    ..

       CONFIRM THAT THIS IS TRUE:
    * A **Projection object**.  This creates a default inputState using the first item of the owner mechanism's
    ``variable`` as the template for the inputState's ``variable``, and assigns the state as the projection's
    ``receiver``. The projection's ``value`` must be compatible with the inputState's ``variable``.
    ..
    * A **specification dictionary**.  This creates the specified inputState using the first item of the owner
      mechanism's ``variable`` as the inputState's :py:data:`variable <InputState.variable>`.  In addition to the
      standard entries of a :ref:`params <LINK>` dictionary, the dictionary can have a STATE_PROJECTIONS
      entry, the value of which can be a Projection,
      :ref:`projection specification dictionary <Projection_In_Context_Specification>`, or a list containing
      items that are either of those.
    ..
    * A **2-item tuple**.  This creates a default inputState using the first (value) item as its
      :keyword:`variable`, and assigns the state as the :keyword:`receiver` of the 2nd (projection) item.

    .. note::
       In all cases, the resulting ``value`` of the inputState must be compatible with (that is, have the same number
       and type of elements as) the item of its :ref:`owner mechanism's variable <Mechanism_Variable>` to which it is
       assigned. This is insured by the default ``function`` (:any:`LinearCombination`), since this preserves the
       format of its input;  it must also be true for any other function that is assigned as the ``function`` for an
       inputState.
COMMENT

COMMENT:
   CHECK THIS:
             NUMBER OF STATES MUST EQUAL LENGTH OF MECHANISM'S ATTRIBUTE (VARIABLE OR OUTPUTVALUE)
             SINGLE STATE FOR MULTI-ITEM MECHANISM ATTRIBUTE ASSIGNS (OR AT LEASET CHECKS FOR)
                MULTI-ITEM ATTRIBUTE OF STATE
             MATCH OF FORMATS OF CORRESPONDING ITEMS ARE VALIDATED
             ERROR IS GENERATED FOR NUMBER MISMATCH
             reference_value IS THE ITEM OF variable CORRESPONDING TO THE inputState
COMMENT

COMMENT:
Assigning input_states using the INPUT_STATES entry of a mechanism's parameter dictionary adds them to any
that are automatically generated for that mechanism;  if the name of one explicitly specified is them same as one
automatically generated, the name will be suffixed with a numerical index and added (that is, it will *not* replace
the one automatically generated). InputStates can also be added by using the
:py:func:`assign_output_state <OutputState.assign_output_state>`. If the mechanism requires multiple input_states
(i.e., it's ``variable`` attribute has more than on item), it assigns the ``value`` of each inputState to an item of
its ``variable`` (see :ref:`Mechanism Variable <Mechanism_Variable>`). Therefore, the number of input_states
specified must equal the number of items in the mechanisms's ``variable``.  An exception is if the mechanism's
``variable`` has more than one item, it may still be assigned a single inputState;  in that case, the ``value`` of
that inputState must have the same number of items as the  mechanisms's ``variable``.  For cases in which there are
multiple input_states, the order in which they are specified in the list or OrderedDict must parallel the order of
the items to which they will be assined in the mechanism's ``variable``; furthemore, as noted above, the ``value`` for
each inputState must match (in number and types of elements) the item of ``variable`` to which it will be assigned.
COMMENT

.. _InputState_Structure:

Structure
---------

Every inputState is owned by a `mechanism <Mechanism>`. It can receive one or more
`MappingProjections <MappingProjection>` from other mechanisms, as well as from the process or system to which its
owner belongs (if it is the `ORIGIN` mechanism for that process or system).  The projections received by an
<<<<<<< HEAD
inputState are listed in its `afferents <InputState.afferents>` attribute.
=======
inputState are listed in its `path_afferents <InputState.path_afferents>` attribute.
>>>>>>> 769d0605

Like all PsyNeuLink components, an inputState has the three following core attributes:

* `variable <InputState.variable>`:  this serves as a template for the :keyword:`value` of each projection that the
  inputState receives: each must match both the number and type of elements of the inputState's
  `variable <InputState.variable>`.
..
* `function <InputState.function>`:  this performs an elementwise (Hadamard) aggregation  of the
  :keyword:`value` of all of the projections received by the inputState, and assigns the result to the inputState's
  `value <InputState.value>` attribute.  The default function is `LinearCombination` that sums the values.  A custom
  function can be specified (e.g., to perform a Hadamard product, or to handle non-numeric values in some way), so long
  as it generates a result that is compatible with the format of the `value <InputState.value>` of the inputState
  expected by its owner mechanism's `variable <Mechanism.Mechanism_Base.variable>`.
..
* `value <InputState.value>`:  this is the aggregated value of the projections received by the inputState, assigned to
  it by the inputState's `function <InputState.function>`.  It must be compatible with item of the owner mechanism's
  `variable <Mechanism.Mechanism_Base.variable>` to which the inputState has been assigned.

Execution
---------

An inputState cannot be executed directly.  It is executed when the mechanism to which it belongs is executed.
When this occurs, the inputState executes any projections it receives, calls its `function <InputState.function>` to
aggregate their values, and then assigns the result to the inputState's `value <InputState.value>` attribute.  This,
in turn, is assigned to the item of the mechanism's `variable <Mechanism.Mechanism_Base.variable>` and
`input_value <Mechanism.Mechanism_Base.input_value>` attributes corresponding to that inputState
(see `mechanism variable and input_value attributes <Mechanism_Variable>` for additional details).

.. _InputState_Class_Reference:

Class Reference
---------------

"""

from PsyNeuLink.Components.States.State import *
from PsyNeuLink.Components.States.State import _instantiate_state_list
from PsyNeuLink.Components.Functions.Function import *

# InputStatePreferenceSet = ComponentPreferenceSet(log_pref=logPrefTypeDefault,
#                                                          reportOutput_pref=reportOutputPrefTypeDefault,
#                                                          verbose_pref=verbosePrefTypeDefault,
#                                                          param_validation_pref=paramValidationTypeDefault,
#                                                          level=PreferenceLevel.TYPE,
#                                                          name='InputStateClassPreferenceSet')

# class InputStateLog(IntEnum):
#     NONE            = 0
#     TIME_STAMP      = 1 << 0
#     ALL = TIME_STAMP
#     DEFAULTS = NONE


class InputStateError(Exception):
    def __init__(self, error_value):
        self.error_value = error_value

    def __str__(self):
        return repr(self.error_value)


class InputState(State_Base):
    """
    InputState(                                \
    owner,                                     \
    reference_value=None,                      \
    function=LinearCombination(operation=SUM), \
    value=None,                                \
    params=None,                               \
    name=None,                                 \
    prefs=None)

    Implements a subclass of State that calculates and represents the input to a mechanism.

    COMMENT:

        Description
        -----------
            The InputState class is a Component type in the State category of Function,
            Its FUNCTION executes the projections that it receives and updates the InputState's value

        Class attributes
        ----------------
            + componentType (str) = INPUT_STATE
            + paramClassDefaults (dict)
                + FUNCTION (LinearCombination, Operation.SUM)
                + FUNCTION_PARAMS (dict)
                # + kwStateProjectionAggregationFunction (LinearCombination, Operation.SUM)
                # + kwStateProjectionAggregationMode (LinearCombination, Operation.SUM)
            + paramNames (dict)

        Class methods
        -------------
            _instantiate_function: insures that function is ARITHMETIC)
            update_state: gets InputStateParams and passes to super (default: LinearCombination with Operation.SUM)

        StateRegistry
        -------------
            All INPUT_STATE are registered in StateRegistry, which maintains an entry for the subclass,
              a count for all instances of it, and a dictionary of those instances

    COMMENT


    Arguments
    ---------

    owner : Mechanism
        the mechanism to which the inputState belongs;  it must be specified or determinable from the context in which
        the inputState is created.

    reference_value : number, list or np.ndarray
        the value of the item of the owner mechanism's `variable <Mechanism.Mechanism_Base.variable>` attribute to which
        the inputState is assigned; used as the template for the inputState's `value <InputState.value>` attribute.

    variable : number, list or np.ndarray
        specifies the template for the inputState's `variable <InputState.variable>` attribute.

    function : Function or method : default LinearCombination(operation=SUM)
        specifies the function used to aggregate the values of the projections received by the inputState.
        It must produce a result that has the same format (number and type of elements) as its input.

    params : Optional[Dict[param keyword, param value]]
        a `parameter dictionary <ParameterState_Specifying_Parameters>` that can be used to specify the parameters for
        the inputState or its function, and/or a custom function and its parameters. Values specified for parameters in
        the dictionary override any assigned to those parameters in arguments of the constructor.

    name : str : default InputState-<index>
        a string used for the name of the inputState.
        If not is specified, a default is assigned by StateRegistry of the mechanism to which the inputState belongs
        (see :doc:`Registry <LINK>` for conventions used in naming, including for default and duplicate names).

    prefs : Optional[PreferenceSet or specification dict : State.classPreferences]
        the `PreferenceSet` for the inputState.
        If it is not specified, a default is assigned using `classPreferences` defined in __init__.py
        (see :doc:`PreferenceSet <LINK>` for details).


    Attributes
    ----------

    owner : Mechanism
        the mechanism to which the inputState belongs.

    afferents : Optional[List[Projection]]
        a list of the projections received by the inputState
        (i.e., for which it is a `receiver <Projection.Projection.receiver>`).

    variable : number, list or np.ndarray
        the template for the `value <Projection.Projection.value>` of each projection that the inputState receives,
        each of which must match the format (number and types of elements) of the inputState's :keyword:`variable`.

    function : CombinationFunction : default LinearCombination(operation=SUM))
        performs an element-wise (Hadamard) aggregation of the `value <Projection.Projection.value>` of each
        projection received by the inputState.

    value : number, list or np.ndarray
        the aggregated value of the projections received by the inputState; output of `function <InputState.function>`.

    name : str : default <State subclass>-<index>
        the name of the inputState.
        Specified in the **name** argument of the constructor for the outputState.  If not is specified, a default is
        assigned by the StateRegistry of the mechanism to which the outputState belongs
        (see :doc:`Registry <LINK>` for conventions used in naming, including for default and duplicate names).

        .. note::
            Unlike other PsyNeuLink components, state names are "scoped" within a mechanism, meaning that states with
            the same name are permitted in different mechanisms.  However, they are *not* permitted in the same
            mechanism: states within a mechanism with the same base name are appended an index in the order of their
            creation.

    prefs : PreferenceSet or specification dict : State.classPreferences
        the `PreferenceSet` for the inputState.
        Specified in the **prefs** argument of the constructor for the projection;  if it is not specified, a default is
        assigned using `classPreferences` defined in __init__.py
        (see :doc:`PreferenceSet <LINK>` for details).

    """

    #region CLASS ATTRIBUTES

    componentType = INPUT_STATE
    paramsType = INPUT_STATE_PARAMS

    classPreferenceLevel = PreferenceLevel.TYPE
    # Any preferences specified below will override those specified in TypeDefaultPreferences
    # Note: only need to specify setting;  level will be assigned to TYPE automatically
    # classPreferences = {
    #     kwPreferenceSetName: 'InputStateCustomClassPreferences',
    #     kp<pref>: <setting>...}

    # Note: the following enforce encoding as 1D np.ndarrays (one variable/value array per state)
    variableEncodingDim = 1
    valueEncodingDim = 1

    paramClassDefaults = State_Base.paramClassDefaults.copy()
    paramClassDefaults.update({PROJECTION_TYPE: MAPPING_PROJECTION})

    #endregion

    @tc.typecheck
    def __init__(self,
                 owner,
                 reference_value=None,
                 variable=None,
                 function=LinearCombination(operation=SUM),
                 weight=None,
                 exponent=None,
                 params=None,
                 name=None,
                 prefs:is_pref_set=None,
                 context=None):

        # Assign args to params and functionParams dicts (kwConstants must == arg names)
        params = self._assign_args_to_param_dicts(function=function,
                                                  weight=weight,
                                                  exponent=exponent,
                                                  params=params)

        self.reference_value = reference_value

        # Validate sender (as variable) and params, and assign to variable and paramsInstanceDefaults
        # Note: pass name of owner (to override assignment of componentName in super.__init__)
        super(InputState, self).__init__(owner,
                                         variable=variable,
                                         params=params,
                                         name=name,
                                         prefs=prefs,
                                         context=self)

    def _validate_params(self, request_set, target_set=None, context=None):
        """Validate weights and exponents
        
        This needs to be done here, since paramClassDefault declarations assign None as default
            (so that they can be ignored if not specified here or in the function)
        """

        super()._validate_params(request_set=request_set, target_set=target_set, context=context)
        
        if WEIGHT in target_set and target_set[WEIGHT] is not None:
            if not isinstance(target_set[WEIGHT], (int, float)):
                raise InputStateError("{} parameter of {} for {} ({}) must be an int or float".
                                      format(WEIGHT, self.name, self.owner.name, target_set[WEIGHT]))

        if EXPONENT in target_set and target_set[EXPONENT] is not None:
            if not isinstance(target_set[EXPONENT], (int, float)):
                raise InputStateError("{} parameter of {} for {} ({}) must be an int or float".
                                      format(EXPONENT, self.name, self.owner.name, target_set[EXPONENT]))


    def _instantiate_function(self, context=None):
        """Insure that function is LinearCombination and that output is compatible with owner.variable

        Insures that function:
            - is LinearCombination (to aggregate projection inputs)
            - generates an output (assigned to self.value) that is compatible with the component of
                owner.function's variable that corresponds to this inputState,
                since the latter will be called with the value of this InputState;

        Notes:
        * Relevant item of owner.function's variable should have been provided
            as reference_value arg in the call to InputState__init__()
        * Insures that self.value has been assigned (by call to super()._validate_function)
        * This method is called only if the parameterValidationPref is True

        :param context:
        :return:
        """

        super(InputState, self)._instantiate_function(context=context)

        # Insure that function is Function.LinearCombination
        if not isinstance(self.function.__self__, (LinearCombination, Linear)):
            raise StateError("{0} of {1} for {2} is {3}; it must be of LinearCombination or Linear type".
                                      format(FUNCTION,
                                             self.name,
                                             self.owner.name,
                                             self.function.__self__.componentName, ))

        # Insure that self.value is compatible with (relevant item of) self.owner.variable
        if not iscompatible(self.value, self.reference_value):
            raise InputStateError("Value ({0}) of {1} for {2} is not compatible with "
                                           "the variable ({3}) of its function".
                                           format(self.value,
                                                  self.name,
                                                  self.owner.name,
                                                  self.reference_value))
                                                  # self.owner.variable))

    def _execute(self, function_params, context):
        """Call self.function with self.variable

        If there were no Transmissive projections, ignore and return None
        """

        # If there were any Transmissive projections:
        if self._trans_proj_values:
            # Combine projection values
            combined_values = self.function(variable=self._trans_proj_values,
                                            params=function_params,
                                            context=context)
            return combined_values

        # There were no projections
        else:
            # mark combined_values as none, so that (after being assigned to self.value)
            #    it is ignored in execute method (i.e., not combined with base_value)
            return None

    @property
    def trans_projections(self):
        return self.afferents

    @trans_projections.setter
    def trans_projections(self, assignment):
        self.afferents = assignment


def _instantiate_input_states(owner, context=None):
    """Call State._instantiate_state_list() to instantiate orderedDict of inputState(s)

    Create ContentAddressableList of inputState(s) specified in paramsCurrent[INPUT_STATES]

    If INPUT_STATES is not specified, use self.variable to create a default input state

    When completed:
        - self.input_states contains an OrderedDict of one or more input_states
        - self.input_state contains the `primary inputState <Mechanism_InputStates>`:  first or only one in OrderedDict
        - paramsCurrent[OUTPUT_STATES] contains the same OrderedDict (of one or more input_states)
        - each inputState corresponds to an item in the variable of the owner's function
        - the value of all of the input_states is stored in a list in input_value
        - if there is only one inputState, it is assigned the full value

    Note: State._instantiate_state_list()
              parses self.variable (2D np.array, passed in constraint_value)
              into individual 1D arrays, one for each input state

    (See State._instantiate_state_list() for additional details)
    """

    state_list = _instantiate_state_list(owner=owner,
                                         state_list=owner.input_states,
                                         state_type=InputState,
                                         state_param_identifier=INPUT_STATES,
                                         constraint_value=owner.variable,
                                         constraint_value_name="function variable",
                                         context=context)


    # FIX: 5/23/17:  SHOULD APPEND THIS TO LIST OF EXISTING INPUT_STATES RATHER THAN JUST ASSIGN;
    #                THAT WAY CAN USE INCREMENTALLY IN COMPOSITION
    # if context and 'COMMAND_LINE' in context:
    #     if owner.input_states:
    #         owner.input_states.extend(state_list)
    #     else:
    #         owner.input_states = state_list
    # else:
    #     if owner._input_states:
    #         owner._input_states.extend(state_list)
    #     else:
    #         owner._input_states = state_list

    # FIX: This is a hack to avoid recursive calls to assign_params, in which output_states never gets assigned
    # FIX: Hack to prevent recursion in calls to setter and assign_params
    if context and 'COMMAND_LINE' in context:
        owner.input_states = state_list
    else:
        owner._input_states = state_list



    # Check that number of input_states and their variables are consistent with owner.variable,
    #    and adjust the latter if not
    for i in range (len(owner.input_states)):
        input_state = owner.input_states[i]
        try:
            variable_item_is_OK = iscompatible(owner.variable[i], input_state.value)
            if not variable_item_is_OK:
                break
        except IndexError:
            variable_item_is_OK = False
            break

    if not variable_item_is_OK:
        old_variable = owner.variable
        new_variable = []
        for state_name, state in owner.input_states:
            new_variable.append(state.value)
        owner.variable = np.array(new_variable)
        if owner.verbosePref:
            warnings.warn("Variable for {} ({}) has been adjusted "
                          "to match number and format of its input_states: ({})".
                          format(old_variable, append_type_to_name(owner),owner.variable))<|MERGE_RESOLUTION|>--- conflicted
+++ resolved
@@ -17,11 +17,7 @@
 or system.  If the inputState belongs to an `ORIGIN` mechanism (see
 `role of mechanisms in processes and systems <Mechanism_Role_In_Processes_And_Systems>`), then it receives the input
 specified when that process or system is `run <Run>`.  The projections received by an inputState are
-<<<<<<< HEAD
-listed in its `afferents <InputState.afferents>` attribute. Its
-=======
 listed in its `path_afferents <InputState.path_afferents>` attribute. Its
->>>>>>> 769d0605
 `function <InputState.function>` combines the values of these inputs, and the result is assigned to an item
 corresponding to the inputState in the owner mechanism's :keyword:`variable <Mechanism.Mechanism_Base.variable>` and
 `input_value <Mechanism.Mechanism_Base.input_value>` attributes  (see `Mechanism InputStates <Mechanism_InputStates>`
@@ -136,11 +132,7 @@
 Every inputState is owned by a `mechanism <Mechanism>`. It can receive one or more
 `MappingProjections <MappingProjection>` from other mechanisms, as well as from the process or system to which its
 owner belongs (if it is the `ORIGIN` mechanism for that process or system).  The projections received by an
-<<<<<<< HEAD
-inputState are listed in its `afferents <InputState.afferents>` attribute.
-=======
 inputState are listed in its `path_afferents <InputState.path_afferents>` attribute.
->>>>>>> 769d0605
 
 Like all PsyNeuLink components, an inputState has the three following core attributes:
 
@@ -437,9 +429,9 @@
         """
 
         # If there were any Transmissive projections:
-        if self._trans_proj_values:
+        if self._path_proj_values:
             # Combine projection values
-            combined_values = self.function(variable=self._trans_proj_values,
+            combined_values = self.function(variable=self._path_proj_values,
                                             params=function_params,
                                             context=context)
             return combined_values
@@ -451,12 +443,12 @@
             return None
 
     @property
-    def trans_projections(self):
-        return self.afferents
-
-    @trans_projections.setter
-    def trans_projections(self, assignment):
-        self.afferents = assignment
+    def pathway_projections(self):
+        return self.path_afferents
+
+    @pathway_projections.setter
+    def pathway_projections(self, assignment):
+        self.path_afferents = assignment
 
 
 def _instantiate_input_states(owner, context=None):
