# Princeton University licenses this file to You under the Apache License, Version 2.0 (the "License");
# you may not use this file except in compliance with the License.  You may obtain a copy of the License at:
#     http://www.apache.org/licenses/LICENSE-2.0
# Unless required by applicable law or agreed to in writing, software distributed under the License is distributed
# on an "AS IS" BASIS, WITHOUT WARRANTIES OR CONDITIONS OF ANY KIND, either express or implied.
# See the License for the specific language governing permissions and limitations under the License.


#  *********************************************  State ********************************************************

"""

Overview
--------

A State provides an interface to one or more `Projections <Projection>`, and receives the `value(s) <Projection>`
provide by them.  The value of a State can be modulated by a `ModulatoryProjection`. There are three primary types of
States, all of which are used by `Mechanisms <Mechanism>`, one of which is used by
`MappingProjections <MappingProjection>`, and that are subject to modulation by `ModulatorySignals <ModulatorySignal>`,
as summarized in the table below:

+------------------+-------------------+------------------------+----------------------+-------------------------------+
| *State Type*     | *Owner*           |      *Description*     |    *Modulated by*    |      *Specification*          |
+==================+===================+========================+======================+===============================+
| `InputState`     |  `Mechanism`      |receives input from     | `GatingSignal`       |`InputState` constructor;      |
<<<<<<< HEAD
|                  |                   |`MappingProjection` \\   |                      |`Mechanism` constructor or     |
=======
|                  |                   |`MappingProjection` \\  |                      |`Mechanism` constructor or     |
>>>>>>> e1aa808f
|                  |                   |(s)                     |                      |its `add_states` method        |
+------------------+-------------------+------------------------+----------------------+-------------------------------+
|`ParameterState`  |  `Mechanism` or   |represents parameter    |`LearningSignal`      |Implicitly whenever a          |
|                  |  `Projection`     |value for a `Component` |and/or `ControlSignal`|parameter value is             |
|                  |                   |or its function         |                      |`specified                     |
|                  |                   |                        |                      |<ParameterState_Specification>`|
+------------------+-------------------+------------------------+----------------------+-------------------------------+
| `OutputState`    |  `Mechanism`      |provides output to      | `GatingSignal`       |`OutputState` constructor;     |
<<<<<<< HEAD
|                  |                   |`MappingProjection` \\   |                      |`Mechanism` constructor or     |
=======
|                  |                   |`MappingProjection` \\  |                      |`Mechanism` constructor or     |
>>>>>>> e1aa808f
|                  |                   |(s)                     |                      |its `add_states` method        |
+------------------+-------------------+------------------------+----------------------+-------------------------------+
|`ModulatorySignal`|`AdaptiveMechanism`|provides value for      |                      |`AdaptiveMechanism`            |
|                  |                   |`ModulatoryProjection` \\|                      |constructor; tuple in State    |
|                  |                   |(s)                     |                      |or parameter specification     |
+------------------+-------------------+------------------------+----------------------+-------------------------------+

COMMENT:

* `InputState`:
    used by a Mechanism to receive input from `MappingProjections <MappingProjection>`;
    its value can be modulated by a `GatingSignal`.

* `ParameterState`:
    * used by a Mechanism to represent the value of one of its parameters, or a parameter of its
      `function <Mechanism_Base.function>`, that can be modulated by a `ControlSignal`;
    * used by a `MappingProjection` to represent the value of its `matrix <MappingProjection.MappingProjection.matrix>`
      parameter, that can be modulated by a `LearningSignal`.

* `OutputState`:
    used by a Mechanism to send its value to any efferent projections.  For
    `ProcessingMechanisms <ProcessingMechanism>` these are `PathwayProjections <PathwayProjection>`, most commonly
    `MappingProjections <MappingProjection>`.  For `ModulatoryMechanisms <ModulatoryMechanism>`, these are
    `ModulatoryProjections <ModulatoryProjection>` as described below. The `value <OutputState.value>` of an
    OutputState can be modulated by a `GatingSignal`.

* `ModulatorySignal`:
    a subclass of `OutputState` used by `AdaptiveMechanisms <AdaptiveMechanism>` to modulate the value of the primary
    types of States listed above.  There are three types of ModulatorySignals:

    * `LearningSignal`, used by a `LearningMechanism` to modulate the *MATRIX* ParameterState of a `MappingProjection`;
    * `ControlSignal`, used by a `ControlMechanism` to modulate the `ParameterState` of a `Mechanism`;
    * `GatingSignal`, used by a `GatingMechanism` to modulate the `InputState` or `OutputState` of a `Mechanism`.
    Modulation is discussed further `below <State_Modulation>`, and described in detail under
    `ModulatorySignals <ModulatorySignal_Modulation>`.

COMMENT

.. _State_Creation:

Creating a State
----------------

In general, States are created automatically by the objects to which they belong (their `owner <State_Owner>`),
or by specifying the State in the constructor for its owner.  For example, unless otherwise specified,
when a `Mechanism` is created it creates a default `InputState` and `OutputState` for itself, and whenever any
Component is created, it automatically creates a `ParameterState` for each of its
`configurable parameters <Component_Configurable_Attributes>` and those of its `function <Component_Function>`.
States are also created in response to explicit specifications.  For example, InputStates and OutputStates can be
specified in the constructor for a Mechanism (see `Mechanism_State_Specification`) or in its `add_states` method;
and a ParameterState is specified in effect when the value of a parameter for any Component or its
`function <Component.function>` is specified in its constructor.  InputStates and OutputStates (but not
ParameterStates) can also be created directly using their constructors;  however, Parameter States cannot be created
in this way; they are always and only created when the Component to which a parameter belongs is created.

.. _State_Specification:

Specifying a State
~~~~~~~~~~~~~~~~~~

Wherever a State is specified, it can be done using any of the following:

    * an existing **State** object;
    ..
    * the name of a **State subclass** (`InputState`, `ParameterState`, or `OutputState`) - a default State of the
      corresponding type will be created, using a default value for the State that is determined by the context
      in which it is specified.
    ..
    * a **value**.  This creates a default State using the specified value as its default `value <State_Base.value>`.
    ..
    * a **State specification dictionary**; every State specification can contain the following: *KEY*:<value>
      entries, in addition to those specific to a particular State subtype (see subtype documentation):

      ..
      * *NAME*:<str>
          the string is used as the name of the State;

      ..
      * *STATE_TYPE*:<State type>
          specifies type of State to create (necessary if it cannot be determined from the
          the context of the other entries or in which it is being created)
      ..
      * *VALUE*:<value>
          the value is used as the default value of the State;
      ..
      * *PROJECTIONS*:<List>
          the list must contain specifications for one or more
          `Projections <Projection_In_Context_Specification>` to or from the State, and/or
          `ModulatorySignals <ModulatorySignal>` from which it should receive projections;
          the type of Projections it can send and/or receive depends the type of State and
          the context in which it is specified (see `State_Projections` below);
      ..
      * *str*:<List>
          the key is used as the name of the State, and the list must contain specifications for
          one or more `Projections <Projection_In_Context_Specification>` to or from the State
          depending on the type of State and the context in which it is specified;
        ..

    * a **2-item tuple** - the first item must be a value, used as the default value for the State,
      and the second item must be a specification for a `Projection <Projection_In_Context_Specification>`
      to or from the State, depending on the type of State and the context in which it is specified;

.. _State_Deferred_Initialization:

`InputStates <InputState>`, `OutputStates <OutputState>` and `ModulatorySignals <ModulatorySignal>` can also be
created on their own, by using the relevant constructors;  however, `ParameterStates <ParameterState>` cannot be
created on their own. If a State is created on its own, and its `owner <State_Owner>` is not specified, then its
initialization will be `deferred <Component_Deferred_Initialization>`.  Its initialization is completed automatically
when it is assigned to an owner `Mechanism <Mechanism_Base>` using the owner's `add_states` method.  If the State is
not assigned to an owner, it will not be functional (i.e., used during the execution of `Mechanisms
<Mechanism_Base_Execution>` and/or `Compositions <Composition_Execution>`, irrespective of whether it has any
`Projections <Projection>` assigned to it.

.. _State_Projections:

Projections
~~~~~~~~~~~

When a State is created, it can be assigned one or more `Projections <Projection>`, using either the **projections**
argument of its constructor, or in an entry of a dictionary assigned to the **params** argument with the key
*PROJECTIONS*. The following of types of Projections can be specified for each type of State:

    * `InputState`
        • `PathwayProjection(s) <PathwayProjection>`
          - assigned to its `pathway_afferents <Input.pathway_afferents>` attribute.
        • `GatingProjection(s) <GatingProjection>`
          - assigned to its `mod_afferents <InputState.mod_afferents>` attribute.

    * `ParameterState`
        • `ControlProjection(s) <ControlProjection>` - assigned to its `mod_afferents <ParameterState.mod_afferents>`
          attribute.

    * `OutputState`
        • `PathwayProjection(s) <PathwayProjection>`
          - assigned to its `efferents <Output.efferents>` attribute.
        • `GatingProjection(s) <GatingProjection>`
          - assigned to its `mod_afferents <OutputState.mod_afferents>` attribute.

    * `ModulatorySignal`
        • `ModulatoryProjection(s) <ModulatoryProjection>`
          - assigned to its `efferents <ModulatorySignal.efferents>` attribute.

Projections must be specified in a list.  Each entry must be either a specification for a `projection
<Projection_In_Context_Specification>`, or for a `sender <Projection.sender>` or `receiver <Projection.receiver>`,
in which case the appropriate type of Projection is created.  A sender or receiver can be specified as a `State` or a
`Mechanism`. If a Mechanism is specified, its primary `InputState <InputState_Primary>` or `OutputState
<OutputState_Primary>`  is used, as appropriate.  When a sender or receiver is used to specify the Projection, the type
of Projection created is inferred from the State and the type of sender or receiver specified, as illustrated in the
examples below.  Note that the State must be `assigned to an owner <State_Creation>` in order to be functional,
irrespective of whether any `Projections <Projection>` have been assigned to it.

COMMENT:
    ADD TABLE HERE SHOWING COMBINATIONS OF ALLOWABLE SPECIFICATIONS AND THEIR OUTCOMES
COMMENT

Examples
^^^^^^^^

The following creates an InputState ``my_input_state`` with a `MappingProjection` to it from the
`primary OutputState <OutputState_Primary>` of ``mech_A``::

    my_input_state = InputState(projections=[mech_A])

The following creates a `GatingSignal` with `GatingProjections <GatingProjection>` to ``mech_B`` and ``mech_C``,
and assigns it to a ``my_gating_mech``::

    my_gating_signal = GatingSignal(projections=[mech_B, mech_C])
    my_gating_mech = GatingMechanism(gating_signals=[my_gating_signal]

The GatingMechanism created will now gate the `primaryInputStates <Mechanism_InputStates>` of ``mech_B`` and ``mech_C``.

.. _State_Structure:

Structure
---------

.. _State_Owner:

Owner
~~~~~

Every State has an `owner <State_Base.owner>`.  For `InputStates <InputState>` and `OutputStates <OutputState>`, the
owner must be a `Mechanism`.  For `ParameterStates <ParameterState>` it can be a `Mechanism` or a `PathwayProjection`.
For `ModulatorySignals <ModulatorySignal>`, it must be an `AdaptiveMechanism`.  When a State is created as part of
another Component, its `owner <State_Base.owner>` is assigned automatically to that Component.  It is also assigned
automatically when the State is assigned to a `Mechanism` using that Mechanism's `add_states` method.  Otherwise, it
must be specified explicitly in the **owner** argument of the constructor for the State.  If it is not, the State's
initialization will be `deferred <State_Deferred_Initialization>` until it has been assigned to an owner.

Variable, Function and Value
~~~~~~~~~~~~~~~~~~~~~~~~~~~~

In addition, like all PsyNeuLink Components, it also has the three following core attributes:

    * `variable <State_Base.variable>`:  for an `InputState` and `ParameterState`,
      the value of this is determined by the value(s) of the Projection(s) that it receives (and that are listed in
      its `path_afferents <State_Base.path_afferents>` attribute).  For an `OutputState`, it is the item of the owner
      Mechanism's `value <Mechanism_Base.value>` to which the OutputState is assigned (specified by the OutputState's
      `index <OutputState_Index>` attribute.
    ..
    * `function <State_Base.function>`:  for an `InputState` this aggregates the values of the Projections that the
      State receives (the default is `LinearCombination` that sums the values), under the potential influence of a
      `GatingSignal`;  for a `ParameterState`, it determines the value of the associated parameter, under the
      potential influence of a `ControlSignal` (for a `Mechanism`) or a `LearningSignal` (for a `MappingProjection`);
      for an OutputState, it conveys the result  of the Mechanism's function to its
      `output_values <Mechanism_Base.output_values>` attribute, under the potential influence of a `GatingSignal`.  See
      `ModulatorySignals <ModulatorySignal_Structure>` and the `AdaptiveMechanism <AdaptiveMechanism>` associated with
      each type for a description of how they can be used to modulate the `function <State_Base.function>` of a State.
    ..
    * `value <State_Base.value>`:  for an `InputState` this is the aggregated value of the `PathwayProjections` it
      receives;  for a `ParameterState`, this represents the value of the parameter that will be used by the
      State's owner or its `function <Component.function>`; for an `OutputState`, it is the item of the  owner
      Mechanism's `value <Mechanisms.value>` to which the OutputState is assigned, possibly modified by its
      `calculate <OutputState_Calculate>` attribute and/or a `GatingSignal`, and used as the
      `value <Projection.value>` of the projections listed in its `efferents <OutputState.path_efferents>` attribute.

.. _State_Modulation:

Modulation
~~~~~~~~~~

Every type of State has a `mod_afferents <State_Base.mod_afferents>` attribute, that lists the
`ModulatoryProjections <ModulatoryProjection>` it receives.  Each ModulatoryProjection comes from a `ModulatorySignal`
that specifies how it should modulate the State's `value <State_Base.value>` when the State is updated (see
`ModulatorySignal_Modulation` and `ModulatorySignal_Anatomy_Figure`).  In most cases, a ModulatorySignal uses the
State's `function <State_Base.function>` to modulate its `value <State_Base.value>`.  The function of every State
assigns one of its parameters as its *ADDITIVE_PARAM* and another as its *MULTIPLICATIVE_PARAM*. The
`modulation <ModulatorySignal.modulation>` attribute of a ModulatorySignal determines which of these to modify when the
State uses it `function <State_Base.function>` to calculate its `value  <State_Base.value>`.  However, the
ModulatorySignal can also be configured to override the State's `value <State_Base.value>` (i.e., assign it directly),
or to disable modulation, using one of the values of `ModulationParam` for its
`modulation <ModulatorySignal.modulation>` attribute (see `ModulatorySignal_Modulation` for a more detailed discussion).

.. _State_Execution:

Execution
---------

States cannot be executed.  They are updated when the Component to which they belong is executed.  InputStates and
ParameterStates belonging to a Mechanism are updated before the Mechanism's function is called.  OutputStates are
updated after the Mechanism's function is called.  When a State is updated, it executes any Projections that project
to it (listed in its `all_afferents <State_Base.all_afferents>` attribute.  It uses the values it receives from any
`PathWayProjections` (listed in its `path_afferents` attribute) as the variable for its
`function <State_Base.function>`. It then executes all of the ModulatoryProjections it receives.  Different
ModulatorySignals may call for different forms of modulation (see `ModulatorySignal_Modulation`).  Accordingly,
it separately sums the values specified by any ModulatorySignals for the *MULTIPLICATIVE_PARAM* of its
`function <State_Base.function>`, and similarly for the *ADDITIVE_PARAM*.  It then applies the summed value for each
to the corresponding parameter of its `function <State_Base.function>`.  If any of the ModulatorySignals specifies
*OVERRIDE*, then the value of that ModulatorySignal is used as the State's `value <State_Base.value>`. Finally,
the State calls its `function <State_Base.function>` to determine its `value <State_Base.value>`.

.. note::
   The change in the value of a `State` does not occur until the Mechanism to which the State belongs is next
   executed; This conforms to a "lazy evaluation" protocol (see :ref:`Lazy Evaluation <LINK>` for an explanation
   of "lazy" updating).

.. _State_Class_Reference:

Class Reference
---------------

"""

import inspect
import numbers
import warnings

import numpy as np
import typecheck as tc

from PsyNeuLink.Components.Component import Component, ComponentError, InitStatus, component_keywords, function_type
from PsyNeuLink.Components.Functions.Function import LinearCombination, ModulationParam, _get_modulated_param, get_param_value_for_function, get_param_value_for_keyword
from PsyNeuLink.Components.Projections.PathwayProjections.MappingProjection import MappingProjection
from PsyNeuLink.Components.Projections.Projection import _is_projection_spec
from PsyNeuLink.Components.ShellClasses import Mechanism, Process, Projection, State
from PsyNeuLink.Globals.Keywords import VARIABLE, SIZE, FUNCTION_PARAMS, NAME, OWNER, PARAMS, CONTEXT, EXECUTING, \
    VALUE, STATE, STATE_PARAMS, STATE_TYPE, STATE_VALUE, \
    STANDARD_ARGS, STANDARD_OUTPUT_STATES, \
    PROJECTIONS, PROJECTION_PARAMS,  PROJECTION_TYPE, RECEIVER, SENDER, \
    MAPPING_PROJECTION_PARAMS, MATRIX, MATRIX_KEYWORD_SET, \
    MODULATION, MODULATORY_SIGNAL, \
    LEARNING, LEARNING_PROJECTION, LEARNING_PROJECTION_PARAMS, LEARNING_SIGNAL_SPECS, \
    CONTROL, CONTROL_PROJECTION, CONTROL_PROJECTION_PARAMS, CONTROL_SIGNAL_SPECS, \
    GATING, GATING_PROJECTION, GATING_PROJECTION_PARAMS, GATING_SIGNAL_SPECS, INITIALIZING, \
    kwAssign, kwStateComponentCategory, kwStateContext, kwStateName, kwStatePrefs
from PsyNeuLink.Globals.Log import LogEntry, LogLevel
from PsyNeuLink.Globals.Preferences.ComponentPreferenceSet import kpVerbosePref
from PsyNeuLink.Globals.Preferences.PreferenceSet import PreferenceLevel
from PsyNeuLink.Globals.Registry import register_category
from PsyNeuLink.Globals.Utilities import ContentAddressableList, MODULATION_OVERRIDE, Modulation, append_type_to_name, convert_to_np_array, get_class_attributes, is_value_spec, iscompatible, merge_param_dicts, type_match
from PsyNeuLink.Scheduling.TimeScale import CurrentTime, TimeScale

state_keywords = component_keywords.copy()
state_keywords.update({STATE_VALUE,
                       STATE_PARAMS,
                       PROJECTIONS,
                       PROJECTION_TYPE,
                       LEARNING_PROJECTION_PARAMS,
                       LEARNING_SIGNAL_SPECS,
                       CONTROL_PROJECTION_PARAMS,
                       CONTROL_SIGNAL_SPECS,
                       GATING_PROJECTION_PARAMS,
                       GATING_SIGNAL_SPECS
                       })

state_type_keywords = {STATE_TYPE}


def _is_state_type (spec):
    if issubclass(spec, State):
        return True
    return False

# Note:  This is created only for assignment of default projection types for each State subclass (see .__init__.py)
#        Individual stateRegistries (used for naming) are created for each Mechanism
StateRegistry = {}

class StateError(Exception):
    def __init__(self, error_value):
        self.error_value = error_value

    def __str__(self):
        return repr(self.error_value)


# State factory method:
# def state(name=NotImplemented, params=NotImplemented, context=None):
#         """Instantiates default or specified subclass of State
#
#        If called w/o arguments or 1st argument=NotImplemented, instantiates default subclass (ParameterState)
#         If called with a name string:
#             - if registered in owner Mechanism's state_registry as name of a subclass, instantiates that class
#             - otherwise, uses it as the name for an instantiation of the default subclass, and instantiates that
#         If a params dictionary is included, it is passed to the subclass
#
#         :param name:
#         :param param_defaults:
#         :return:
#         """
#
#         # Call to instantiate a particular subclass, so look up in MechanismRegistry
#         if name in Mechanism's _stateRegistry:
#             return _stateRegistry[name].mechanismSubclass(params)
#         # Name is not in MechanismRegistry or is not provided, so instantiate default subclass
#         else:
#             # from Components.Defaults import DefaultState
#             return DefaultState(name, params)



# DOCUMENT:  INSTANTATION CREATES AN ATTIRBUTE ON THE OWNER MECHANISM WITH THE STATE'S NAME + kwValueSuffix
#            THAT IS UPDATED BY THE STATE'S value setter METHOD (USED BY LOGGING OF MECHANISM ENTRIES)
class State_Base(State):
    """
    State_Base(        \
    owner,             \
    variable=None,     \
    size=None,         \
    projections=None,  \
    params=None,       \
    name=None,         \
    prefs=None)

    Base class for State.

    .. note::
       State is an abstract class and should NEVER be instantiated by a call to its constructor.
       It should be instantiated using the constructor for a `subclass <State_Subtypes>`.


    COMMENT:
        Description
        -----------
            Represents and updates the value of the input, output or parameter of a Mechanism
                - receives inputs from projections (self.path_afferents, PROJECTIONS)
                - input_states and parameterStates: combines inputs from all projections (mapping, control or learning)
                    and uses this as variable of function to update the value attribute
                - output_states: represent values of output of function
            Value attribute:
                 - is updated by the execute method (which calls State's function)
                 - can be used as sender (input) to one or more projections
                 - can be accessed by KVO
            Constraints:
                - value must be compatible with variable of function
                - value must be compatible with receiver.value for all projections it receives

            Subclasses:
                Must implement:
                    componentType
                    ParamClassDefaults with:
                        + FUNCTION (or <subclass>.function
                        + FUNCTION_PARAMS (optional)
                        + PROJECTION_TYPE - specifies type of projection to use for instantiation of default subclass
                Standard subclasses and constraints:
                    InputState - used as input State for Mechanism;  additional constraint:
                        - value must be compatible with variable of owner's function method
                    OutputState - used as output State for Mechanism;  additional constraint:
                        - value must be compatible with the output of the owner's function
                    MechanismsParameterState - used as State for Mechanism parameter;  additional constraint:
                        - output of function must be compatible with the parameter's value

        Class attributes
        ----------------
            + componentCategory = kwStateFunctionCategory
            + className = STATE
            + suffix
            + classPreference (PreferenceSet): StatePreferenceSet, instantiated in __init__()
            + classPreferenceLevel (PreferenceLevel): PreferenceLevel.CATEGORY
            + ClassDefaults.variable (value): [0]
            + requiredParamClassDefaultTypes = {FUNCTION_PARAMS : [dict],    # Subclass function params
                                               PROJECTION_TYPE: [str, Projection]})   # Default projection type
            + paramClassDefaults (dict): {PROJECTIONS: []}             # Projections to States
            + owner (Mechansim)
            + FUNCTION (Function class or object, or method)

        Class methods
        -------------
            - set_value(value) -
                validates and assigns value, and updates observers
                returns None
            - update_state(context) -
                updates self.value by combining all projections and using them to compute new value
                return None

        StateRegistry
        -------------
            Used by .__init__.py to assign default projection types to each State subclass
            Note:
            * All States that belong to a given owner are registered in the owner's _stateRegistry,
                which maintains a dict for each State type that it uses, a count for all instances of that type,
                and a dictionary of those instances;  NONE of these are registered in the StateRegistry
                This is so that the same name can be used for instances of a State type by different owners
                    without adding index suffixes for that name across owners,
                    while still indexing multiple uses of the same base name within an owner

        Arguments
        ---------
        - value (value) - establishes type of value attribute and initializes it (default: [0])
        - owner(Mechanism) - assigns State to Mechanism (default: NotImplemented)
        - params (dict):  (if absent, default State is implemented)
            + FUNCTION (method)         |  Implemented in subclasses; used in update()
            + FUNCTION_PARAMS (dict) |
            + PROJECTIONS:<projection specification or list of ones>
                if absent, no projections will be created
                projection specification can be: (see Projection for details)
                    + Projection object
                    + Projection class
                    + specification dict
                    + a list containing any or all of the above
                    if dict, must contain entries specifying a projection:
                        + PROJECTION_TYPE:<Projection class>: must be a subclass of Projection
                        + PROJECTION_PARAMS:<dict>? - must be dict of params for PROJECTION_TYPE
        - name (str): if it is not specified, a default based on the class is assigned in register_category,
                            of the form: className+n where n is the n'th instantiation of the class
        - prefs (PreferenceSet or specification dict):
             if it is omitted, a PreferenceSet will be constructed using the classPreferences for the subclass
             dict entries must have a preference keyPath as their key, and a PreferenceEntry or setting as their value
             (see Description under PreferenceSet for details)
        - context (str): must be a reference to a subclass, or an exception will be raised
    COMMENT

    Attributes
    ----------

    owner : Mechanism or Projection
        object to which the State belongs (see `State_Owner` for additional details).

    base_value : number, list or np.ndarray
        value with which the State was initialized.

    all_afferents : Optional[List[Projection]]
        list of all Projections received by the State (i.e., for which it is a `receiver <Projection.receiver>`.

    path_afferents : Optional[List[Projection]]
        list all `PathwayProjections <PathwayProjection>` received by the State.
        (note:  only `InputStates <InputState>` have path_afferents;  the list is empty for other types of States).

    mod_afferents : Optional[List[GatingProjection]]
        list of all `ModulatoryProjections <ModulatoryProjection>` received by the State.

    efferents : Optional[List[Projection]]
        list of outgoing Projections from the State (i.e., for which is a `sender <Projection.sender>`
        (note:  only `OutputStates <OutputState>` have efferents;  the list is empty for other types of States).

    function : TransferFunction : default determined by type
        used to determine the State's own value from the value of the Projection(s) it receives;  the parameters that
        the TransferFunction identifies as ADDITIVE and MULTIPLICATIVE are subject to modulation by a
        `ModulatoryProjection <ModulatoryProjection_Structure>`.

    value : number, list or np.ndarray
        current value of the State (updated by `update <State_Base.update>` method).

    name : str : default <State subclass>-<index>
        the name of the State.
        Specified in the **name** argument of the constructor for the State;
        if not specified, a default is assigned by StateRegistry based on the
        States's subclass (see :doc:`Registry <LINK>` for conventions used in naming,
        including for default and duplicate names).

        .. note::
            Unlike other PsyNeuLink Components, States names are "scoped" within a Mechanism, meaning that States with
            the same name are permitted in different Mechanisms.  However, they are *not* permitted in the same
            Mechanism: States within a Mechanism with the same base name are appended an index in the order of their
            creation).

    prefs : PreferenceSet or specification dict : State.classPreferences
        the `PreferenceSet` for the State.
        Specified in the **prefs** argument of the constructor for the projection;  if it is not specified, a default is
        assigned using `classPreferences` defined in ``__init__.py``
        (see :doc:`PreferenceSet <LINK>` for details).

    """

    componentCategory = kwStateComponentCategory
    className = STATE
    suffix = " " + className
    paramsType = None

    class ClassDefaults(State.ClassDefaults):
        variable = [0]

    registry = StateRegistry

    classPreferenceLevel = PreferenceLevel.CATEGORY

    requiredParamClassDefaultTypes = Component.requiredParamClassDefaultTypes.copy()
    requiredParamClassDefaultTypes.update({FUNCTION_PARAMS : [dict],
                                           PROJECTION_TYPE: [str, Projection]})   # Default projection type
    paramClassDefaults = Component.paramClassDefaults.copy()
    paramClassDefaults.update({STATE_TYPE: None})

    @tc.typecheck
    def __init__(self,
                 owner:tc.any(Mechanism, Projection),
                 variable=None,
                 size=None,
                 projections=None,
                 params=None,
                 name=None,
                 prefs=None,
                 context=None,
                 **kargs):
        """Initialize subclass that computes and represents the value of a particular State of a Mechanism

        This is used by subclasses to implement the InputState(s), OutputState(s), and ParameterState(s) of a Mechanism.

        Arguments:
            - owner (Mechanism):
                 Mechanism with which State is associated (default: NotImplemented)
                 this argument is required, as can't instantiate a State without an owning Mechanism
            - variable (value): value of the State:
                must be list or tuple of numbers, or a number (in which case it will be converted to a single-item list)
                must match input and output of State's update function, and any sending or receiving projections
            - size (int or array/list of ints):
                Sets variable to be array(s) of zeros, if **variable** is not specified as an argument;
                if **variable** is specified, it takes precedence over the specification of **size**.
            - params (dict):
                + if absent, implements default State determined by PROJECTION_TYPE param
                + if dict, can have the following entries:
                    + PROJECTIONS:<Projection object, Projection class, dict, or list of either or both>
                        if absent, no projections will be created
                        if dict, must contain entries specifying a projection:
                            + PROJECTION_TYPE:<Projection class> - must be a subclass of Projection
                            + PROJECTION_PARAMS:<dict> - must be dict of params for PROJECTION_TYPE
            - name (str): string with name of State (default: name of owner + suffix + instanceIndex)
            - prefs (dict): dictionary containing system preferences (default: Prefs.DEFAULTS)
            - context (str)
            - **kargs (dict): dictionary of arguments using the following keywords for each of the above kargs:
                # + STATE_VALUE = value
                + VARIABLE = variable
                + STATE_PARAMS = params
                + kwStateName = name
                + kwStatePrefs = prefs
                + kwStateContext = context
                NOTES:
                    * these are used for dictionary specification of a State in param declarations
                    * they take precedence over arguments specified directly in the call to __init__()
        """
        if kargs:
            try:
                variable = self._update_variable(kargs[VARIABLE])
            except (KeyError, NameError):
                pass
            try:
                size = kargs[SIZE]
            except (KeyError, NameError):
                pass
            try:
                projections = kargs[PROJECTIONS]
            except (KeyError, NameError):
                pass
            try:
                name = kargs[kwStateName]
            except (KeyError, NameError):
                pass
            try:
                prefs = kargs[kwStatePrefs]
            except (KeyError, NameError):
                pass
            try:
                context = kargs[kwStateContext]
            except (KeyError, NameError):
                pass

        # Enforce that only called from subclass
        if not isinstance(context, State_Base):
            raise StateError("Direct call to abstract class State() is not allowed; "
                                      "use state() or one of the following subclasses: {0}".
                                      format(", ".join("{!s}".format(key) for (key) in StateRegistry.keys())))

        # Enforce that subclass must implement and _execute method
        if not hasattr(self, '_execute'):
            raise StateError("{}, as a subclass of {}, must implement an _execute() method".
                             format(self.__class__.__name__, STATE))

        # MODIFIED 7/12/17 OLD:
        # Assign args to params and functionParams dicts (kwConstants must == arg names)
        params = self._assign_args_to_param_dicts(projections=projections,
                                                  params=params)

        self.owner = owner

        # Register State with StateRegistry of owner (Mechanism to which the State is being assigned)
        register_category(entry=self,
                          base_class=State_Base,
                          name=name,
                          registry=owner._stateRegistry,
                          # sub_group_attr='owner',
                          context=context)

        self.path_afferents = []
        self.mod_afferents = []
        self.efferents = []
        self._stateful = False

        self._path_proj_values = []
        # Create dict with entries for each ModualationParam and initialize - used in update() to coo
        self._mod_proj_values = {}
        for attrib, value in get_class_attributes(ModulationParam):
            self._mod_proj_values[getattr(ModulationParam,attrib)] = []

        # VALIDATE VARIABLE, PARAM_SPECS, AND INSTANTIATE self.function
        super(State_Base, self).__init__(default_variable=variable,
                                         size=size,
                                         param_defaults=params,
                                         name=name,
                                         prefs=prefs,
                                         context=context.__class__.__name__)

        # INSTANTIATE PROJECTIONS SPECIFIED IN projections ARG OR params[PROJECTIONS:<>]
        if PROJECTIONS in self.paramsCurrent and self.paramsCurrent[PROJECTIONS]:
            self._instantiate_projections(self.paramsCurrent[PROJECTIONS], context=context)
        else:
            # No projections specified, so none will be created here
            # IMPLEMENTATION NOTE:  This is where a default projection would be implemented
            #                       if params = NotImplemented or there is no param[PROJECTIONS]
            pass

    def _handle_size(self, size, variable):
        """Overwrites the parent method in Component.py, because the variable of a State
            is generally 1D, rather than 2D as in the case of Mechanisms"""
        if size is not NotImplemented:

            def checkAndCastInt(x):
                if not isinstance(x, numbers.Number):
                    raise StateError("Size ({}) is not a number.".format(x))
                if x < 1:
                    raise StateError("Size ({}) is not a positive number.".format(x))
                try:
                    int_x = int(x)
                except:
                    raise StateError(
                        "Failed to convert size argument ({}) for {} {} to an integer. For States, size "
                        "should be a number, which is an integer or can be converted to integer.".
                        format(x, type(self), self.name))
                if int_x != x:
                    if hasattr(self, 'prefs') and hasattr(self.prefs, kpVerbosePref) and self.prefs.verbosePref:
                        warnings.warn("When size ({}) was cast to integer, its value changed to {}.".format(x, int_x))
                return int_x

            # region Convert variable to a 1D array, cast size to an integer
            if size is not None:
                size = checkAndCastInt(size)
            try:
                if variable is not None:
                    variable = self._update_variable(np.atleast_1d(variable))
            except:
                raise StateError("Failed to convert variable (of type {}) to a 1D array.".format(type(variable)))
            # endregion

            # region if variable is None and size is not None, make variable a 1D array of zeros of length = size
            if variable is None and size is not None:
                try:
                    variable = self._update_variable(np.zeros(size))
                except:
                    raise ComponentError("variable (perhaps default_variable) was not specified, but PsyNeuLink "
                                         "was unable to infer variable from the size argument, {}. size should be"
                                         " an integer or able to be converted to an integer. Either size or "
                                         "variable must be specified.".format(size))
            #endregion

            if variable is not None and size is not None:  # try tossing this "if" check
                # If they conflict, raise exception
                if size != len(variable):
                    raise StateError("The size arg of {} ({}) conflicts with the length of its variable arg ({})".
                                     format(self.name, size, variable))

        return variable

    def _validate_variable(self, variable, context=None):
        """Validate variable and return validated variable

        Sets self.base_value = self.value = variable
        Insures that it is a number of list or tuple of numbers

        This overrides the class method, to perform more detailed type checking
        See explanation in class method.
        Note:  this method (or the class version) is called only if the parameter_validation attribute is True
        """

        variable = self._update_variable(super(State, self)._validate_variable(variable, context))

        if not context:
            context = kwAssign + ' Base Value'
        else:
            context = context + kwAssign + ' Base Value'

        return variable

    def _validate_params(self, request_set, target_set=None, context=None):
        """validate projection specification(s)

        Call super (Component._validate_params()
        Validate following params:
            + PROJECTIONS:  <entry or list of entries>; each entry must be one of the following:
                + Projection object
                + Projection class
                + specification dict, with the following entries:
                    + PROJECTION_TYPE:<Projection class> - must be a subclass of Projection
                    + PROJECTION_PARAMS:<dict> - must be dict of params for PROJECTION_TYPE
            # IMPLEMENTATION NOTE: TBI - When learning projection is implemented
            # + FUNCTION_PARAMS:  <dict>, every entry of which must be one of the following:
            #     ParameterState, projection, 2-item tuple or value
        """

        if PROJECTIONS in request_set and request_set[PROJECTIONS]:
            # if projection specification is an object or class reference, needs to be wrapped in a list
            # - to be consistent with paramClassDefaults
            # - for consistency of treatment below
            projections = request_set[PROJECTIONS]
            if not isinstance(projections, list):
                projections = [projections]
                request_set[PROJECTIONS] = projections
        else:
            # If no projections, ignore (none will be created)
            projections = None

        super(State, self)._validate_params(request_set, target_set, context=context)

        if projections:
            # Validate projection specs in list
            from PsyNeuLink.Components.Projections.Projection import Projection
            for projection in projections:
                try:
                    issubclass(projection, Projection)
                except TypeError:
                    if (isinstance(projection, Projection) or iscompatible(projection, dict)):
                        continue
                    else:
                        if self.prefs.verbosePref:
                            print("{0} in {1} is not a projection, projection type, or specification dict; "
                                  "{2} will be used to create default {3} for {4}".
                                format(projection,
                                       self.__class__.__name__,
                                       target_set[PROJECTION_TYPE],
                                       self.owner.name))

    def _instantiate_function(self, context=None):
        """Insure that output of function (self.value) is compatible with its input (self.instance_defaults.variable)

        This constraint reflects the role of State functions:
            they simply update the value of the State;
            accordingly, their variable and value must be compatible
        """

        var_is_matrix = False
        # If variable is a matrix (e.g., for the MATRIX ParameterState of a MappingProjection),
        #     it needs to be embedded in a list so that it is properly handled by LinearCombination
        #     (i.e., solo matrix is returned intact, rather than treated as arrays to be combined);
        # Notes:
        #     * this is not a problem when LinearCombination is called in State.update(), since that puts
        #         projection values in a list before calling LinearCombination to combine them
        #     * it is removed from the list below, after calling _instantiate_function
        # FIX: UPDATE WITH MODULATION_MODS REMOVE THE FOLLOWING COMMENT:
        #     * no change is made to PARAMETER_MODULATION_FUNCTION here (matrices may be multiplied or added)
        #         (that is handled by the individual State subclasses (e.g., ADD is enforced for MATRIX ParameterState)
        if (
            (
                (inspect.isclass(self.function) and issubclass(self.function, LinearCombination))
                or isinstance(self.function, LinearCombination)
            )
            and (
                isinstance(self.instance_defaults.variable, np.matrix)
                or (
                    isinstance(self.instance_defaults.variable, np.ndarray)
                    and self.instance_defaults.variable.ndim >= 2
                )
            )
        ):
            self.instance_defaults.variable = [self.instance_defaults.variable]
            var_is_matrix = True

        super()._instantiate_function(context=context)

        # If it is a matrix, remove from list in which it was embedded after instantiating and evaluating function
        if var_is_matrix:
            self.instance_defaults.variable = self.instance_defaults.variable[0]

        # Ensure that output of the function (self.value) is compatible with (same format as) its input (self.instance_defaults.variable)
        #     (this enforces constraint that State functions should only combine values from multiple projections,
        #     but not transform them in any other way;  so the format of its value should be the same as its variable).
        if not iscompatible(self.instance_defaults.variable, self.value):
            raise StateError(
                "Output ({0}: {1}) of function ({2}) for {3} {4} of {5}"
                " must be the same format as its input ({6}: {7})".format(
                    type(self.value).__name__,
                    self.value,
                    self.function.__self__.componentName,
                    self.name,
                    self.__class__.__name__,
                    self.owner.name,
                    self.instance_defaults.variable.__class__.__name__,
                    self.instance_defaults.variable
                )
            )

    def _instantiate_projections(self, projections, context=None):
        """Implement any Projection(s) to/from State specified in PROJECTIONS entry of params arg

        Must be implemented by subclasss, to handle interpretation of projection specification(s)
        in a class-appropriate manner:
            PathwayProjections:
              InputState: _instantiate_projections_to_state (.pathway_afferents)
              ParameterState: disallowed
              OutputState: _instantiate_projections_from_state (.efferents)
              ModulatorySignal: disallowed
            ModulatoryProjections:
              InputState, OutputState and ParameterState:  _instantiate_projections_to_state (mod_afferents)
              ModulatorySignal: _instantiate_projections_from_state (.efferents)
        """

        raise StateError("{} must implement _instantiate_projections (called for {})".
                         format(self.__class__.__name__,
                                self.name))

    def _instantiate_projections_to_state(self, projections, context=None):
        """Instantiate projections to a State and assign them to self.path_afferents

        For each spec in projections arg, check that it is one or a list of any of the following:
        + Projection class (or keyword string constant for one):
            implements default projection for projection class
        + Projection object:
            checks that receiver is self
            checks that projection function output is compatible with self.value
        + State object or State class
            check that it is compatible with (i.e., a legitimate sender for) projection
            if it is class, instantiate default
            assign as sender of the projection
        + Mechanism object:
            check that it is compatible with (i.e., a legitimate sender for) projection
        + specification dict (usually from PROJECTIONS entry of params dict):
            checks that projection function output is compatible with self.value
            implements projection
            dict must contain:
                + PROJECTION_TYPE:<Projection class> - must be a subclass of Projection
                + PROJECTION_PARAMS:<dict> - must be dict of params for PROJECTION_TYPE
        If any of the conditions above fail:
            a default projection is instantiated using self.paramsCurrent[PROJECTION_TYPE]
        For each projection:
            if it is a MappingProjection, it is added to self.path_afferents
            if it is a LearningProjection, ControlProjection, or GatingProjection, it is added to self.mod_afferents
        If kwMStateProjections is absent or empty, no projections are created
        """

        from PsyNeuLink.Components.Projections.Projection import Projection_Base
        from PsyNeuLink.Components.Projections.PathwayProjections.PathwayProjection \
            import PathwayProjection_Base
        from PsyNeuLink.Components.Projections.ModulatoryProjections.ModulatoryProjection \
            import ModulatoryProjection_Base
        from PsyNeuLink.Components.Mechanisms.ProcessingMechanisms.ProcessingMechanism import ProcessingMechanism_Base

        # If specification is not a list, wrap it in one for consistency of treatment below
        # (since specification can be a list, so easier to treat any as a list)
        projection_list = projections
        if not isinstance(projection_list, list):
            projection_list = [projection_list]

        state_name_string = self.name
        item_prefix_string = ""
        item_suffix_string = state_name_string + " ({} for {})".format(self.__class__.__name__, self.owner.name,)
        default_string = ""
        kwDefault = "default "

        default_projection_type = self.paramClassDefaults[PROJECTION_TYPE]

        # Instantiate each projection specification in the projection_list, and
        # - insure it is in self.path_afferents
        # - insure the output of its function is compatible with self.value
        for projection_spec in projection_list:

            # If there is more than one projection specified, construct messages for use in case of failure
            if len(projection_list) > 1:
                item_prefix_string = "Item {0} of projection list for {1}: ".\
                    format(projection_list.index(projection_spec)+1, state_name_string)
                item_suffix_string = ""

# FIX: FROM HERE TO BOTTOM OF METHOD SHOULD ALL BE HANDLED IN __init__() FOR PROJECTION_SPEC
# FIX: OR A _parse_projection_spec METHOD
            projection_object = None # flags whether projection object has been instantiated; doesn't store object
            projection_type = None   # stores type of projection to instantiate
            sender = None
            projection_params = {}

            # PARSE AND INSTANTIATE PROJECTION_SPEC --------------------------------------------------------------------

            # If projection_spec is a Projection object:
            # - call _check_projection_receiver() to check that receiver is self; if not, it:
            #     returns object with receiver reassigned to self if chosen by user
            #     else, returns new (default) PROJECTION_TYPE object with self as receiver
            #     note: in that case, projection will be in self.path_afferents list
            if isinstance(projection_spec, Projection_Base):
                if projection_spec.init_status is InitStatus.DEFERRED_INITIALIZATION:
                    if isinstance(projection_spec, ModulatoryProjection_Base):
                        # Assign projection to mod_afferents
                        self.mod_afferents.append(projection_spec)
                        projection_spec.init_args[RECEIVER] = self
                        # Skip any further initialization for now
                        #   (remainder will occur as part of deferred init for
                        #    ControlProjection or GatingProjection)
                        continue

                    # Complete init for other (presumably Mapping) projections
                    else:
                        # Assume init was deferred because receiver could not be determined previously
                        #  (e.g., specified in function arg for receiver object, or as standalone projection in script)
                        # Assign receiver to init_args and call _deferred_init for projection
                        projection_spec.init_args[RECEIVER] = self
                        projection_spec.init_args['name'] = self.owner.name+' '+self.name+' '+projection_spec.className
                        # FIX: REINSTATE:
                        # projection_spec.init_args['context'] = context
                        projection_spec._deferred_init()
                projection_object, default_class_name = self._check_projection_receiver(
                                                                                    projection_spec=projection_spec,
                                                                                    messages=[item_prefix_string,
                                                                                              item_suffix_string,
                                                                                              state_name_string],
                                                                                    context=self)
                # If projection's name has not been assigned, base it on State's name:
                if default_class_name:
                    # projection_object.name = projection_object.name.replace(default_class_name, self.name)
                    projection_object.name = self.name + '_' + projection_object.name
                    # Used for error message
                    default_string = kwDefault
# FIX:  REPLACE DEFAULT NAME (RETURNED AS DEFAULT) PROJECTION_SPEC NAME WITH State'S NAME, LEAVING INDEXED SUFFIX INTACT

            # If projection_spec is a State or State class
            # - check that it is appropriate for the type of projection
            # - create default instance if it is a class (it will use deferred_init since owner is not yet known)
            # - Assign to sender (for assignment as projection's sender below)
            # - default projection itself will be created below
            elif (isinstance(projection_spec, State) or
                          inspect.isclass(projection_spec) and issubclass(projection_spec, State)):
                # If it is State, get its type (for check below)
                if isinstance(projection_spec, State):
                    state_type = type(projection_spec)
                # If it is State class, instantiate default
                else:
                    projection_spec = projection_spec()
                # Check appropriateness of State
                _check_projection_sender_compatability(self, default_projection_type, state_type)
                # Assign State as projections's sender (for use below)
                sender = projection_spec

            # If projection_spec is a Mechanism:
            # - check compatibility with projection's type
            # - default projection itself will be created below
            elif isinstance(projection_spec, Mechanism):
                _check_projection_sender_compatability(self, default_projection_type, type(projection_spec))
                # If Mechanism is a ProcessingMechanism, assign its primary OutputState as the sender
                # (for ModulatoryProjections, don't assign sender, which will defer initialization)
                # from PsyNeuLink.Components.Mechanisms.ProcessingMechanisms.ProcessingMechanism \
                #     import ProcessingMechanism_Base
                if isinstance(projection_spec, ProcessingMechanism_Base):
                    sender = projection_spec.output_state

            # If projection_spec is a dict:
            # - get projection_type
            # - get projection_params
            # Note: this gets projection_type but does NOT not instantiate projection; so,
            #       projection is NOT yet in self.path_afferents list
            elif isinstance(projection_spec, dict):
                # Get projection type from specification dict
                try:
                    projection_type = projection_spec[PROJECTION_TYPE]
                    _check_projection_sender_compatability(self, default_projection_type, projection_type)
                except KeyError:
                    projection_type = default_projection_type
                    default_string = kwDefault
                    if self.prefs.verbosePref:
                        warnings.warn("{0}{1} not specified in {2} params{3}; default {4} will be assigned".
                              format(item_prefix_string,
                                     PROJECTION_TYPE,
                                     PROJECTIONS,
                                     item_suffix_string,
                                     default_projection_type.__class__.__name__))
                else:
                    # IMPLEMENTATION NOTE:  can add more informative reporting here about reason for failure
                    projection_type, error_str = self._parse_projection_ref(projection_spec=projection_type,
                                                                           context=self)
                    if error_str and self.prefs.verbosePref:
                        warnings.warn("{0}{1} {2}; default {4} will be assigned".
                              format(item_prefix_string,
                                     PROJECTION_TYPE,
                                     error_str,
                                     PROJECTIONS,
                                     item_suffix_string,
                                     default_projection_type.__class__.__name__))

                # Get projection params from specification dict
                try:
                    projection_params = projection_spec[PROJECTION_PARAMS]
                except KeyError:
                    if self.prefs.verbosePref:
                        warnings.warn("{0}{1} not specified in {2} params{3}; default {4} will be assigned".
                              format(item_prefix_string,
                                     PROJECTION_PARAMS,
                                     PROJECTIONS, state_name_string,
                                     item_suffix_string,
                                     default_projection_type.__class__.__name__))

            # Check if projection_spec is class ref or keyword string constant for one
            # Note: this gets projection_type but does NOT instantiate the projection (that happens below),
            #       so projection is NOT yet in self.path_afferents list
            else:
                projection_type, err_str = self._parse_projection_ref(projection_spec=projection_spec,context=self)
                if err_str and self.verbosePref:
                    warnings.warn("{0}{1} {2}; default {4} will be assigned".
                          format(item_prefix_string,
                                 PROJECTION_TYPE,
                                 err_str,
                                 PROJECTIONS,
                                 item_suffix_string,
                                 default_projection_type.__class__.__name__))

            # If neither projection_object nor projection_type have been assigned, assign default type
            # Note: this gets projection_type but does NOT instantiate projection; so,
            #       projection is NOT yet in self.path_afferents list
            if not projection_object and not projection_type:
                    projection_type = default_projection_type
                    default_string = kwDefault
                    if self.prefs.verbosePref:
                        warnings.warn("{0}{1} is not a Projection object or specification for one{2}; "
                              "default {3} will be assigned".
                              format(item_prefix_string,
                                     projection_spec.name,
                                     item_suffix_string,
                                     default_projection_type.__class__.__name__))

            # If projection_object has not been assigned, instantiate projection_type
            # Note: this automatically assigns projection to self.path_afferents and to it's sender's efferents list;
            #       when a projection is instantiated, it assigns itself to:
            #           its receiver's .path_afferents attribute (in Projection._instantiate_receiver)
            #           its sender's .efferents attribute (in Projection._instantiate_sender)
            if not projection_object:
                kwargs = {RECEIVER:self,
                          NAME:self.owner.name+' '+self.name+' '+projection_type.className,
                          PARAMS:projection_params,
                          CONTEXT:context}
                # If the projection_spec was a State (see above) and assigned as the sender, assign to SENDER arg
                if sender:
                    kwargs.update({SENDER:sender})
                # If the projection was specified with a keyword or attribute value
                #     then move it to the relevant entry of the params dict for the projection
                # If projection_spec was in the form of a matrix keyword, move it to a matrix entry in the params dict
                if issubclass(projection_type, PathwayProjection_Base) and projection_spec in MATRIX_KEYWORD_SET:
                    kwargs.update({MATRIX:projection_spec})
                # If projection_spec was in the form of a ModulationParam value,
                #    move it to a MODULATION entry in the params dict
                elif (issubclass(projection_type, ModulatoryProjection_Base) and
                          isinstance(projection_spec, ModulationParam)):
                    kwargs[PARAMS].update({MODULATION:projection_spec})
                projection_spec = projection_type(**kwargs)

            # Check that output of projection's function (projection_spec.value is compatible with
            #    variable of the State to which it projects;  if it is not, raise exception:
            # The buck stops here; can't modify projection's function to accommodate the State,
            #    or there would be an unmanageable regress of reassigning projections,
            #    requiring reassignment or modification of sender OutputStates, etc.

            # Initialization of projection is deferred
            if projection_spec.init_status is InitStatus.DEFERRED_INITIALIZATION:
                # Assign instantiated "stub" so it is found on deferred initialization pass (see Process)
                if isinstance(projection_spec, ModulatoryProjection_Base):
                    self.mod_afferents.append(projection_spec)
                else:
                    self.path_afferents.append(projection_spec)
                continue

            # Projection was instantiated, so:
            #    - validate value
            #    - assign to State's path_afferents or mod_afferents list
            # If it is a ModualatoryProjection:
            #    - check that projection's value is compatible with value of the function param being modulated
            #    - assign projection to mod_afferents
            if isinstance(projection_spec, ModulatoryProjection_Base):
                function_param_value = _get_modulated_param(self, projection_spec).function_param_val
                # Match the projection's value with the value of the function parameter
                mod_proj_spec_value = type_match(projection_spec.value, type(function_param_value))
                # If the match was successful (i.e., they are compatible), assign the projection to mod_afferents
                if function_param_value is None or iscompatible(function_param_value, mod_proj_spec_value):
                    # Avoid duplicates, since instantiation of projection (e.g, by Mechanism)
                    #    may have already called this method and assigned projection to self.mod_afferents
                    if not projection_spec in self.mod_afferents:
                        self.mod_afferents.append(projection_spec)
                    continue
            # Otherwise:
            #    - check that projection's value is compatible with the State's variable
            #    - assign projection to path_afferents
            else:
                if iscompatible(self.instance_defaults.variable, projection_spec.value):
                    # This is needed to avoid duplicates, since instantiation of projection (e.g., of ControlProjection)
                    #    may have already called this method and assigned projection to self.path_afferents list
                    if not projection_spec in self.path_afferents:
                        self.path_afferents.append(projection_spec)
                    continue

            # Projection specification is not valid
            raise StateError("{}Output of function for {}{} ( ({})) is not compatible with value of {} ({})".
                             format(item_prefix_string,
                                    default_string,
                                    projection_spec.name,
                                    projection_spec.value,
                                    item_suffix_string,
                                    self.value))

    def _instantiate_projection_from_state(self, projection_spec, receiver, context=None):
        """Instantiate outgoing projection from a State and assign it to self.efferents

        Check that projection_spec is one of the following:
        + Projection class (or keyword string constant for one):
            implements default projection for projection class
        + Projection object:
            checks that sender is self
            checks that self.value is compatible with projection's function variable
        + specification dict:
            checks that self.value is compatiable with projection's function variable
            implements projection
            dict must contain:
                + PROJECTION_TYPE:<Projection class> - must be a subclass of Projection
                + PROJECTION_PARAMS:<dict> - must be dict of params for PROJECTION_TYPE
        If any of the conditions above fail:
            a default projection is instantiated using self.paramsCurrent[PROJECTION_TYPE]
        Projection is added to self.efferents
        If kwMStateProjections is absent or empty, no projections are created
        """

        from PsyNeuLink.Components.Projections.Projection import Projection_Base, ProjectionRegistry

        state_name_string = self.name
        item_prefix_string = ""
        item_suffix_string = state_name_string + " ({} for {})".format(self.__class__.__name__, self.owner.name,)
        default_string = ""
        kwDefault = "default "

        default_projection_type = ProjectionRegistry[self.paramClassDefaults[PROJECTION_TYPE]].subclass

        # Instantiate projection specification and
        # - insure it is in self.efferents
        # - insure self.value is compatible with the projection's function variable

# FIX: FROM HERE TO BOTTOM OF METHOD SHOULD ALL BE HANDLED IN __init__() FOR PROJECTION_SPEC
        projection_object = None # flags whether projection object has been instantiated; doesn't store object
        projection_type = None   # stores type of projection to instantiate
        projection_params = {}

        # VALIDATE RECEIVER
        # # MODIFIED 7/8/17 OLD:
        # # Must be an InputState or ParameterState
        # from PsyNeuLink.Components.States.InputState import InputState
        # from PsyNeuLink.Components.States.ParameterState import ParameterState
        # if not isinstance(receiver, (InputState, ParameterState, Mechanism)):
        #     raise StateError("Receiver {} of {} from {} must be an InputState, ParameterState".
        #                      format(receiver, projection_spec, self.name))
        # MODIFIED 7/8/17 NEW:
        # ALLOW SPEC TO BE ANY STATE (INCLUDING OutPutState, FOR GATING PROJECTIONS)
        # OR MECHANISM (IN WHICH CASE PRIMARY INPUTSTATE IS ASSUMED)
        # Must be an InputState or ParameterState
        from PsyNeuLink.Components.Mechanisms.Mechanism import Mechanism
        from PsyNeuLink.Components.States.State import State
        if not isinstance(receiver, (State, Mechanism)):
            raise StateError("Receiver ({}) of {} from {} must be a State or Mechanism".
                             format(receiver, projection_spec, self.name))
        # If receiver is a Mechanism, assume use of primary InputState (and warn if verbose is set)
        if isinstance(receiver, Mechanism):
            if self.verbosePref:
                warnings.warn("Receiver {} of {} from {} is a Mechanism, so its primary InputState will be used".
                              format(receiver, projection_spec, self.name))
            receiver = receiver.input_state

        # MODIFIED 7/8/17 END

        # INSTANTIATE PROJECTION_SPEC
        # If projection_spec is a Projection object:
        # - call _check_projection_sender() to check that sender is self; if not, it:
        #     returns object with sender reassigned to self if chosen by user
        #     else, returns new (default) PROJECTION_TYPE object with self as sender
        #     note: in that case, projection will be in self.efferents list
        if isinstance(projection_spec, Projection_Base):
            projection_object, default_class_name = self._check_projection_sender(projection_spec=projection_spec,
                                                                                 receiver=receiver,
                                                                                 messages=[item_prefix_string,
                                                                                           item_suffix_string,
                                                                                           state_name_string],
                                                                                 context=self)
            # If projection's name has not been assigned, base it on State's name:
            if default_class_name:
                # projection_object.name = projection_object.name.replace(default_class_name, self.name)
                projection_object.name = self.name + '_' + projection_object.name
                # Used for error message
                default_string = kwDefault
# FIX:  REPLACE DEFAULT NAME (RETURNED AS DEFAULT) PROJECTION_SPEC NAME WITH State'S NAME, LEAVING INDEXED SUFFIX INTACT

        # If projection_spec is a dict:
        # - get projection_type
        # - get projection_params
        # Note: this gets projection_type but does NOT not instantiate projection; so,
        #       projection is NOT yet in self.efferents list
        elif isinstance(projection_spec, dict):
            # Get projection type from specification dict
            try:
                projection_type = projection_spec[PROJECTION_TYPE]
            except KeyError:
                projection_type = default_projection_type
                default_string = kwDefault
                if self.prefs.verbosePref:
                    print("{0}{1} not specified in {2} params{3}; default {4} will be assigned".
                          format(item_prefix_string,
                                 PROJECTION_TYPE,
                                 PROJECTIONS,
                                 item_suffix_string,
                                 default_projection_type.__class__.__name__))
            else:
                # IMPLEMENTATION NOTE:  can add more informative reporting here about reason for failure
                projection_type, error_str = self._parse_projection_ref(projection_spec=projection_type,
                                                                       context=self)
                if error_str:
                    print("{0}{1} {2}; default {4} will be assigned".
                          format(item_prefix_string,
                                 PROJECTION_TYPE,
                                 error_str,
                                 PROJECTIONS,
                                 item_suffix_string,
                                 default_projection_type.__class__.__name__))

            # Get projection params from specification dict
            try:
                projection_params = projection_spec[PROJECTION_PARAMS]
            except KeyError:
                if self.prefs.verbosePref:
                    print("{0}{1} not specified in {2} params{3}; default {4} will be assigned".
                          format(item_prefix_string,
                                 PROJECTION_PARAMS,
                                 PROJECTIONS, state_name_string,
                                 item_suffix_string,
                                 default_projection_type.__class__.__name__))

        # Check if projection_spec is class ref or keyword string constant for one
        # Note: this gets projection_type but does NOT instantiate the projection,
        #       so projection is NOT yet in self.efferents list
        else:
            projection_type, err_str = self._parse_projection_ref(projection_spec=projection_spec,context=self)
            if err_str:
                print("{0}{1} {2}; default {4} will be assigned".
                      format(item_prefix_string,
                             PROJECTION_TYPE,
                             err_str,
                             PROJECTIONS,
                             item_suffix_string,
                             default_projection_type.__class__.__name__))

        # If neither projection_object nor projection_type have been assigned, assign default type
        # Note: this gets projection_type but does NOT not instantiate projection; so,
        #       projection is NOT yet in self.path_afferents list
        if not projection_object and not projection_type:
                projection_type = default_projection_type
                default_string = kwDefault
                if self.prefs.verbosePref:
                    print("{0}{1} is not a Projection object or specification for one{2}; "
                          "default {3} will be assigned".
                          format(item_prefix_string,
                                 projection_spec.name,
                                 item_suffix_string,
                                 default_projection_type.__class__.__name__))

        # If projection_object has not been assigned, instantiate projection_type
        # Note: this automatically assigns projection to self.efferents and
        #       to it's receiver's afferents list:
        #           when a projection is instantiated, it assigns itself to:
        #               MODIFIED 7/8/17: QUESTION: DOES THE FOLLOWING FAIL TO MENTION .mod_afferents for Mod Projs?
        #               its receiver's .path_afferents attribute (in Projection._instantiate_receiver)
        #               its sender's .efferents list attribute (in Projection._instantiate_sender)
        if not projection_object:
            projection_spec = projection_type(sender=self,
                                              receiver=receiver,
                                              name=self.name+'_'+projection_type.className,
                                              params=projection_params,
                                              context=context)

        # Check that self.value is compatible with projection's function variable
        if not iscompatible(self.value, projection_spec.instance_defaults.variable):
            raise StateError("{0}Output ({1}) of {2} is not compatible with variable ({3}) of function for {4}".
                  format(
                         item_prefix_string,
                         self.value,
                         item_suffix_string,
                         projection_spec.instance_defaults.variable,
                         projection_spec.name
                         ))

        # If projection is valid, assign to State's efferents list
        else:
            # Check for duplicates (since instantiation of projection may have already called this method
            #    and assigned projection to self.efferents list)
            if not projection_spec in self.efferents:
                self.efferents.append(projection_spec)

    def _check_projection_receiver(self, projection_spec, messages=None, context=None):
        """Check whether Projection object references State as receiver and, if not, return default Projection object

        Arguments:
        - projection_spec (Projection object)
        - message (list): list of three strings - prefix and suffix for error/warning message, and State name
        - context (object): ref to State object; used to identify PROJECTION_TYPE and name

        Returns: tuple (Projection object, str); second value is name of default projection, else None

        :param self:
        :param projection_spec: (Projection object)
        :param messages: (list)
        :param context: (State object)
        :return: (tuple) Projection object, str) - second value is false if default was returned
        """

        prefix = 0
        suffix = 1
        name = 2
        if messages is None:
            messages = ["","","",context.__class__.__name__]
        message = "{}{} is a projection of the correct type for {}, but its receiver is not assigned to {}." \
                  " \nReassign (r) or use default projection (d)?:".format(messages[prefix],
                                                                           projection_spec.name,
                                                                           projection_spec.receiver.name,
                                                                           messages[suffix])

        if projection_spec.receiver is not self:
            reassign = input(message)
            while reassign != 'r' and reassign != 'd':
                reassign = input("Reassign {0} to {1} or use default (r/d)?:".
                                 format(projection_spec.name, messages[name]))
            # User chose to reassign, so return projection object with State as its receiver
            if reassign == 'r':
                projection_spec.receiver = self
                # IMPLEMENTATION NOTE: allow the following, since it is being carried out by State itself
                self.path_afferents.append(projection_spec)
                if self.prefs.verbosePref:
                    print("{0} reassigned to {1}".format(projection_spec.name, messages[name]))
                return (projection_spec, None)
            # User chose to assign default, so return default projection object
            elif reassign == 'd':
                print("Default {0} will be used for {1}".
                      format(projection_spec.name, messages[name]))
                return (self.paramsCurrent[PROJECTION_TYPE](receiver=self),
                        self.paramsCurrent[PROJECTION_TYPE].className)
                #     print("{0} reassigned to {1}".format(projection_spec.name, messages[name]))
            else:
                raise StateError("Program error:  reassign should be r or d")

        return (projection_spec, None)

    def _check_projection_sender(self, projection_spec, receiver, messages=None, context=None):
        """Check whether Projection object references State as sender and, if not, return default Projection object

        Arguments:
        - projection_spec (Projection object)
        - message (list): list of three strings - prefix and suffix for error/warning message, and State name
        - context (object): ref to State object; used to identify PROJECTION_TYPE and name

        Returns: tuple (Projection object, str); second value is name of default projection, else None

        :param self:
        :param projection_spec: (Projection object)
        :param messages: (list)
        :param context: (State object)
        :return: (tuple) Projection object, str) - second value is false if default was returned
        """

        prefix = 0
        suffix = 1
        name = 2
        if messages is None:
            messages = ["","","",context.__class__.__name__]
        #FIX: NEED TO GET projection_spec.name VS .__name__ STRAIGHT BELOW
        message = "{}{} is a projection of the correct type for {}, but its sender is not assigned to {}." \
                  " \nReassign (r) or use default projection(d)?:".format(messages[prefix],
                                                                          projection_spec.name,
                                                                          projection_spec.sender,
                                                                          messages[suffix])

        if not projection_spec.sender is self:
            reassign = input(message)
            while reassign != 'r' and reassign != 'd':
                reassign = input("Reassign {0} to {1} or use default (r/d)?:".
                                 format(projection_spec.name, messages[name]))
            # User chose to reassign, so return projection object with State as its sender
            if reassign == 'r':
                projection_spec.sender = self
                # IMPLEMENTATION NOTE: allow the following, since it is being carried out by State itself
                self.efferents.append(projection_spec)
                if self.prefs.verbosePref:
                    print("{0} reassigned to {1}".format(projection_spec.name, messages[name]))
                return (projection_spec, None)
            # User chose to assign default, so return default projection object
            elif reassign == 'd':
                print("Default {0} will be used for {1}".
                      format(projection_spec.name, messages[name]))
                return (self.paramsCurrent[PROJECTION_TYPE](sender=self, receiver=receiver),
                        self.paramsCurrent[PROJECTION_TYPE].className)
                #     print("{0} reassigned to {1}".format(projection_spec.name, messages[name]))
            else:
                raise StateError("Program error:  reassign should be r or d")

        return (projection_spec, None)

    def _parse_projection_ref(self,
                             projection_spec,
                             # messages=NotImplemented,
                             context=None):
        """Take projection ref and return ref to corresponding type or, if invalid, to  default for context

        Arguments:
        - projection_spec (Projection subclass or str):  str must be a keyword constant for a Projection subclass
                                                         or an alias for one:  LEARNING = LEARNING_PROJECTION
                                                                               CONTROL = CONTROL_PROJECTION
                                                                               GATING = GATING_PROJECTION
        - context (str):

        Returns tuple: (Projection subclass or None, error string)

        :param projection_spec: (Projection subclass or str)
        :param messages: (list)
        :param context: (State object)
        :return: (Projection subclass, string)
        """
        try:
            # Try projection spec as class ref
            is_projection_class = issubclass(projection_spec, Projection)
        except TypeError:
            # Try projection spec as keyword string constant
            if isinstance(projection_spec, str):

                # de-alias convenience keywords:
                if projection_spec is LEARNING:
                    projection_spec = LEARNING_PROJECTION
                if projection_spec is CONTROL:
                    projection_spec = CONTROL_PROJECTION
                if projection_spec is GATING:
                    projection_spec = GATING_PROJECTION

                try:
                    from PsyNeuLink.Components.Projections.Projection import ProjectionRegistry
                    projection_spec = ProjectionRegistry[projection_spec].subclass
                except KeyError:
                    # projection_spec was not a recognized key
                    return (None, "not found in ProjectionRegistry")
                # projection_spec was legitimate keyword
                else:
                    return (projection_spec, None)
            # projection_spec was neither a class reference nor a keyword
            else:
                return (None, "neither a class reference nor a keyword")
        else:
            # projection_spec was a legitimate class
            if is_projection_class:
                return (projection_spec, None)
            # projection_spec was class but not Projection
            else:
                return (None, "not a Projection subclass")#


    def update(self, params=None, time_scale=TimeScale.TRIAL, context=None):
        """Update each projection, combine them, and assign return result

        Call update for each projection in self.path_afferents (passing specified params)
        Note: only update LearningSignals if context == LEARNING; otherwise, just get their value
        Call self.function (default: LinearCombination function) to combine their values
        Returns combined values of

    Arguments:
    - context (str)

    :param context: (str)
    :return: None

    """

        # region SET UP ------------------------------------------------------------------------------------------------
        # Get State-specific param_specs
        try:
            # Get State params
            self.stateParams = params[self.paramsType]
        except (KeyError, TypeError):
            self.stateParams = {}
        except (AttributeError):
            raise StateError("PROGRAM ERROR: paramsType not specified for {}".format(self.name))
        #endregion

        # Flag format of input
        if isinstance(self.value, numbers.Number):
            # Treat as single real value
            value_is_number = True
        else:
            # Treat as vector (list or np.array)
            value_is_number = False

        # region AGGREGATE INPUT FROM PROJECTIONS -----------------------------------------------------------------------------

        # Get type-specific params from PROJECTION_PARAMS
        mapping_params = merge_param_dicts(self.stateParams, MAPPING_PROJECTION_PARAMS, PROJECTION_PARAMS)
        learning_projection_params = merge_param_dicts(self.stateParams, LEARNING_PROJECTION_PARAMS, PROJECTION_PARAMS)
        control_projection_params = merge_param_dicts(self.stateParams, CONTROL_PROJECTION_PARAMS, PROJECTION_PARAMS)
        gating_projection_params = merge_param_dicts(self.stateParams, GATING_PROJECTION_PARAMS, PROJECTION_PARAMS)
        #endregion

        #For each projection: get its params, pass them to it, get the projection's value, and append to relevant list
        self._path_proj_values = []
        for value in self._mod_proj_values:
            self._mod_proj_values[value] = []

        from PsyNeuLink.Components.Process import ProcessInputState
        from PsyNeuLink.Components.Projections.PathwayProjections.PathwayProjection \
            import PathwayProjection_Base
        from PsyNeuLink.Components.Projections.ModulatoryProjections.ModulatoryProjection \
            import ModulatoryProjection_Base
        from PsyNeuLink.Components.Projections.PathwayProjections.MappingProjection import MappingProjection
        from PsyNeuLink.Components.Projections.ModulatoryProjections.LearningProjection import LearningProjection
        from PsyNeuLink.Components.Projections.ModulatoryProjections.ControlProjection import ControlProjection
        from PsyNeuLink.Components.Projections.ModulatoryProjections.GatingProjection import GatingProjection

        # If owner is a Mechanism, get its execution_id
        if isinstance(self.owner, (Mechanism, Process)):
            self_id = self.owner._execution_id
        # If owner is a MappingProjection, get it's sender's execution_id
        elif isinstance(self.owner, MappingProjection):
            self_id = self.owner.sender.owner._execution_id
        else:
            raise StateError("PROGRAM ERROR: Object ({}) of type {} has a {}, but this is only allowed for "
                             "Mechanisms and MappingProjections".
                             format(self.owner.name, self.owner.__class__.__name__, self.__class__.__name__,))


        modulatory_override = False

        # Get values of all Projections
        for projection in self.all_afferents:

            # Only update if sender has also executed in this round
            #     (i.e., has same execution_id as owner)
            # Get sender's execution id
            if hasattr(projection, 'sender'):
                sender = projection.sender
            else:
                if self.verbosePref:
                    warnings.warn("{} to {} {} of {} ignored [has no sender]".format(projection.__class__.__name__,
                                                                                     self.name,
                                                                                     self.__class__.__name__,
                                                                                     self.owner.name))
                continue

            sender_id = sender.owner._execution_id
            if isinstance(sender.owner, Mechanism):
                if (not sender.owner.ignore_execution_id) and (sender_id != self_id):
                    continue
            else:
                if sender_id != self_id:
                    continue

            # Only accept projections from a Process to which the owner Mechanism belongs
            if isinstance(sender, ProcessInputState):
                if not sender.owner in self.owner.processes.keys():
                    continue

            # Merge with relevant projection type-specific params
            if isinstance(projection, MappingProjection):
                projection_params = merge_param_dicts(self.stateParams, projection.name, mapping_params, )
            elif isinstance(projection, LearningProjection):
                projection_params = merge_param_dicts(self.stateParams, projection.name, learning_projection_params)
            elif isinstance(projection, ControlProjection):
                projection_params = merge_param_dicts(self.stateParams, projection.name, control_projection_params)
            elif isinstance(projection, GatingProjection):
                projection_params = merge_param_dicts(self.stateParams, projection.name, gating_projection_params)
            if not projection_params:
                projection_params = None

            # FIX: UPDATE FOR LEARNING
            # Update LearningSignals only if context == LEARNING;  otherwise, assign zero for projection_value
            # Note: done here rather than in its own method in order to exploit parsing of params above
            if isinstance(projection, LearningProjection) and not LEARNING in context:
                # projection_value = projection.value
                projection_value = projection.value * 0.0
            else:
                projection_value = projection.execute(params=projection_params,
                                                      time_scale=time_scale,
                                                      context=context)

            # If this is initialization run and projection initialization has been deferred, pass
            if INITIALIZING in context and projection.init_status is InitStatus.DEFERRED_INITIALIZATION:
                continue

            if isinstance(projection, PathwayProjection_Base):
                # Add projection_value to list of TransmissiveProjection values (for aggregation below)
                self._path_proj_values.append(projection_value)

            # If it is a ModulatoryProjection, add its value to the list in the dict entry for the relevant mod_param
            elif isinstance(projection, ModulatoryProjection_Base):
                # Get the meta_param to be modulated from modulation attribute of the  projection's ModulatorySignal
                #    and get the function parameter to be modulated to type_match the projection value below
                mod_meta_param, mod_param_name, mod_param_value = _get_modulated_param(self, projection)
                # If meta_param is DISABLE, ignore the ModulatoryProjection
                if mod_meta_param is Modulation.DISABLE:
                    continue
                if mod_meta_param is Modulation.OVERRIDE:
                    # If paramValidationPref is set, allow all projections to be processed
                    #    to be sure there are no other conflicting OVERRIDES assigned
                    if self.owner.paramValidationPref:
                        if modulatory_override:
                            raise StateError("Illegal assignment of {} to more than one {} ({} and {})".
                                             format(MODULATION_OVERRIDE, MODULATORY_SIGNAL,
                                                    projection.name, modulatory_override[2]))
                        modulatory_override = (MODULATION_OVERRIDE, projection_value, projection)
                        continue
                    # Otherwise, for efficiency, assign OVERRIDE value to State here and return
                    else:
                        self.value = type_match(projection_value, type(self.value))
                        return
                else:
                    mod_value = type_match(projection_value, type(mod_param_value))
                self._mod_proj_values[mod_meta_param].append(mod_value)

        # Handle ModulatoryProjection OVERRIDE
        #    if there is one and it wasn't been handled above (i.e., if paramValidation is set)
        if modulatory_override:
            self.value = type_match(modulatory_override[1], type(self.value))
            return

        # AGGREGATE ModulatoryProjection VALUES  -----------------------------------------------------------------------

        # For each modulated parameter of the State's function,
        #    combine any values received from the relevant projections into a single modulation value
        #    and assign that to the relevant entry in the params dict for the State's function.
        for mod_param, value_list in self._mod_proj_values.items():
            if value_list:
                aggregated_mod_val = mod_param.reduce(value_list)
                function_param = self.function_object.params[mod_param.attrib_name]
                if not FUNCTION_PARAMS in self.stateParams:
                    self.stateParams[FUNCTION_PARAMS] = {function_param: aggregated_mod_val}
                else:
                    self.stateParams[FUNCTION_PARAMS].update({function_param: aggregated_mod_val})

        # CALL STATE'S function TO GET ITS VALUE  ----------------------------------------------------------------------
        try:
            # pass only function params (which implement the effects of any ModulatoryProjections)
            function_params = self.stateParams[FUNCTION_PARAMS]
        except (KeyError, TypeError):
            function_params = None
        self.value = self._execute(function_params=function_params, context=context)

    def execute(self, input=None, time_scale=None, params=None, context=None):
        return self.function(variable=input, params=params, time_scale=time_scale, context=context)

    @property
    def owner(self):
        return self._owner

    @owner.setter
    def owner(self, assignment):
        self._owner = assignment

    @property
    def value(self):
        return self._value

    @value.setter
    def value(self, assignment):

        # MODIFIED 7/8/17 OLD:
        # from math import isnan
        # if isinstance(assignment, np.ndarray) and assignment.ndim == 2 and isnan(assignment[0][0]):
        #             TEST = True
        # MODIFIED 7/8/17 END

        self._value = assignment

        # Store value in log if specified
        # Get logPref
        if self.prefs:
            log_pref = self.prefs.logPref

        # Get context
        try:
            curr_frame = inspect.currentframe()
            prev_frame = inspect.getouterframes(curr_frame, 2)
            context = inspect.getargvalues(prev_frame[1][0]).locals['context']
        except KeyError:
            context = ""

        # If context is consistent with log_pref, record value to log
        if (log_pref is LogLevel.ALL_ASSIGNMENTS or
                (log_pref is LogLevel.EXECUTION and EXECUTING in context) or
                (log_pref is LogLevel.VALUE_ASSIGNMENT and (EXECUTING in context and kwAssign in context))):
            self.owner.log.entries[self.name] = LogEntry(CurrentTime(), context, assignment)
            # self.owner.log.entries[self.name] = LogEntry(CentralClock, context, assignment)

    @property
    def projections(self):
        return self._projections

    @projections.setter
    def projections(self, assignment):
        self._projections = assignment

    @property
    def all_afferents(self):
        return self.path_afferents + self.mod_afferents


def _instantiate_state_list(owner,
                           state_list,              # list of State specs, (state_spec, params) tuples, or None
                           state_type,              # StateType subclass
                           state_param_identifier,  # used to specify state_type State(s) in params[]
                           constraint_value,       # value(s) used as default for State and to check compatibility
                           constraint_value_name,  # name of constraint_value type (e.g. variable, output...)
                           context=None):
    """Instantiate and return a ContentAddressableList of States specified in state_list

    Arguments:
    - state_type (class): State class to be instantiated
    - state_list (list): List of State specifications (generally from owner.paramsCurrent[kw<State>]),
                             each item of which must be a:
                                 string (used as name)
                                 value (used as constraint value)
                                 # ??CORRECT: (state_spec, params_dict) tuple
                                     SHOULDN'T IT BE: (state_spec, projection) tuple?
                                 dict (key=name, value=constraint_value or param dict)
                         if None, instantiate a single default State using constraint_value as state_spec
    - state_param_identifier (str): kw used to identify set of States in params;  must be one of:
        - INPUT_STATE
        - OUTPUT_STATE
    - constraint_value (2D np.array): set of 1D np.ndarrays used as default values and
        for compatibility testing in instantiation of State(s):
        - INPUT_STATE: self.instance_defaults.variable
        - OUTPUT_STATE: self.value
        ?? ** Note:
        * this is ignored if param turns out to be a dict (entry value used instead)
    - constraint_value_name (str):  passed to State._instantiate_state(), used in error messages
    - context (str)

    If state_list is None:
        - instantiate a default State using constraint_value,
        - place as the single entry of the list returned.
    Otherwise, if state_list is:
        - a single value:
            instantiate it (if necessary) and place as the single entry in an OrderedDict
        - a list:
            instantiate each item (if necessary) and place in a ContentAddressableList
    In each case, generate a ContentAddressableList with one or more entries, assigning:
        # the key for each entry the name of the OutputState if provided,
        #     otherwise, use MECHANISM<state_type>States-n (incrementing n for each additional entry)
        # the State value for each entry to the corresponding item of the Mechanism's state_type State's value
        # the dict to both self.<state_type>States and paramsCurrent[MECHANISM<state_type>States]
        # self.<state_type>State to self.<state_type>States[0] (the first entry of the dict)
    Notes:
        * if there is only one State, but the value of the Mechanism's state_type has more than one item:
            assign it to the sole State, which is assumed to have a multi-item value
        * if there is more than one State:
            the number of States must match length of Mechanisms state_type value or an exception is raised
    """

    state_entries = state_list
    # FIX: INSTANTIATE DICT SPEC BELOW FOR ENTRIES IN state_list

    # If no States were passed in, instantiate a default state_type using constraint_value
    if not state_entries:
        # assign constraint_value as single item in a list, to be used as state_spec below
        state_entries = constraint_value

        # issue warning if in VERBOSE mode:
        if owner.prefs.verbosePref:
            print("No {0} specified for {1}; default will be created using {2} of function ({3})"
                  " as its value".format(state_param_identifier,
                                         owner.__class__.__name__,
                                         constraint_value_name,
                                         constraint_value))

    # States should be either in a list, or possibly an np.array (from constraint_value assignment above):
    if isinstance(state_entries, (ContentAddressableList, list, np.ndarray)):

        # VALIDATE THAT NUMBER OF STATES IS COMPATIBLE WITH NUMBER OF CONSTRAINT VALUES
        num_states = len(state_entries)

        # Check that constraint_value is an indexable object, the items of which are the constraints for each State
        # Notes
        # * generally, this will be a list or an np.ndarray (either >= 2D np.array or with a dtype=object)
        # * for OutputStates, this should correspond to its value
        try:
            # Insure that constraint_value is an indexible item (list, >=2D np.darray, or otherwise)
            num_constraint_items = len(constraint_value)
        except:
            raise StateError("PROGRAM ERROR: constraint_value ({0}) for {1} of {2}"
                                 " must be an indexable object (e.g., list or np.ndarray)".
                                 format(constraint_value, constraint_value_name, state_type.__name__))

        # IMPLEMENTATION NOTE: NO LONGER VALID SINCE output_states CAN NOW BE ONE TO MANY OR MANY TO ONE
        #                      WITH RESPECT TO ITEMS OF constraint_value (I.E., owner.value)
        # If number of States exceeds number of items in constraint_value, raise exception
        if num_states > num_constraint_items:
            raise StateError("There are too many {}s specified ({}) in {} "
                                 "for the number of items ({}) in the {} of its function".
                                 format(state_param_identifier,
                                        num_states,
                                        owner.name,
                                        num_constraint_items,
                                        constraint_value_name))

        # If number of States is less than number of items in constraint_value, raise exception
        elif num_states < num_constraint_items:
            raise StateError("There are fewer {}s specified ({}) than the number of items ({}) "
                                 "in the {} of the function for {}".
                                 format(state_param_identifier,
                                        num_states,
                                        num_constraint_items,
                                        constraint_value_name,
                                        owner.name))

        # INSTANTIATE EACH STATE

        # Iterate through list or state_dict:
        # - instantiate each item or entry as state_type State
        # - get name, and use as key to assign as entry in self.<*>states
        states = ContentAddressableList(component_type=State_Base,
                                        name=owner.name+' ContentAddressableList of ' + state_param_identifier)

        # Instantiate State for entry in list or dict
        # Note: if state_entries is a list, state_spec is the item, and key is its index in the list
        for index, state_spec in state_entries if isinstance(state_entries, dict) else enumerate(state_entries):
            state_name = ""

            # State_entries is a dict, so use:
            # - entry index as State's name
            # - entry value as state_spec
            if isinstance(index, str):
                state_name = index
                state_constraint_value = constraint_value
                # Note: state_spec has already been assigned to entry value by enumeration above
                # MODIFIED 12/11/16 NEW:
                # If it is an "exposed" number, make it a 1d np.array
                if isinstance(state_spec, numbers.Number):
                    state_spec = np.atleast_1d(state_spec)
                # MODIFIED 12/11/16 END
                state_params = None

            # State_entries is a list
            else:
                if isinstance(state_spec, tuple):
                    if not len(state_spec) == 2:
                        raise StateError("List of {}s to instantiate for {} has tuple with more than 2 items:"
                                                  " {}".format(state_type.__name__, owner.name, state_spec))

                    state_spec, state_params = state_spec
                    if not (isinstance(state_params, dict) or state_params is None):
                        raise StateError("In list of {}s to instantiate for {}, second item of tuple "
                                                  "({}) must be a params dict or None:".
                                                  format(state_type.__name__, owner.name, state_params))
                else:
                    state_params = None

                # If state_spec is a string, then use:
                # - string as the name for a default State
                # - index (index in list) to get corresponding value from constraint_value as state_spec
                # - assign same item of constraint_value as the constraint
                if isinstance(state_spec, str):
                    # Use state_spec as state_name if it has not yet been used
                    if not state_name is state_spec and not state_name in states:
                        state_name = state_spec
                    # Add index suffix to name if it is already been used
                    # Note: avoid any chance of duplicate names (will cause current state to overwrite previous one)
                    else:
                        state_name = state_spec + '_' + str(index)
                    state_spec = constraint_value[index]
                    state_constraint_value = constraint_value[index]

                # FIX: 5/21/17  ADD, AND DEAL WITH state_spec AND state_constraint
                # elif isinstance(state_spec, dict):
                #     # If state_spec has NAME entry
                #     if NAME in state_spec:
                #         # If it has been used, add suffix to it
                #         if state_name is state_spec[NAME]:
                #             state_name = state_spec[NAME] + '_' + str(key)
                #         # Otherwise, use it
                #         else:
                #             state_name = state_spec[NAME]
                #     state_spec = ??
                #     state_constraint_value = ??


                # If state_spec is NOT a string, then:
                # - use default name (which is incremented for each instance in register_categories)
                # - use item as state_spec (i.e., assume it is a specification for a State)
                #   Note:  still need to get indexed element of constraint_value,
                #          since it was passed in as a 2D array (one for each State)
                else:
                    # If only one State, don't add index suffix
                    if num_states == 1:
                        state_name = 'Default_' + state_param_identifier[:-1]
                    # Add incremented index suffix for each State name
                    else:
                        state_name = 'Default_' + state_param_identifier[:-1] + "-" + str(index+1)
                    # If it is an "exposed" number, make it a 1d np.array
                    if isinstance(state_spec, numbers.Number):
                        state_spec = np.atleast_1d(state_spec)

                    state_constraint_value = constraint_value[index]

            state = _instantiate_state(owner=owner,
                                       state_type=state_type,
                                       state_name=state_name,
                                       state_spec=state_spec,
                                       state_params=state_params,
                                       constraint_value=state_constraint_value,
                                       constraint_value_name=constraint_value_name,
                                       context=context)

            # Get name of state, and use as index to assign to states ContentAddressableList
            states[state.name] = state
        return states

    else:
        # This shouldn't happen, as MECHANISM<*>States was validated to be one of the above in _validate_params
        raise StateError("PROGRAM ERROR: {} for {} is not a recognized \'{}\' specification for {}; "
                         "it should have been converted to a list in Mechanism._validate_params)".
                         format(state_entries, owner.name, state_param_identifier, owner.__class__.__name__))


def _instantiate_state(owner,                  # Object to which state will belong
                      state_type,              # State subclass
                      state_name,              # Name for state (also used to refer to subclass in prompts)
                      state_spec,              # State subclass, object, spec dict, tuple, projection, value or str
                      state_params,            # params for state
                      constraint_value,        # Value used to check compatibility
                      constraint_value_name,   # Name of constraint_value's type (e.g. variable, output...)
                      context=None):
    """Instantiate a State of specified type, with a value that is compatible with constraint_value

    Constraint value must be a number or a list or tuple of numbers
    (since it is used as the variable for instantiating the requested state)

    If state_spec is a:
    + State class:
        implement default using constraint_value
    + State object:
        check owner is owner (if not, user is given options in _check_state_ownership)
        check compatibility of value with constraint_value
    + 2-item tuple: (only allowed for ParameterState spec)
        assign first item to state_spec
            if it is a string:
                test if it is a keyword and get its value by calling keyword method of owner's execute method
                otherwise, return None (suppress assignment of ParameterState)
        assign second item to STATE_PARAMS{PROJECTIONS:<projection>}
    + Projection object:
        assign constraint_value to value
        assign projection to STATE_PARAMS{PROJECTIONS:<projection>}
    + Projection class (or keyword string constant for one):
        assign constraint_value to value
        assign projection class spec to STATE_PARAMS{PROJECTIONS:<projection>}
    + specification dict for State (see XXX for context):
        check compatibility of STATE_VALUE with constraint_value
    + value:
        implement default using the value
    + str:
        test if it is a keyword and get its value by calling keyword method of owner's execute method
        # otherwise, return None (suppress assignment of ParameterState)
        otherwise, implement default using the string as its name
    Check compatibility with constraint_value
    If any of the conditions above fail:
        a default State of specified type is instantiated using constraint_value as value

    If state_params is specified, include as params arg with instantiation of State

    Returns a State or None
    """

    # IMPLEMENTATION NOTE: CONSIDER MOVING MUCH IF NOT ALL OF THIS TO State.__init__()

    # FIX: IF VARIABLE IS IN state_params EXTRACT IT AND ASSIGN IT TO constraint_value 5/9/17

    # VALIDATE ARGS
    if not inspect.isclass(state_type) or not issubclass(state_type, State):
        raise StateError("PROGRAM ERROR: state_type arg ({}) for _instantiate_state must be a State subclass".
                         format(state_type))
    if not isinstance(state_name, str):
        raise StateError("PROGRAM ERROR: state_name arg ({}) for _instantiate_state must be a string".
                             format(state_name))
    if not isinstance(constraint_value_name, str):
        raise StateError("PROGRAM ERROR: constraint_value_name arg ({}) for _instantiate_state must be a string".
                             format(constraint_value_name))

    state_params = state_params or {}

    # PARSE constraint_value
    constraint_dict = _parse_state_spec(owner=owner,
                                        state_type=state_type,
                                        state_spec=constraint_value,
                                        value=None,
                                        params=None)
    constraint_value = constraint_dict[VARIABLE]
    # constraint_value = constraint_dict[VALUE]

    # PARSE state_spec using constraint_value as default for value
    state_spec = _parse_state_spec(owner=owner,
                                   state_type=state_type,
                                   state_spec=state_spec,
                                   name=state_name,
                                   params=state_params,
                                   value=constraint_value)

    # state_spec is State object
    # - check that its value attribute matches the constraint_value
    # - check that its owner = owner
    # - if either fails, assign default State
    if isinstance(state_spec, state_type):
        # State initialization was deferred (owner or referenc_value was missing), so
        #    assign owner, variable, and/or reference_value if they were not specified
        if state_spec.init_status is InitStatus.DEFERRED_INITIALIZATION:
            if not state_spec.init_args[OWNER]:
                state_spec.init_args[OWNER] = owner
                state_spec.init_args[VARIABLE] = owner.instance_defaults.variable[0]
            if not hasattr(state_spec, 'reference_value'):
                state_spec.reference_value = owner.instance_defaults.variable[0]
            state_spec._deferred_init()

        # Check that State's value is compatible with Mechanism's variable
        if iscompatible(state_spec.value, constraint_value):
            # Check that Mechanism is State's owner;  if it is not, user is given options
            state =  _check_state_ownership(owner, state_name, state_spec)
            if state:
                return state
            else:
                # State was rejected, and assignment of default selected
                state = constraint_value
        else:
            # State's value doesn't match constraint_value, so assign default
            if owner.verbosePref:
                warnings.warn("Value of {} for {} ({}, {}) does not match expected ({}); "
                              "default {} will be assigned)".
                              format(state_type.__name__,
                                     owner.name,
                                     state_spec.name,
                                     state_spec.value,
                                     constraint_value,
                                     state_type.__name__))
            # state = constraint_value
            state_variable = constraint_value

    # Otherwise, state_spec should now be a state specification dict
    state_variable = state_spec[VARIABLE]
    state_value = state_spec[VALUE]

    # Check that it's variable is compatible with constraint_value, and if not, assign the latter as default variable
    if constraint_value is not None and not iscompatible(state_variable, constraint_value):
        if owner.prefs.verbosePref:
            print("{} is not compatible with constraint value ({}) specified for {} of {};  latter will be used".
                  format(VARIABLE, constraint_value, state_type, owner.name))
        state_variable = constraint_value
    # else:
    #     constraint_value = state_variable

    # INSTANTIATE STATE:
    # Note: this will be either a default State instantiated using constraint_value as its value
    #       or one determined by a specification dict, depending on which of the following obtained above:
    # - state_spec was a 2-item tuple
    # - state_spec was a specification dict
    # - state_spec was a value
    # - value of specified State was incompatible with constraint_value
    # - owner of State was not owner and user chose to implement default
    # IMPLEMENTATION NOTE:
    # - setting prefs=NotImplemented causes TypeDefaultPreferences to be assigned (from ComponentPreferenceSet)
    # - alternative would be prefs=owner.prefs, causing state to inherit the prefs of its owner;

    #  Convert constraint_value to np.array to match state_variable (which, as output of function, will be an np.array)
    constraint_value = convert_to_np_array(constraint_value,1)

    # Implement default State
    state = state_type(owner=owner,
                       reference_value=constraint_value,
                       variable=state_variable,
                       name=state_spec[NAME],
                       params=state_spec[PARAMS],
                       prefs=None,
                       context=context)

# FIX LOG: ADD NAME TO LIST OF MECHANISM'S VALUE ATTRIBUTES FOR USE BY LOGGING ENTRIES
    # This is done here to register name with Mechanism's stateValues[] list
    # It must be consistent with value setter method in State
# FIX LOG: MOVE THIS TO MECHANISM STATE __init__ (WHERE IT CAN BE KEPT CONSISTENT WITH setter METHOD??
#      OR MAYBE JUST REGISTER THE NAME, WITHOUT SETTING THE
# FIX: 2/17/17:  COMMENTED THIS OUT SINCE IT CREATES AN ATTRIBUTE ON OWNER THAT IS NAMED <state.name.value>
#                NOT SURE WHAT THE PURPOSE IS
#     setattr(owner, state.name+'.value', state.value)

    return state

def _check_parameter_state_value(owner, param_name, value):
    """Check that parameter value (<ParameterState>.value) is compatible with value in paramClassDefault

    :param param_name: (str)
    :param value: (value)
    :return: (value)
    """
    default_value = owner.paramClassDefaults[param_name]
    if iscompatible(value, default_value):
        return value
    else:
        if owner.prefs.verbosePref:
            print("Format is incorrect for value ({0}) of {1} in {2};  default ({3}) will be used.".
                  format(value, param_name, owner.name, default_value))
        return default_value

def _check_state_ownership(owner, param_name, mechanism_state):
    """Check whether State's owner is owner and if not offer options how to handle it

    If State's owner is not owner, options offered to:
    - reassign it to owner
    - make a copy and assign to owner
    - return None => caller should assign default

    :param param_name: (str)
    :param mechanism_state: (State)
    :param context: (str)
    :return: (State or None)
    """

    if mechanism_state.owner != owner:
        reassign = input("\nState for \'{0}\' parameter, assigned to {1} in {2}, already belongs to {3}. "
                         "You can reassign it (r), copy it (c), or assign default (d):".
                         format(mechanism_state.name, param_name, owner.name,
                                mechanism_state.owner.name))
        while reassign != 'r' and reassign != 'c' and reassign != 'd':
            reassign = input("\nReassign (r), copy (c), or default (d):".
                             format(mechanism_state.name, param_name, owner.name,
                                    mechanism_state.owner.name))

            if reassign == 'r':
                while reassign != 'y' and reassign != 'n':
                    reassign = input("\nYou are certain you want to reassign it {0}? (y/n):".
                                     format(param_name))
                if reassign == 'y':
                    # Note: assumed that parameters have already been checked for compatibility with assignment
                    return mechanism_state

        # Make copy of state
        if reassign == 'c':
            import copy
            # # MODIFIED 10/28/16 OLD:
            # mechanism_state = copy.deepcopy(mechanism_state)
            # MODIFIED 10/28/16 NEW:
            # if owner.verbosePref:
                # warnings.warn("WARNING: at present, 'deepcopy' can be used to copy States, "
                #               "so some components of {} might be missing".format(mechanism_state.name))
            print("WARNING: at present, 'deepcopy' can be used to copy states, "
                  "so some Components of {} assigned to {} might be missing".
                  format(mechanism_state.name, append_type_to_name(owner)))
            mechanism_state = copy.copy(mechanism_state)
            # MODIFIED 10/28/16 END

        # Assign owner to chosen state
        mechanism_state.owner = owner
    return mechanism_state


def _check_projection_sender_compatability(owner, projection_type, sender_type):
    from PsyNeuLink.Components.States.OutputState import OutputState
    from PsyNeuLink.Components.States.ModulatorySignals.LearningSignal import LearningSignal
    from PsyNeuLink.Components.States.ModulatorySignals.ControlSignal import ControlSignal
    from PsyNeuLink.Components.States.ModulatorySignals.GatingSignal import GatingSignal
    from PsyNeuLink.Components.Projections.ModulatoryProjections.LearningProjection import LearningProjection
    from PsyNeuLink.Components.Projections.ModulatoryProjections.ControlProjection import ControlProjection
    from PsyNeuLink.Components.Projections.ModulatoryProjections.GatingProjection import GatingProjection
    from PsyNeuLink.Components.Mechanisms.ProcessingMechanisms.ProcessingMechanism import ProcessingMechanism_Base

    if issubclass(projection_type, MappingProjection) and issubclass(sender_type, (OutputState,
                                                                                   ProcessingMechanism_Base)):
        return
    if issubclass(projection_type, LearningProjection) and issubclass(sender_type, LearningSignal):
        return
    if issubclass(projection_type, ControlProjection) and issubclass(sender_type, ControlSignal):
        return
    if issubclass(projection_type, GatingProjection) and issubclass(sender_type, GatingSignal):
        return
    else:
        raise StateError("Illegal specification of a {} for {} of {}".
                         format(sender_type, owner.__class__.__name__, owner.owner.name))


def _parse_state_type(owner, state_spec):
    """Determine State type for state_spec and return type

    Determine type from context and/or type of state_spec if the latter is not a `State` or `Mechanism`.
    """

    # State class reference
    if isinstance(state_spec, State):
        return type(state_spec)

    # keyword for a State or name of a standard_output_state
    if isinstance(state_spec, str):

        # State keyword
        if state_spec in state_type_keywords:
            import sys
            return getattr(sys.modules['PsyNeuLink.Components.States.'+state_spec], state_spec)

        # standard_output_state
        if hasattr(owner, STANDARD_OUTPUT_STATES):
            # check if string matches the name entry of a dict in standard_output_states
            # item = next((item for item in owner.standard_output_states.names if state_spec is item), None)
            # if item is not None:
            #     # assign dict to owner's output_state list
            #     return owner.standard_output_states.get_dict(state_spec)
            # from PsyNeuLink.Components.States.OutputState import StandardOutputStates
            if owner.standard_output_states.get_state_dict(state_spec):
                from PsyNeuLink.Components.States.OutputState import OutputState
                return OutputState

    # State specification dict
    if isinstance(state_spec, dict):
        if STATE_TYPE in state_spec:
            if not inspect.isclass(STATE_TYPE) and issubclass(state_spec[STATE_TYPE], State):
                raise StateError("STATE entry of state specification for {} ({})"
                                 "is not a State or type of State".
                                 format(owner.name, state_spec[STATE]))
            return state_spec[STATE]

    # # Mechanism specification (State inferred from context)
    # if isinstance(state_spec, Mechanism):

    # # Projection specification (State inferred from context)
    # if isinstance(state_spec, Projection):

    # # 2-item specification (State inferred from context)
    # if isinstance(state_spec, tuple):
    #     _is_legal_state_spec_tuple(owner, state_spec)
    #     tuple_spec = state_spec[1]
    #     if isinstance(tuple_spec, State):
    #         # InputState specified as 2nd item of tuple must be a destination, so choose State based on owner:
    #         if isinstance(owner, ProcessingMechanism)
    #             if isinstance(tuple_spec, InputState):
    #                 return OutputState
    #             if isinstance(tuple_spec, OutputState):
    #                 return InputState
    #     else:
    #         # Call recursively to handle other types of specs
    #         return _parse_state_type(owner, tuple_spec)

    raise StateError("{} is not a legal State specification for {}".format(state_spec, owner.name))


# FIX 5/23/17:  UPDATE TO ACCOMODATE (param, ControlSignal) TUPLE
@tc.typecheck
def _parse_state_spec(owner,
                      state_type:_is_state_type,
                      state_spec,
                      name:tc.optional(str)=None,
                      variable=None,
                      value=None,
                      # projections:tc.any(list, bool)=[],
                      # modulatory_projections:tc.any(list,bool)=[],
                      params=None,
                      force_dict=False):

    """Return either State object or State specification dict for state_spec

    If state_spec is or resolves to a State object:
        if force_dict is False:  return State object
        if force_dict is True: parse into State specification_dictionary
            (replacing any components with their id to avoid problems with deepcopy)
    Otherwise, return State specification dictionary using arguments provided as defaults
    Warn if variable is assigned the default value, and verbosePref is set on owner.
    **value** arg should generally be a constraint for the value of the State;
        if state_spec is a Projection, and method is being called from:
            InputState, value should be the projection's value;
            ParameterState, value should be the projection's value;
            OutputState, value should be the projection's variable
    Any entries with keys other than XXX are moved to entries of the dict in the PARAMS entry
    """

    # # IMPLEMENTATION NOTE:  ONLY CALLED IF force_dict=True;  CAN AVOID BY NEVER SETTING THAT OPTION TO True
    # #                       STILL NEEDS WORK: SEEMS TO SET PARAMS AND SO CAUSES CALL TO assign_params TO BAD EFFECT
    # # Get convert state object into State specification dictionary,
    # #     replacing any set, dict or Component with its id to avoid problems with deepcopy
    # @tc.typecheck
    # def _state_dict(state:State):
    #     @tc.typecheck
    #     # Checks if item is Component and returns its id if it is
    #     def filter_params(item):
    #         if isinstance(item, (set, dict, Component)):
    #             item = id(item)
    #         return item
    #     if hasattr(state, 'params') and state.params:
    #         for param in state.params:
    #             if isinstance(param, collections.Iterable) and not isinstance(param, str):
    #                 for index, item in param if isinstance(param, dict) else enumerate(param):
    #                     state.params[param][index] = filter_params(item)
    #             else:
    #                 state.params[param] = filter_params(state.params[param])
    #     return dict(**{NAME:state.name,
    #                   VARIABLE:variable,
    #                   VALUE:state.value,
    #                   # PARAMS:{PROJECTIONS:state.pathway_projections}})
    #                   PARAMS:state.params})

    # Validate that state_type is a State class
    if not inspect.isclass(state_type) or not issubclass(state_type, State):
        raise StateError("\'state_type\' arg ({}) must be a sublcass of {}".format(state_type,
                                                                                   State.__name__))
    state_type_name = state_type.__name__

    # State object:
    # - check that it is of the specified type and, if so:
    #     - if force_dict is False, return the primary state object
    #     - if force_dict is True, get state's attributes and return their values in a State specification dictionary

    if isinstance(state_spec, State):
        if isinstance(state_spec, state_type):
            # if force_dict:
            #     return _state_dict(state_spec)
            # else:
            #     return state_spec
            return state_spec
        else:
            raise StateError("PROGRAM ERROR: state_spec specified as class ({}) that does not match "
                             "class of state being instantiated ({})".format(state_spec, state_type_name))

    # Mechanism object:
    # - call owner to get primary state of specified type;
    # - if force_dict is False, return the primary state object
    # - if force_dict is True, get primary state's attributes and return their values in a state specification dict
    if isinstance(state_spec, Mechanism):
        primary_state = state_spec._get_primary_state(state_type)
        # if force_dict:
        #     return _state_dict(primary_state)
        # else:
        #     return primary_state
        return primary_state

    # # Avoid modifying any objects passed in via state_spec
    # state_spec = copy.deepcopy(state_spec)

    # params = params or {}

    if params:
        # If variable is specified in state_params, use that
        if VARIABLE in params and params[VARIABLE] is not None:
            variable = self._update_variable(params[VARIABLE])

    # Create default dict for return
    state_dict = {NAME: name,
                  VARIABLE: variable,
                  VALUE: value,
                  PARAMS: params,
                  STATE_TYPE: state_type
                  }

    # State class
    if inspect.isclass(state_spec) and issubclass(state_spec, State):
        if state_spec is state_type:
            state_dict[VARIABLE] = state_spec.ClassDefaults.variable
        else:
            raise StateError("PROGRAM ERROR: state_spec specified as class ({}) that does not match "
                             "class of state being instantiated ({})".format(state_spec, state_type_name))

    # # State object [PARSED INTO DICT HERE]
    # elif isinstance(state_spec, State):
    #     if state_spec is state_type:
    #         name = state_spec.name
    #         # variable = state_spec.value
    #         # variable = state_spec.ClassDefaults.variable
    #         value = state_spec.value
    #         modulatory_projections =  state_spec.mod_projections
    #         params = state_spec.user_params.copy()
    #     else:
    #         raise StateError("PROGRAM ERROR: state_spec specified as class ({}) that does not match "
    #                          "class of state being instantiated ({})".format(state_spec, state_type))

    # Specification dict
    # - move any entries other than for standard args into dict in params entry
    elif isinstance(state_spec, dict):
        # Dict has a single entry in which the key is not a recognized keyword,
        #    so assume it is of the form {<STATE_NAME>:<STATE SPECIFICATION DICT>}:
        #    assign STATE_NAME as name, and return parsed SPECIFICATION_DICT
        if len(state_spec) == 1 and list(state_spec.keys())[0] not in (state_keywords | STANDARD_ARGS):
            name, state_spec = list(state_spec.items())[0]
            state_dict = _parse_state_spec(owner=owner,
                                           state_type=state_type,
                                           state_spec=state_spec,
                                           name=name,
                                           variable=variable,
                                           value=value,
                                           # projections=projections,
                                           # modulatory_projections=modulatory_projections,
                                           # params=params)
                                           )
            if state_dict[PARAMS]:
                params = params or {}
                # params.update(state_dict[PARAMS])
                # Use name specified as key in state_spec (overrides one in SPEFICATION_DICT if specified):
                state_dict[PARAMS].update(params)

        else:
            # Error if STATE_TYPE is specified in dict and not the same as the state_spec specified in call to method
            if STATE_TYPE in state_spec and state_spec[STATE_TYPE] != state_type:
                raise StateError("PROGRAM ERROR: STATE_TYPE entry in State specification dictionary for {} ({}) "
                                 "is not the same as one specified in call to _parse_state_spec ({})".
                                 format(owner.name, state_spec[STATE_TYPE, state_type]))
            # Warn if VARIABLE was not in dict
            if not VARIABLE in state_spec and owner.prefs.verbosePref:
                print("{} missing from specification dict for {} of {};  default ({}) will be used".
                      format(VARIABLE, state_type, owner.name, state_spec))
            # Move all params-relevant entries from state_spec into params
            for spec in [param_spec for param_spec in state_spec.copy()
                         if not param_spec in STANDARD_ARGS]:
                params = params or {}
                params[spec] = state_spec[spec]
                # MODIFIED 6/5/17 OLD: [REINSTATED, BUT CAUSING TROUBLE IN STROOP TEST SCRIPT]
                del state_spec[spec]
                # MODIFIED 6/5/17 END
            state_dict.update(state_spec)
            # state_dict = state_spec
            if params:
                if state_dict[PARAMS] is None:
                    state_dict[PARAMS] = {}
                state_dict[PARAMS].update(params)

    # # 2-item tuple (spec, projection)
    # 2-item tuple (spec, Component)
    elif isinstance(state_spec, tuple):
        _is_legal_state_spec_tuple(owner, state_spec, state_type_name)
        # Put projection spec from second item of tuple in params
        params = params or {}
        # FIX 5/23/17: NEED TO HANDLE NON-MODULATORY PROJECTION SPECS
        params.update({PROJECTIONS:[state_spec[1]]})

        # Parse state_spec in first item of tuple (without params)
        state_dict = _parse_state_spec(owner=owner,
                                       state_type=state_type,
                                       state_spec=state_spec[0],
                                       name=name,
                                       variable=variable,
                                       value=value,
                                       # projections=projections,
                                       params={})
        # Add params (with projection spec) to any params specified in first item of tuple
        if state_dict[PARAMS] is None:
            state_dict[PARAMS] = {}
        state_dict[PARAMS].update(params)

    # Projection class, object, or keyword:
    #     set variable to value and assign projection spec to PROJECTIONS entry in params
    # IMPLEMENTATION NOTE:  It is the caller's responsibility to assign the value arg
    #                           appropriately for the state being requested, for:
    #                               InputState, projection's value;
    #                               ParameterState, projection's (= parameter's) value;
    #                               OutputState, projection's variable .
    # Don't allow matrix keywords -- force them to be converted from a string into a value (below)
    elif _is_projection_spec(state_spec, include_matrix_keywords=False):
        # state_spec = state_variable
        state_dict[VARIABLE] =  value
        if state_dict[PARAMS] is None:
            state_dict[PARAMS] = {}
        state_dict[PARAMS].update({PROJECTIONS:[state_spec]})

    # string (keyword or name specification)
    elif isinstance(state_spec, str):
        # Check if it is a keyword
        spec = get_param_value_for_keyword(owner, state_spec)
        # A value was returned, so use value of keyword as variable
        if spec is not None:
            state_dict[VARIABLE] = spec
            # NOTE: (7/26/17 CW) This warning below may not be appropriate, since this routine is run if the
            # matrix parameter is specified as a keyword, which may be intentional.
            if owner.prefs.verbosePref:
                print("{} not specified for {} of {};  default ({}) will be used".
                      format(VARIABLE, state_type, owner.name, value))
        # It is not a keyword, so treat string as the name for the state
        else:
            state_dict[NAME] = state_spec

    # function; try to resolve to a value, otherwise return None to suppress instantiation of state
    elif isinstance(state_spec, function_type):
        state_dict[VALUE] = get_param_value_for_function(owner, state_spec)
        if state_dict[VALUE] is None:
            # return None
            raise StateError("PROGRAM ERROR: state_spec for {} of {} is a function ({}), "
                             "but it failed to return a value".format(state_type_name, owner.name, state_spec))

    # value, so use as variable of input_state
    elif is_value_spec(state_spec):
        state_dict[VARIABLE] = state_spec
        state_dict[VALUE] = state_spec

    elif state_spec is None:
        # pass
        raise StateError("PROGRAM ERROR: state_spec for {} of {} is None".format(state_type_name, owner.name))

    else:
        if name and hasattr(owner, name):
            owner_name = owner.name
        else:
            owner_name = owner.__class__.__name__
        raise StateError("PROGRAM ERROR: state_spec for {} of {} is an unrecognized specification ({})".
                         format(state_type_name, owner.name, state_spec))


    # If variable is none, use value:
    if state_dict[VARIABLE] is None:
        state_dict[VARIABLE] = state_dict[VALUE]

    # # Add STATE_TYPE entry to state_dict
    # state_dict[STATE_TYPE] = state_type

    return state_dict


def _is_legal_state_spec_tuple(owner, state_spec, state_type_name=None):

    state_type_name = state_type_name or STATE

    if len(state_spec) != 2:
        raise StateError("Tuple provided as state_spec for {} of {} ({}) must have exactly two items".
                         format(state_type_name, owner.name, state_spec))
    # IMPLEMENTATION NOTE: Mechanism allowed in tuple to accomodate specification of param for ControlSignal
    if not (_is_projection_spec(state_spec[1]) or isinstance(state_spec[1], (Mechanism, State))):
        raise StateError("2nd item of tuple in state_spec for {} of {} ({}) must be a specification "
                         "for a Mechanism, State, or Projection".
                         format(state_type_name, owner.__class__.__name__, state_spec[1]))
<|MERGE_RESOLUTION|>--- conflicted
+++ resolved
@@ -23,11 +23,7 @@
 | *State Type*     | *Owner*           |      *Description*     |    *Modulated by*    |      *Specification*          |
 +==================+===================+========================+======================+===============================+
 | `InputState`     |  `Mechanism`      |receives input from     | `GatingSignal`       |`InputState` constructor;      |
-<<<<<<< HEAD
-|                  |                   |`MappingProjection` \\   |                      |`Mechanism` constructor or     |
-=======
 |                  |                   |`MappingProjection` \\  |                      |`Mechanism` constructor or     |
->>>>>>> e1aa808f
 |                  |                   |(s)                     |                      |its `add_states` method        |
 +------------------+-------------------+------------------------+----------------------+-------------------------------+
 |`ParameterState`  |  `Mechanism` or   |represents parameter    |`LearningSignal`      |Implicitly whenever a          |
@@ -36,11 +32,7 @@
 |                  |                   |                        |                      |<ParameterState_Specification>`|
 +------------------+-------------------+------------------------+----------------------+-------------------------------+
 | `OutputState`    |  `Mechanism`      |provides output to      | `GatingSignal`       |`OutputState` constructor;     |
-<<<<<<< HEAD
-|                  |                   |`MappingProjection` \\   |                      |`Mechanism` constructor or     |
-=======
 |                  |                   |`MappingProjection` \\  |                      |`Mechanism` constructor or     |
->>>>>>> e1aa808f
 |                  |                   |(s)                     |                      |its `add_states` method        |
 +------------------+-------------------+------------------------+----------------------+-------------------------------+
 |`ModulatorySignal`|`AdaptiveMechanism`|provides value for      |                      |`AdaptiveMechanism`            |
