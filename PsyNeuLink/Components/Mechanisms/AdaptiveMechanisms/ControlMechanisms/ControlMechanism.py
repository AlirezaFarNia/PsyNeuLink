--- conflicted
+++ resolved
@@ -249,13 +249,8 @@
 
     monitored_output_states : List[OutputState]
         each item is an `OutputState` of a `Mechanism` specified in the **monitor_for_control** argument of the
-<<<<<<< HEAD
-        ControlMechanism's constructor, the `value <OutputState.value>` \\s of which serve as the items of the
-        ControlMechanism's `variable <Mechanism.variable>`.
-=======
         ControlMechanism's constructor, the `value <OutputState.value>` \s of which serve as the items of the
         ControlMechanism's `variable <Mechanism_Base.variable>`.
->>>>>>> 684f1cf8
 
     control_signals : List[ControlSignal]
         list of `ControlSignals <ControlSignals>` for the ControlMechanism, each of which sends a `ControlProjection`
