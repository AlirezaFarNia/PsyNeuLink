--- conflicted
+++ resolved
@@ -6522,13 +6522,8 @@
 
     @tc.typecheck
     def __init__(self,
-<<<<<<< HEAD
-                 default_variable=variableClassDefault,
+                 default_variable=ClassDefaults.variable,
                  metric:tc.enum(PEARSON, EUCLIDEAN, DIFFERENCE, CROSS_ENTROPY, CORRELATION, ANGLE)=DIFFERENCE,
-=======
-                 default_variable=ClassDefaults.variable,
-                 metric:tc.enum(EUCLIDEAN, DIFFERENCE, CROSS_ENTROPY, ANGLE)=DIFFERENCE,
->>>>>>> e1aa808f
                  normalize:bool=False,
                  params=None,
                  owner=None,
@@ -6547,15 +6542,11 @@
 
         self.functionOutputType = None
 
-<<<<<<< HEAD
         #TODO: Is this legit? Can we guarantee vector sizes?
         self.__llvm_func_name = self.__get_llvm_function(default_variable)
         self.__bin_function = None
 
-    def _validate_params(self, request_set, target_set=None, context=None):
-=======
     def _validate_params(self, request_set, target_set=None, variable=None, context=None):
->>>>>>> e1aa808f
         """Validate that variable had two items of equal length
 
         """
