# Princeton University licenses this file to You under the Apache License, Version 2.0 (the "License");
# you may not use this file except in compliance with the License.  You may obtain a copy of the License at:
#     http://www.apache.org/licenses/LICENSE-2.0
# Unless required by applicable law or agreed to in writing, software distributed under the License is distributed
# on an "AS IS" BASIS, WITHOUT WARRANTIES OR CONDITIONS OF ANY KIND, either express or implied.
# See the License for the specific language governing permissions and limitations under the License.


# ***********************************************  RUN MODULE **********************************************************

"""

Overview
--------

.. _Run_Overview:

The :keyword:`run` function is used for executing a Mechanism, Process or System.  It can be called directly, however
it is typically invoked by calling the :keyword:`run` method of the Component to be run.  It  executes a Component by
calling the Component's :keyword:`execute` method.  While a Component's :keyword:`execute` method can be called
directly, using its :keyword:`run` method is easier because it:

    * allows multiple rounds of execution to be run in sequence, whereas the :keyword:`execute` method of a Component
      runs only a single execution of the object;
    ..
    * uses simpler formats for specifying `inputs <Run_Inputs>` and `targets <Run_Targets>`;
    ..
    * automatically aggregates results across executions and stores them in the results attribute of the object.

Understanding a few basic concepts about how the :keyword:`run` function operates will make it easier to use the
:keyword:`execute` and :keyword:`run` methods of PsyNeuLink Components.  These are discussed below.


.. _Run_Scope_of_Execution:

Scope of Execution
~~~~~~~~~~~~~~~~~~

When the :keyword:`run` method of a Component is called, it executes that Component and all others within its scope of
execution.  For a `Mechanism`, the scope of execution is simply the Mechanism itself.  For a `Process`, the scope of
execution is all of the Mechanisms specified in its `pathway` attribute.  For a `System`, the scope of execution is
all of the Mechanisms in the Processes specified in the System's `Processes <System.System_Base.processes>` attribute.

.. _Run_Timing:

Timing
~~~~~~

When :keyword:`run` is called by a Component, it calls that Component's :keyword:`execute` method once for each
`input <Run_Inputs>`  (or set of inputs) specified in the call to :keyword:`run`, which constitutes a `TRIAL` of
execution.  For each `TRIAL`, the Component makes repeated `calls to its Scheduler <Scheduler_Execution>`,
executing the Components it specifies in each `TIME_STEP`, until every Component has been executed at least once or
another `termination condition <Scheduler_Termination_Conditions>` is met.  The `Scheduler` can be used in combination
with `Condition` specifications for individual Components to execute different Components at different time scales.

.. note::
   The **time_scale** argument of :keyword:`run`, described below, is currently not fully implemented,
   but will be in a subsequent version.

.. _Run_Time_Scale::

The :keyword:`run` function also has a **time_scale** argument, that can be used to globally specify the time_scale
parameter for those Components that make use of it.  Any value of `TimeScale` can be specified; how it is interpreted
is determined by the Component. For example, some Mechanisms that perform integration (such as the `DDM`) offer the
option of using an analytic solution (that computes the integral in a single `TIME_STEP`), or a numerical method
(that carries out one step of integration per `TIME_STEP`).  If `TimeScale.TIME_STEP` is assigned as the value of the
**time_scale** argument in a call to :keyword:`run`, those Mechanisms will use their numerical integration method,
whereas if `TimeScale.TRIAL` is assigned they will use their analytic solution.  Similarly, for `TimeScale.TIME_STEP`,
`TransferMechanisms <TransferMechanism>` integrate their input prior to applying the transfer function (sometimes
referred to as "time averaging" or "cascade mode"), whereas for `TimeScale.TRIAL` they apply it to their current input
(i.e., execute their transfer an "instantaneously").

.. _Run_Inputs:

Inputs
~~~~~~

The :keyword:`run` function presents the inputs for each `TRIAL` to the input_states of the relevant Mechanisms in
the `scope of execution <Run_Scope_of_Execution>`. These are specified in the **inputs** argument of a Component's
:keyword:`execute` or :keyword:`run` method. For a Mechanism, they comprise the `variable <InputState.variable>` for
each of the Mechanism's `InputStates <InputState>`.  For a Process or System, they comprise the
`variable <InputState.variable>` for the InputState(s) of the `ORIGIN` Mechanism(s).  Inputs can be specified in one
of two ways: `Sequence format <Run_Inputs_Sequence_Format>` and `Mechanism format <Run_Dict_format>`.
Sequence format is more complex, but does not require the specification of Mechanisms by name, and thus may better
suited for automated means of generating inputs.  Mechanism format requires that inputs be assigned to Mechanisms by
name, but is easier to use (as the order in which the inputs are specified does not matter, so long as they are paired
with their Mechanisms).  Both formats require that inputs be specified as nested lists or ndarrays, that define the
number of trials, mechanisms, InputStates and elements for each input.  These factors determine the levels of nesting
required for a list, or the dimensionality (number of axes) for an ndarray.  They are described below, followed by a
description of the two formats.

.. note::
   The descriptions below are for completeness, and are intended as a technical reference;  or most uses of
   of :keyword:`run` methods, it is only necessary to understand the relatively simple Mechanism formate
   described `below <Run_Inputs_Mechanism_Format>`.

.. _Run_Nesting_Factors:

* **Number of TRIALS**.  If the **inputs** argument contains the input for more than one `TRIAL`, then the outermost
<<<<<<< HEAD
  level of the list, or axis 0 of the ndarray, is used for the `TRIAL`` \\s, each item of which contains the
  set inputs for a given `TRIAL`.  Otherwise, it is used for the next relevant factor in the list below.  If the
  number of inputs specified is less than the number of `TRIAL`` \\s, then the input list is cycled until the full
  number of `TRIAL`` \\s is completed.
=======
  level of the list, or axis 0 of the ndarray, is used for the `TRIAL` \\s, each item of which contains the
  set inputs for a given `TRIAL`.  Otherwise, it is used for the next relevant factor in the list below.  If the
  number of inputs specified is less than the number of `TRIAL` \\s, then the input list is cycled until the full
  number of `TRIAL` \\s is completed.
>>>>>>> e1aa808f
..
* **Number of Mechanisms.** If :keyword:`run` is used for a System, and it has more than one `ORIGIN` Mechanism, then
  the next level of nesting of a list, or next higher axis of an ndarray, is used for the `ORIGIN` Mechanisms, with
  each item containing the inputs for a given `ORIGIN` Mechanism within a `TRIAL`.  This factor is not relevant
  when :keyword:`run` is used for a single Mechanism, a Process (which only ever has one `ORIGIN` Mechanism),
  or a System that has only one `ORIGIN` Mechanism.  It is also not relevant for the
  `Mechanism format <Run_Inputs_Mechanism_Format>`, since that separates the inputs for each Mechanism into individual
  entries of a dictionary.
..
* **Number of InputStates.** In general, Mechanisms have only a single (`primary <Mechanism_InputStates>`) InputState;
  however, some types of Mechanisms can have more than one.  If any `ORIGIN` Mechanism in a Pocess or System has more
  than one InputState, then the next level of nesting of a list, or next higher axis of an ndarray, is used for the
  set of InputStates for each Mechanism.
..
* **Number of elements for the value of an InputState.** The input for an InputState can be a single element (e.g.,
  a scalar) or have multiple elements (e.g., a vector).  By convention, even if the input to an InputState is a single
  element, it should nevertheless always be specified as a list or a 1d np.array (it is internally converted to the
  latter).  PsyNeuLink can usually parse single-element inputs specified as a stand-alone value (e.g., as a number
  not in a list or ndarray).  Nevertheless, it is best to embed such inputs in a single-element list or a 1d array,
  both for clarity and to insure consistent treatment of nested lists and ndarrays.  If this convention is followed,
  then the number of elements for a given input should not affect nesting of lists or dimensionality (number of axes)
  of ndarrays of an **inputs** argument.

With these factors in mind, the **inputs** argument can be specified in the simplest form possible (least
number of nestings for a list, or lowest dimension of an ndarray).  It can be specified using one of two formats:

.. _Run_Inputs_Sequence_Format:

Sequence Format
^^^^^^^^^^^^^^^

.. note::
   This format is included for backward compatability, but may not be supported in the future.  It is **strongly**
   recommended that the `Mechanism format <Run_Inputs_Mechanism_Format>` be used instead.  That said, please feel
   free to convey any strong preference for this format to the development team, so that an informed decision can
   be made about future inclusion of this format.

*(List[values] or ndarray)* -- this uses a nested list or ndarray to fully specify the input for
each `TRIAL` in a sequence.  It is more complex than the `Mechanism format <Run_Inputs_Mechanism_Format>`,
and for Systems requires that the inputs for each Mechanism be specified in the same order in which those Mechanisms
appear in the System's `origin_Mechanisms <System.System_Base.origin_mechanisms>` attribute.  This is generally the
same order in which they are declared, and can be displayed using the System's `show <System.System_Base.show>`
method). Although this format is more complex, it may be better suited to automated input generation, since it does
not require that Mechanisms be referenced explicitly (though it is allowed). The following provides a description of
the Sequence format for all of the combinations of factors describe `above <Run_Inputs_Mechanism_Format>`.
The `figure <Run_Sequence_Format_Fig>` below shows examples.

    *Lists:* if there is more than one `TRIAL`, then the outermost level of the list is used for the sequence of
    `TRIALS`.  If there is only one `ORIGIN` Mechanism and it has only one InputState (the most common
    case), then a single sublist is used for the input of each `TRIAL`.  If the `ORIGIN` Mechanism has more
    than one InputState, then the entry for each `TRIAL` is a sublist of the InputStates, each entry of which is a
    sublist containing the input for that InputState.  If there is more than one Mechanism, but none have more than
    one InputState, then a sublist is used for each Mechanism in each `TRIAL`, within which a sublist is used for the
    input for that Mechanism.  If there is more than one Mechanism, and any have more than one InputState,
    then a sublist is used for each Mechanism for each `TRIAL`, within which a sublist is used for each
    InputState of the corresponding Mechanism, and inside that a sublist is used for the input for each InputState.

    *ndarray:*  axis 0 is used for the first factor (`TRIAL`, Mechanism, InputState or input) for which there is only
    one item, axis 1 is used for the next factor for which there is only one item, and so forth.  For example, if there
    is more than one `TRIAL`, only one `ORIGIN` Mechanism, and that has only one InputState (the most common case),
    then axis 0 is used for `TRIAL`, and axis 1 for inputs per `TRIAL`.  At the other extreme, if there are multiple
    `TRIALS`, more than one `ORIGIN` Mechanism, and more than one InputState for one or more of the `ORIGIN` Mechanisms,
    then axis 0 is used for `TRIAL` `s, axis 1 for Mechanisms within `TRIAL`, axis 2 for InputStates of each Mechanism,
    and axis 3 for the input to each InputState of a Mechanism.  Note that if *any* Mechanism being run (directly, or as
    one of the `ORIGIN` Mechanisms of a Process or System) has more than one InputState, then an axis must be
    committed to InputStates, and the input to every InputState of every Mechanism must be specified in that axis
    (i.e., even for those Mechanisms that have a single InputState).

    .. _Run_Sequence_Format_Fig:

    .. figure:: _static/Sequence_format_input_specs_fig.*
       :alt: Example input specifications in Sequence format
       :scale: 75 %
       :align: center

       Example input specifications in Sequence format

.. _Run_Inputs_Mechanism_Format:

Mechanism Format
^^^^^^^^^^^^^^^^

*(Dict[Mechanism, List[values] or ndarray])* -- this provides a simpler format for specifying :keyword:`inputs` than
the Sequence format, and does not require that the inputs for each Mechanism be specified in a particular order.
However, it requires that each Mechanism that receives inputs be referenced explicitly (instead of by order),
which may be less suitable for automated forms of input generation.  It uses a dictionary, each entry of which is the
sequence of inputs for an `ORIGIN` Mechanism;  there must be one such entry for each of the `ORIGIN` Mechanisms of the
Process or System being run.  The key for each entry is the `ORIGIN` Mechanism, and the value contains either a list
or ndarray specifying the sequence of inputs for that Mechanism, one for each `TRIAL` to be run.  If a list is used,
and the Mechanism has more than one InputState, then a sublist is used in each item of the list to specify the inputs
for each of the Mechanism's InputStates for that `TRIAL`.  If an ndarray is used, axis 0 is used for the sequence of
<<<<<<< HEAD
`TRIAL`` \\s. If the Mechanism has a single InputState, then axis 1 is used for the input for each `TRIAL.  If the
=======
`TRIAL` \\s. If the Mechanism has a single InputState, then axis 1 is used for the input for each `TRIAL.  If the
>>>>>>> e1aa808f
Mechanism has multiple InputStates, then axis 1 is used for the InputStates, and axis 2 is used for the input to each
InputState for each `TRIAL`.

    .. figure:: _static/Mechanism_format_input_specs_fig.*
       :alt: Mechanism format input specification
       :align: center

       Mechanism format input specification

.. _Run_Initial_Values:

Initial Values
~~~~~~~~~~~~~~

Any Mechanism that is the `sender <Projection.Projection.sender>` of a Projection that closes a loop in a Process or
System, and that is not an `ORIGIN` Mechanism, is designated as `INITIALIZE_CYCLE`. An initial value can be assigned
to such Mechanisms, that will be used to initialize them when the Process or System is first run.  These values are
specified in the **initial_values** argument of :keyword:`run`, as a dictionary. The key for each entry must
be a Mechanism designated as `INITIALIZE_CYCLE`, and its value an input for the Mechanism to be used as its initial
value.  The size of the input (length of the outermost level if it is a list, or axis 0 if it is an np.ndarray),
must equal the number of InputStates of the Mechanism, and the size of each value must match (in number and type of
elements) that of the `variable <InputState.InputState.variable>` for the corresponding InputState.

.. _Run_Targets:

Targets
~~~~~~~

If learning is specified for a `Process <Process_Learning_Sequence>` or `System <System_Execution_Learning>`, then
target values for each `TRIAL` must be provided for each `TARGET` Mechanism in the Process or System being run.  These
are specified in the **targets** argument of the :keyword:`execute` or :keyword:`run` method, which can be in
any of three formats.  The two formats used for **inputs** (`Sequence <Run_Inputs_Sequence_Format>` and
`Mechanism <Run_Inputs_Mechanism_Format>` format) can also be used for targets.  However, the format of the lists or
ndarrays is simpler, since each `TARGET` Mechanism is assigned only a single target value, so there is never the need
for the extra level of nesting (or dimension of ndarray) used for InputStates in the specification of **inputs**.
Details concerning the use of the `Sequence <Run_Targets_Sequence_Format>`  and
`Mechanism <Run_Targets_Mechanism_Format>` formats for targets is described below. Targets can also be specified
as a `function <Run_Targets_Function_Format>` (for example, to allow the target to depend on the outcome of processing).

If either the Sequence or Mechanism format is used, then the number of targets specified for each Mechanism must equal
<<<<<<< HEAD
the number specified for the **inputs** argument;  as with **inputs**, if the number of `TRIAL`` \\s specified is greater
than the number of inputs (and targets), then the list will be cycled until the number of `TRIAL`` \\s specified is
=======
the number specified for the **inputs** argument;  as with **inputs**, if the number of `TRIAL` \\s specified is greater
than the number of inputs (and targets), then the list will be cycled until the number of `TRIAL` \\s specified is
>>>>>>> e1aa808f
completed.  If a function is used for the **targets**, then it will be used to generate a target for each `TRIAL`.

The number of targets specified in the Sequence or Mechanism formats for each `TRIAL`, or generated using
the function format, must equal the number of `TARGET` Mechanisms for the Process or System being run (see Process
`target_mechanisms <Process.Process_Base.target_mechanisms>` or
System `targetMechanism <System.System_Base.target_mechanisms>` respectively), and the value of each target must
match (in number and type of elements) that  of the `target <ComparatorMechanism.ComparatorMechanism.target>`
attribute of the `TARGET` Mechanism for which it is intended.  Furthermore, if a range is specified for the output of
the `TERMINAL` Mechanism with which the target is compared (that is, the Mechanism that provides the
`ComparatorMechanism's <ComparatorMechanism>` `sample <ComparatorMechanism.ComparatorMechanism.sample>`
value, then the target must be within that range (for example, if the `TERMINAL` Mechanism is a
`TransferMechanism` that uses a `Logistic` function, its `range <TransferMechanism.TransferMechanism.range>` is
[0,1], so the target must be within that range).

.. _Run_Targets_Sequence_Format:

Sequence Format
^^^^^^^^^^^^^^^

*(List[values] or ndarray):* -- there are at most three levels of nesting (or dimensions) required for
<<<<<<< HEAD
targets:  one for `TRIAL`` \\s, one for Mechanisms, and one for the elements of each input.  For a System
=======
targets:  one for `TRIAL` \\s, one for Mechanisms, and one for the elements of each input.  For a System
>>>>>>> e1aa808f
with more than one `TARGET` Mechanism, the targets must be specified in the same order as they appear in the System's
`target_mechanisms <System.System_Base.target_mechanisms>` attribute.  This should be the same order in which
they are declared, and can be displayed using the System's `show <System.System_Base.show>` method). All
other requirements are the same as the `Sequence format <Run_Inputs_Sequence_Format>` for **inputs**.

.. _Run_Targets_Mechanism_Format:

Mechanism Format
^^^^^^^^^^^^^^^^
*(Dict[Mechanism, List[values] or ndarray]):* -- there must be one entry in the dictionary for each of the `TARGET`
Mechanisms in the Process or System being run, though the entries can be specified in any order (making this format
easier to use. The value of each entry is a list or ndarray of the target values for that Mechanism, one for each
`TRIAL`.  There are at most two levels of nesting (or dimensions) required for each entry: one for the `TRIAL`,
and the other for the elements of each input.  In all other respects, the format is the same as the
`Mechanism format <Run_Inputs_Mechanism_Format>` for **inputs**.

.. _Run_Targets_Function_Format:

Function Format
^^^^^^^^^^^^^^^

*[Function]:* -- the function must return an array with a number of items equal to the number of `TARGET` Mechanisms
for the Process or System being run, each of which must match (in number and type of elements) the
`target <ComparatorMechanism.ComparatorMechanism.target>` attribute of the `TARGET` Mechanism for which it is intended.
This format allows targets to be constructed programmatically, in response to computations made during the run.

COMMENT:
    ADD EXAMPLE HERE
COMMENT

.. _Run_Class_Reference:

Class Reference
---------------

"""

import warnings

from collections import Iterable

import numpy as np
import typecheck as tc

from PsyNeuLink.Components.Component import ExecutionStatus, function_type
from PsyNeuLink.Components.Process import ProcessInputState
from PsyNeuLink.Components.ShellClasses import Mechanism, Process, System
from PsyNeuLink.Globals.Keywords import EVC_SIMULATION, MECHANISM, PROCESS, PROCESSES_DIM, RUN, SAMPLE, SYSTEM, TARGET
from PsyNeuLink.Globals.Utilities import append_type_to_name, iscompatible
from PsyNeuLink.Scheduling.TimeScale import CentralClock, TimeScale

HOMOGENOUS = 1
HETEROGENOUS = 0

EXECUTION_SET_DIM = 0
PHASE_DIM = 1
MECHANISM_DIM = 2
STATE_DIM = 3  # Note: only meaningful if mechanisms are homnogenous (i.e., all have the same number of states -- see chart below):

# Axis 0         |---------------------------------------------------exec set----------------------------------------------------|
# Axis 1           |-----------------------phase-----------------------|   |-----------------------phase-----------------------|
# Axis 2             |--------mech---------|   |--------mech---------|       |--------mech---------|   |--------mech---------|
# Axis 3               |-state--|-state--|       |-state--|-state--|           |-state--|-state--|       |-state--|-state--|
#
# HOMOGENOUS: (ndim = 5)
# a = np.array([ [ [ [ [ 0, 0 ] , [ 1, 1 ] ] , [ [ 2, 2 ] , [ 3, 3 ] ] ] , [ [ [ 4, 4 ] , [ 5, 5 ] ] , [ [ 6, 6 ] , [ 7, 7 ] ] ] ] ,
#                [ [ [ [ 8, 8 ] , [ 9, 9 ] ] , [ [10, 10] , [11, 11] ] ] , [ [ [12, 12] , [13, 13] ] , [ [14, 14] , [15, 15] ] ] ] ])
#
# HETEROGENOUS:
# State sizes (ndim = 4)
# b = np.array([ [ [ [ [    0 ] , [ 1, 1 ] ] , [ [    2 ] , [ 3, 3 ] ] ] , [ [ [    4 ] , [ 5, 5 ] ] , [ [    6 ] , [ 7, 7 ] ] ] ] ,
#                [ [ [ [    8 ] , [ 9, 9 ] ] , [ [    10] , [    11] ] ] , [ [ [    12] , [    13] ] , [ [    14] , [    15] ] ] ] ])
#
# States per mechanism  (ndim = 3)
# c = np.array([ [ [ [ [ 0, 0 ]            ] , [ [ 2, 2 ] , [ 3, 3 ] ] ] , [ [            [ 5, 5 ] ] , [ [ 6, 6 ] , [ 7, 7 ] ] ] ] ,
#                [ [ [ [ 8, 8 ]            ] , [ [10, 10] , [11, 11] ] ] , [ [            [13, 13] ] , [ [14, 14] , [15, 15] ] ] ] ])
#
# Both (ndim = 3)
# d = np.array([ [ [ [ [    0 ]            ] , [ [ 2, 2 ] , [    3 ] ] ] , [ [ [    4 ]            ] , [ [ 6, 6 ] , [    7 ] ] ] ] ,
#                [ [ [ [    8 ]            ] , [ [10, 10] , [    11] ] ] , [ [ [    12]            ] , [ [14, 14] , [    15] ] ] ] ])

class RunError(Exception):
     def __init__(object, error_value):
         object.error_value = error_value

     def __str__(object):
         return repr(object.error_value)

@tc.typecheck
def run(object,
        inputs,
        num_trials:tc.optional(int)=None,
        reset_clock:bool=True,
        initialize:bool=False,
        initial_values:tc.optional(tc.any(list, dict, np.ndarray))=None,
        targets:tc.optional(tc.any(list, dict, np.ndarray, function_type))=None,
        learning:tc.optional(bool)=None,
        call_before_trial:tc.optional(callable)=None,
        call_after_trial:tc.optional(callable)=None,
        call_before_time_step:tc.optional(callable)=None,
        call_after_time_step:tc.optional(callable)=None,
        clock=CentralClock,
        time_scale:tc.optional(tc.enum(TimeScale.TRIAL, TimeScale.TIME_STEP))=None,
        termination_processing=None,
        termination_learning=None,
        context=None):
    """run(                      \
    inputs,                      \
    num_trials=None,             \
    reset_clock=True,            \
    initialize=False,            \
    intial_values=None,          \
    targets=None,                \
    learning=None,               \
    call_before_trial=None,      \
    call_after_trial=None,       \
    call_before_time_step=None,  \
    call_after_time_step=None,   \
    clock=CentralClock,          \
    time_scale=None)

    Run a sequence of executions for a `Process` or `System`.

    COMMENT:
        First, validate inputs (and targets, if learning is enabled).  Then, for each `TRIAL`:
            * call call_before_trial if specified;
            * for each time_step in the trial:
                * call call_before_time_step if specified;
                * call ``object.execute`` with inputs, and append result to ``object.results``;
                * call call_after_time_step if specified;
            * call call_after_trial if specified.
        Return ``object.results``.

        The inputs argument must be a list or an np.ndarray array of the appropriate dimensionality:
            * the inner-most dimension must equal the length of object.instance_defaults.variable (i.e., the input to the object);
            * for Mechanism format, the length of the value of all entries must be equal (== number of executions);
            * the outer-most dimension is the number of input sets (num_input_sets) specified (one per execution)
                Note: num_input_sets need not equal num_trials (the number of executions to actually run)
                      if num_trials > num_input_sets:
                          executions will cycle through input_sets, with the final one being only a partial cycle
                      if num_trials < num_input_sets:
                          the executions will only partially sample the input sets
    COMMENT

   Arguments
   ---------

    inputs : List[input] or ndarray(input) : default default_variable for a single `TRIAL`
        the input for each `TRIAL` in a sequence (see `Run_Inputs` for detailed description of formatting
        requirements and options).

    num_trials : int : default None
<<<<<<< HEAD
        the number of `TRIAL`` \\s to run.  If it is `None` (the default), then a number of `TRIAL`` \\s run will be equal
        equal to the number of items specified in the **inputs** argument.  If **num_trials** exceeds the number of
        inputs, then the inputs will be cycled until the number of `TRIAL`` \\s specified have been run.

    reset_clock : bool : default True
        if `True`, resets `CentralClock` to 0 before a sequence of `TRIAL`` \\s.
=======
        the number of `TRIAL` \\s to run.  If it is `None` (the default), then a number of `TRIAL` \\s run will be equal
        equal to the number of items specified in the **inputs** argument.  If **num_trials** exceeds the number of
        inputs, then the inputs will be cycled until the number of `TRIAL` \\s specified have been run.

    reset_clock : bool : default True
        if `True`, resets `CentralClock` to 0 before a sequence of `TRIAL` \\s.
>>>>>>> e1aa808f

    initialize : bool default False
        calls the `initialize <System.System_Base.initialize>` method of the System prior to the first `TRIAL`.

    initial_values : Dict[Mechanism:List[input]], List[input] or np.ndarray(input) : default None
        the initial values assigned to Mechanisms designated as `INITIALIZE_CYCLE`.

    targets : List[input] or np.ndarray(input) : default None
        the target values assigned to the `ComparatorMechanism` for each `TRIAL` (used for learning).
        The length must be equal to **inputs**.

    learning : bool :  default None
        enables or disables learning during execution for a `Process <Process_Execution_Learning>` or
        `System <System_Execution_Learning>`.  If it is not specified, the current state of learning is left intact.
        If it is `True`, learning is forced on; if it is `False`, learning is forced off.

    call_before_trial : Function : default= `None`
        called before each `TRIAL` in the sequence is run.

    call_after_trial : Function : default= `None`
        called after each `TRIAL` in the sequence is run.

    call_before_time_step : Function : default= ``None`
        called before each `TIME_STEP` is executed.

    call_after_time_step : Function : default= `None`
        called after each `TIME_STEP` is executed.

    time_scale : TimeScale :  default TimeScale.TRIAL
        specifies time scale for Components that implement different forms of execution for different values of
        `TimeScale`.

   Returns
   -------

    <object>.results : List[OutputState.value]
        list of the values, for each `TRIAL`, of the OutputStates for a Mechanism run directly,
        or of the OutputStates of the `TERMINAL` Mechanisms for the Process or System run.
    """

    inputs = _construct_stimulus_sets(object, inputs)

    if targets:
        targets = _construct_stimulus_sets(object, targets, is_target=True)

    object_type = _get_object_type(object)

    if object_type in {MECHANISM, PROCESS}:
        # Insure inputs is 3D to accommodate TIME_STEP dimension assumed by Function.run()
        inputs = np.array(inputs)
        if object_type is MECHANISM:
            mech_len = np.size(object.instance_defaults.variable)
        else:
            mech_len = np.size(object.first_mechanism.instance_defaults.variable)
        # If input dimension is 1 and size is same as input for first mechanism,
        # there is only one input for one execution, so promote dimensionality to 3
        if inputs.ndim == 1 and np.size(inputs) == mech_len:
            while inputs.ndim < 3:
                inputs = np.array([inputs])
        if inputs.ndim == 2 and all(np.size(input) == mech_len for input in inputs):
            inputs = np.expand_dims(inputs, axis=1)
        # FIX:
        # Otherwise, assume multiple executions...
        # MORE HERE

    object.targets = targets

    time_scale = time_scale or TimeScale.TRIAL

    # num_trials = num_trials or len(inputs)
    # num_trials = num_trials or np.size(inputs,(inputs.ndim-1))
    # num_trials = num_trials or np.size(inputs, 0)
    # num_trials = num_trials or np.size(inputs, inputs.ndim-3)
    num_trials = num_trials or np.size(inputs, EXECUTION_SET_DIM)

    # SET LEARNING (if relevant)
    # FIX: THIS NEEDS TO BE DONE FOR EACH PROCESS IF THIS CALL TO run() IS FOR SYSTEM
    #      IMPLEMENT learning_enabled FOR SYSTEM, WHICH FORCES LEARNING OF PROCESSES WHEN SYSTEM EXECUTES?
    #      OR MAKE LEARNING A PARAM THAT IS PASSED IN execute
    # If learning is specified, buffer current state and set to specified state
    if learning is not None:
        try:
            learning_state_buffer = object._learning_enabled
        except AttributeError:
            if object.verbosePref:
                warnings.warn("WARNING: learning not enabled for {}".format(object.name))
        else:
            if learning is True:
                object._learning_enabled = True

            elif learning is False:
                object._learning_enabled = False

    # SET LEARNING_RATE, if specified, for all learningProjections in process or system
    if object.learning_rate is not None:
        from PsyNeuLink.Components.Projections.ModulatoryProjections.LearningProjection import LearningProjection
        for learning_mech in object.learning_mechanisms.mechanisms:
            for projection in learning_mech.output_state.efferents:
                if isinstance(projection, LearningProjection):
                    projection.function_object.learning_rate = object.learning_rate

    # VALIDATE INPUTS: COMMON TO PROCESS AND SYSTEM
    # Input is empty
    if inputs is None or isinstance(inputs, np.ndarray) and not np.size(inputs):
        raise RunError("No inputs arg for \'{}\'.run(): must be a list or np.array of stimuli)".format(object.name))

    # Input must be a list or np.array
    if not isinstance(inputs, (list, np.ndarray)):
        raise RunError("The input must be a list or np.array")

    inputs = np.array(inputs)
    inputs = np.atleast_2d(inputs)

    # Insure that all input sets have the same length
    if any(len(input_set) != len(inputs[0]) for input_set in inputs):
        raise RunError("The length of at least one input in the series is not the same as the rest")

    # Class-specific validation:
    context = context or RUN + "validating " + object.name
    num_inputs_sets = _validate_inputs(object=object, inputs=inputs, context=context)
    if targets is not None:
        _validate_targets(object, targets, num_inputs_sets, context=context)

    if object.verbosePref:
        shape = inputs.shape
        print('Inputs for run of {}: \n'
              '- executions: {}\n'
              '- phases per execution: {}\n'
              '- mechanisms per execution: {}\n'.
              format(object.name, shape[EXECUTION_SET_DIM], shape[PHASE_DIM], shape[MECHANISM_DIM]))

    # INITIALIZATION
    if reset_clock:
        clock.trial = 0
        clock.time_step = 0
    if initialize:
        object.initialize()

    # SET UP TIMING
    if object_type == MECHANISM:
        time_steps = 1
    else:
        time_steps = object.numPhases

    # EXECUTE
    for execution in range(num_trials):

        execution_id = _get_unique_id()

        if call_before_trial:
            call_before_trial()

        for time_step in range(time_steps):

            if call_before_time_step:
                call_before_time_step()

            input_num = execution%len(inputs)
            input = inputs[input_num][time_step]
            if object_type == SYSTEM:
                object.inputs = input

            # Assign targets:
            if targets is not None:

                if isinstance(targets, function_type):
                    object.target = targets

                # IMPLEMENTATION NOTE:  USE input_num since # of inputs must equal # targets,
                #                       whereas targets can be assigned a function (so can't be used to generated #)
                elif object_type == PROCESS:
                    # object.target = targets[input_num][time_step]
                    object.target = targets[input_num][time_step]

                elif object_type == SYSTEM:
                    object.current_targets = targets[input_num]
            # MODIFIED 3/16/17 END

            if RUN in context and not EVC_SIMULATION in context:
                context = RUN + ": EXECUTING " + object_type.upper() + " " + object.name
                object.execution_status = ExecutionStatus.EXECUTING
            result = object.execute(input=input,
                                    execution_id=execution_id,
                                    clock=clock,
                                    time_scale=time_scale,
                                    termination_processing=termination_processing,
                                    termination_learning=termination_learning,
                                    context=context)

            if call_after_time_step:
                call_after_time_step()

            clock.time_step += 1

        # object.results.append(result)
        if isinstance(result, Iterable):
            result_copy = result.copy()
        else:
            result_copy = result
        object.results.append(result_copy)

        if call_after_trial:
            call_after_trial()

        clock.trial += 1

    # Restore learning state
    try:
        learning_state_buffer
    except UnboundLocalError:
        pass
    else:
        object._learning_enabled = learning_state_buffer

    return object.results

@tc.typecheck
def _construct_stimulus_sets(object, stimuli, is_target=False):
    """Return an nparray of stimuli suitable for use as inputs arg for System.run()

    If inputs is a list:
        - the first item in the list can be a header:
            it must contain the names of the origin mechanisms of the System
            in the order in which the inputs are specified in each subsequent item
        - the length of each item must equal the number of origin mechanisms in the System
        - each item should contain a sub-list of inputs for each `ORIGIN` Mechanism in the System

    If inputs is a dict, for each entry:
        - the number of entries must equal the number of `ORIGIN` Mechanisms in the System
        - key must be the name of an origin Mechanism in the System
        - value must be a list of input values for the Mechanism, one for each exeuction
        - the length of all value lists must be the same

    Automatically assign input values to proper phases for Mechanism, and assigns zero to other phases

    For each trial,
       for each time_step
           for each `ORIGIN` Mechanism:
               if phase (from mech tuple) is modulus of time step:
                   draw from each list; else pad with zero
    DIMENSIONS:
       axis 0: num_input_sets
       axis 1: object._phaseSpecMax
       axis 2: len(object.origin_mechanisms)
       axis 3: len(mech.input_states)
       axis 4: items of input_states

    Notes:
    * Construct as lists and then convert to np.array, since size of inputs can be different for different mechs
        so can't initialize a simple (regular) np.array;  this means that stim_list dtype may also be 'O'
    * Code below is not pretty, but needs to test for cases in which inputs have different sizes

    """

    object_type = _get_object_type(object)

    # Stimuli in Sequence format
    if isinstance(stimuli, (list, np.ndarray)):
        stim_list = _construct_from_stimulus_list(object, stimuli, is_target=is_target)

    # Stimuli in Mechanism format
    elif isinstance(stimuli, dict):
        stim_list = _construct_from_stimulus_dict(object, stimuli, is_target=is_target)

    elif is_target and isinstance(stimuli, function_type):
        return stimuli

    else:
        if is_target:
            stim_type = 'targets'
        else:
            stim_type = 'inputs'
        raise RunError("{} arg for {}._construct_stimulus_sets() must be a dict or list".
                          format(stim_type, object.name))

    stim_list_array = np.array(stim_list)
    return stim_list_array

def _construct_from_stimulus_list(object, stimuli, is_target, context=None):
    object_type = _get_object_type(object)

    # Check for header
    headers = None
    if isinstance(stimuli[0],Iterable) and any(isinstance(header, Mechanism) for header in stimuli[0]):
        headers = stimuli[0]
        del stimuli[0]
        for mech in object.origin_mechanisms:
            if not mech in headers:
                raise RunError("Header is missing for ORIGIN Mechanism {} in stimulus list".
                                  format(mech.name, object.name))
        for mech in headers:
            if not mech in object.origin_mechanisms.mechanisms:
                raise RunError("{} in header for stimulus list is not an ORIGIN Mechanism in {}".
                                  format(mech.name, object.name))

    inputs_array = np.array(stimuli)
    if inputs_array.dtype in {np.dtype('int64'),np.dtype('float64')}:
        max_dim = 2
    elif inputs_array.dtype is np.dtype('O'):
        max_dim = 1
    else:
        raise RunError("Unknown data type for inputs in {}".format(object.name))
    while inputs_array.ndim > max_dim:
        # inputs_array = np.hstack(inputs_array)
        inputs_array = np.concatenate(inputs_array)
    inputs = inputs_array.tolist()

    context = context or RUN + ' constructing stimuli for ' + object.name
    num_input_sets = _validate_inputs(object=object,
                                      inputs=inputs,
                                      num_phases=1,
                                      is_target=is_target,
                                      context=context)

    # If inputs are for a mechanism or process, no need to deal with phase so just return
    if object_type in {MECHANISM, PROCESS} or is_target:
        return inputs

    mechs = list(object.origin_mechanisms)
    num_mechs = len(object.origin_mechanisms)
    inputs_flattened = np.hstack(inputs)
    # inputs_flattened = np.concatenate(inputs)
    input_elem = 0    # Used for indexing w/o headers
    execution_offset = 0  # Used for indexing w/ headers
    stim_list = []

    # NOTE: never happens as guessed
    # if object.numPhases > 1:
    #     print('NUM PHASES: {0}'.format(object.numPhases))
    #     import code
    #     code.interact(local=locals())

    for execution in range(num_input_sets):
        execution_len = 0  # Used for indexing w/ headers
        stimuli_in_execution = []
        for phase in range(object.numPhases):
            stimuli_in_phase = []
            for mech_num in range(num_mechs):
                mech = list(object.origin_mechanisms.mechs)[mech_num]
                mech_len = np.size(mechs[mech_num].instance_defaults.variable)
                # Assign stimulus of appropriate size for mech and fill with 0's
                stimulus = np.zeros(mech_len)
                # Assign input elements to stimulus if phase is correct one for mech
                for stim_elem in range(mech_len):
                    if headers:
                        input_index = headers.index(mech) + execution_offset
                    else:
                        input_index = input_elem
                    stimulus[stim_elem] = inputs_flattened[input_index]
                    input_elem += 1
                    execution_len += 1
                # Otherwise, assign vector of 0's with proper length
                stimuli_in_phase.append(stimulus)
            stimuli_in_execution.append(stimuli_in_phase)
        stim_list.append(stimuli_in_execution)
        execution_offset += execution_len
    return stim_list

def _construct_from_stimulus_dict(object, stimuli, is_target):

    object_type = _get_object_type(object)

    # Stimuli are inputs:
    #    validate that there is a one-to-one mapping of input entries to origin mechanisms in the process or system.
    if not is_target:
        # Check that all of the mechanisms listed in the inputs dict are ORIGIN mechanisms in the object
        for mech in stimuli.keys():
            if not mech in object.origin_mechanisms.mechanisms:
                raise RunError("{} in inputs dict for {} is not one of its ORIGIN mechanisms".
                               format(mech.name, object.name))
        # Check that all of the ORIGIN mechanisms in the object are represented by entries in the inputs dict
        for mech in object.origin_mechanisms:
            if not mech in stimuli:
                raise RunError("ORIGIN Mechanism {} is missing from the inputs dict for ".
                               format(mech.name, object.name))

    # Note: no need to order entries for inputs (as with targets, below) as that only matters for systems,
    #       and is handled where stimuli for a system are assigned to phases below

    # Stimuli are targets:
    #    - validate that there is a one-to-one mapping of target entries to target mechanisms in the process or system;
    #    - insure that order of target stimuli in dict parallels order of target mechanisms in target_mechanisms list
    else:
        # FIX: RE-WRITE USING NEXT AND StopIteration EXCEPTION ON FAIL TO FIND (THIS GIVES SPECIFICS)
        # FIX: TRY USING compare METHOD OF DICT OR LIST?
        # Check that every target in the process or system receives a projection from a mechanism named in the dict
        for target in object.target_mechanisms:
            # If any projection to a target does not have a sender in the stimulus dict, raise an exception
            if not any(mech is projection.sender.owner for
                       projection in target.input_states[SAMPLE].path_afferents
                       for mech in stimuli.keys()):
                    raise RunError("Entry for {} is missing from specification of targets for run of {}".
                                   format(target.input_states[SAMPLE].
                                          afferents[0].sender.owner.name,
                                          object.name))

        # FIX: COULD JUST IGNORE THOSE, OR WARN ABOUT THEM IF VERBOSE?

        # Check that each target referenced in the dict (key)
        #     is the name of a mechanism that projects to a target (comparator) in the system
        terminal_to_target_mapping = {}
        for mech in stimuli.keys():
            # If any mechanism in the stimulus dict does not have a projection to the target, raise an exception
            if not any(target is projection.receiver.owner for
                       projection in mech.output_state.efferents
                       for target in object.target_mechanisms):
                raise RunError("{} is not a target Mechanism in {}".format(mech.name, object.name))
            # Get target mech (comparator) for each entry in stimuli dict:
            terminal_to_target_mapping[mech] = mech.output_state.efferents[0]

        # Insure that target lists in dict are accessed in the same order as the
        #   targets in the system's target_mechanisms list, by reassigning targets to an OrderedDict:
        from collections import OrderedDict
        ordered_targets = OrderedDict()
        for target in object.target_mechanisms:
            # Get the process to which the TARGET mechanism belongs:
            try:
                process = next(projection.sender.owner for
                               projection in target.input_states[TARGET].path_afferents if
                               isinstance(projection.sender, ProcessInputState))
            except StopIteration:
                raise RunError("PROGRAM ERROR: No process found for TARGET Mechanism ({}) "
                               "supposed to be in target_mechanisms for {}".
                               format(target.name, object.name))
            # Get stimuli specified for TERMINAL mechanism of process associated with TARGET mechanism
            terminal_mech = process.terminal_mechanisms[0]
            try:
                ordered_targets[terminal_mech] = stimuli[terminal_mech]
            except KeyError:
                raise RunError("{} (of {} process) not found target specification for run of {}".
                               format(terminal_mech, object.name))
        stimuli = ordered_targets

    # Convert all items to 2D arrays:
    # - to match standard format of mech.instance_defaults.variable
    # - to deal with case in which the lists have only one stimulus, one more more has length > 1,
    #     and those are specified as lists or 1D arrays (which would be misinterpreted as > 1 stimulus)

    # Check that all of the stimuli in each list are compatible with the corresponding mechanism's variable
    for mech, stim_list in stimuli.items():

        # First entry in stimulus list is a single item (possibly an item in a simple list or 1D array)
        if not isinstance(stim_list[0], Iterable):
            # If mech.instance_defaults.variable is also of length 1
            if np.size(mech.instance_defaults.variable) == 1:
                # Wrap each entry in a list
                for i in range(len(stim_list)):
                    stimuli[mech][i] = [stim_list[i]]
            # Length of mech.instance_defaults.variable is > 1, so check if length of list matches it
            elif len(stim_list) == np.size(mech.instance_defaults.variable):
                # Assume that the list consists of a single stimulus, so wrap it in list
                stimuli[mech] = [stim_list]
            else:
                raise RunError("Stimuli for {} of {} are not properly formatted ({})".
                                  # format(append_type_to_name(mech),object.name, stimuli[mech]))
                                  format(mech.name, object.name, stimuli[mech]))

        for stim in stimuli[mech]:
            if not iscompatible(np.atleast_2d(stim), mech.instance_defaults.variable):
                err_msg = "Input stimulus ({}) for {} is incompatible with its variable ({}).".\
                    format(stim, mech.name, mech.instance_defaults.variable)
                # 8/3/17 CW: I admit the error message implementation here is very hacky; but it's at least not a hack
                # for "functionality" but rather a hack for user clarity
                if "KWTA" in str(type(mech)):
                    err_msg = err_msg + " For KWTA mechanisms, remember to append an array of zeros (or other values)" \
                                        " to represent the outside stimulus for the inhibition input state, and " \
                                        "for systems, put your inputs"
                raise RunError(err_msg)

    stim_lists = list(stimuli.values())
    num_input_sets = len(stim_lists[EXECUTION_SET_DIM])

    # Check that all lists have the same number of stimuli
    if not all(len(np.array(stim_list)) == num_input_sets for stim_list in stim_lists):
        raise RunError("The length of all the stimulus lists must be the same")

    stim_list = []

    # If stimuli are for a process or are targets, construct stimulus list from dict without worrying about phases
    if object_type in {MECHANISM, PROCESS} or is_target:
        for i in range(num_input_sets):
            stims_in_execution = []
            for mech in stimuli:
                stims_in_execution.append(stimuli[mech][i])
            stim_list.append(stims_in_execution)

    # NOTE: never happens as guessed
    # if object.numPhases > 1:
    #     print('NUM PHASES: {0}'.format(object.numPhases))
    #     import code
    #     code.interact(local=locals())

    # Otherwise, for inputs to a system, construct stimulus from dict with phases
    elif object_type is SYSTEM:
        for execution in range(num_input_sets):
            stimuli_in_execution = []
            for phase in range(object.numPhases):
                stimuli_in_phase = []
                # Only assign inputs to origin_mechanisms
                #    and assign them in the order they appear in origin_mechanisms and fill out each phase
                for mech in object.origin_mechanisms.mechs:
                    # Assign input elements to stimulus if phase is correct one for mech

                    # Get stimulus for mech for current execution, and enforce 2d to accomodate input_states per mech
                    stimulus = np.atleast_2d(stimuli[mech][execution])
                    if not isinstance(stimulus, Iterable):
                        stimulus = np.atleast_2d([stimulus])

                    stimuli_in_phase.append(stimulus)

                stimuli_in_execution.append(stimuli_in_phase)
            stim_list.append(stimuli_in_execution)

    else:
        raise RunError("PROGRAM ERROR: illegal type for run ({}); should have been caught by _get_object_type ".
                       format(object_type))

    try:
        stim_list = np.array(stim_list)
    except ValueError:
        # for i in range(len(stim_list[0][0])):
        #     stim_list[0][0][i][0]
        #     stim_list[0][0][i] = np.array(stim_list[0][0][i])
        # for exec in range(len(stim_list)):
        #     for phase in range(len(stim_list[exec])):
        #         for mech in range(len(stim_list[exec][phase])):
        #             stim_list[exec][phase][mech] = [stim_list[exec][phase][mech].tolist()]
        for exec in range(len(stim_list)):
            for phase in range(len(stim_list[exec])):
                for mech in range(len(stim_list[exec][phase])):
                    stim_list[exec][phase][mech] = stim_list[exec][phase][mech].tolist()
        stim_list = np.array(stim_list)

    return np.array(stim_list)

def _validate_inputs(object, inputs=None, is_target=False, num_phases=None, context=None):
    """Validate inputs for _construct_inputs() and object.run()

    If inputs is an np.ndarray:
        inputs must be 3D (if inputs to each process are different lengths) or 4D (if they are homogenous):
            axis 0 (outer-most): inputs for each execution of the run (len == number of executions to be run)
                (note: this is validated in super().run()
            axis 1: inputs for each time step of a trial (len == _phaseSpecMax of System (no. of time_steps per trial)
            axis 2: inputs to the System, one for each Process (len == number of Processes in System)

    returns number of input_sets (one per execution)
    """

    object_type = _get_object_type(object)

    if object_type is PROCESS:

        if isinstance(inputs, list):
            inputs = np.array(inputs)

        # If inputs to process are heterogenous, inputs.ndim should be 2:
        if inputs.dtype is np.dtype('O') and inputs.ndim != 2:
            raise RunError("inputs arg in call to {}.run() must be a 2D np.array or comparable list".
                              format(object.name))

        # If inputs to process are homogeneous, inputs.ndim should be 2 if length of input == 1, else 3:
        if inputs.dtype in {np.dtype('int64'),np.dtype('float64')}:
            # Get a sample length (use first, since it is convenient and all are the same)
            mech_len = len(object.first_mechanism.instance_defaults.variable)
            if not ((mech_len == 1 and inputs.ndim == 2) or inputs.ndim == 3):
                raise RunError("inputs arg in call to {}.run() must be a 3d np.array or comparable list".
                                  format(object.name))

        num_input_sets = np.size(inputs, inputs.ndim-3)

        return num_input_sets

    elif object_type is SYSTEM:

        if is_target:
            num_phases = 1
        else:
            num_phases = num_phases or object.numPhases

        if not isinstance(inputs, np.ndarray):
            # raise RunError("PROGRAM ERROR: inputs must an ndarray")
            inputs = np.array(inputs)

        states_per_mech_heterog = False
        size_of_states_heterog = False
        if inputs.dtype in {np.dtype('int64'),np.dtype('float64')}:
            input_homogenity = HOMOGENOUS
        elif inputs.dtype is np.dtype('O'):
            input_homogenity = HETEROGENOUS
            # Determine whether the number of states/mech is homogenous
            num_states_in_first_mech = len(object.origin_mechanisms[0].input_states)
            if any(len(mech.input_states) != num_states_in_first_mech for mech in object.origin_mechanisms):
                states_per_mech_heterog = True
            # Determine whether the size of all states is homogenous
            size_of_first_state = len(object.origin_mechanisms[0].input_states[0].value)
            for origin_mech in object.origin_mechanisms:
                if any(len(state.value) != size_of_first_state for state in origin_mech.input_states):
                    size_of_states_heterog = True
        else:
            raise RunError("Unknown data type for inputs in {}".format(object.name))

        if is_target:    # No phase dimension, so one less than for stimulus inputs
            # If targets are homogeneous, inputs.ndim should be 4:
            # If targets are heterogenous:
            #   if states/mech are homogenous, inputs.ndim should be 3
            #   if states/mech are heterogenous, inputs.ndim should be 2
            expected_dim = 2 + input_homogenity + states_per_mech_heterog
        else:            # Stimuli have phases, so one extra dimension
            # If inputs are homogeneous, inputs.ndim should be 5;
            # If inputs are heterogenous:
            #   if states sizes are heterogenous, inputs.ndim should be 4
            #   if states/mech are heterogenous, inputs.ndim should be 3
            #   if both are heterogenous, inputs.ndim should be 3
            if input_homogenity:
                expected_dim = 5
            elif states_per_mech_heterog:
                expected_dim = 3
            elif size_of_states_heterog:
                expected_dim = 4
            else:
                raise RunError("PROGRAM ERROR: Unexpected shape of inputs: {}".format(inputs.shape))

        if inputs.ndim != expected_dim:
            raise RunError("inputs arg in call to {}.run() must be a {}d np.array or comparable list".
                              format(object.name, expected_dim))

        if np.size(inputs,PROCESSES_DIM) != len(object.origin_mechanisms):
            raise RunError("The number of inputs for each execution ({}) in the call to {}.run() "
                              "does not match the number of Processes in the System ({})".
                              format(np.size(inputs,PROCESSES_DIM),
                                     object.name,
                                     len(object.origin_mechanisms)))

        # Check that length of each input matches length of corresponding origin mechanism over all executions and phases
        if is_target:
            mechs = list(object.target_mechanisms)
        else:
            mechs = list(object.origin_mechanisms)
        num_mechs = len(mechs)
        inputs_array = np.array(inputs)
        num_execution_sets = inputs_array.shape[EXECUTION_SET_DIM]
        for execution_set_num in range(num_execution_sets):
            execution_set = inputs_array[execution_set_num]
            for phase_num in range(num_phases):
                inputs_for_phase = execution_set[phase_num]
                if len(inputs_for_phase) != num_mechs:
                    raise RunError("Number of mechanisms ({}) in input for phase {} should be {}".
                                   format(len(inputs_for_phase), phase_num, num_mechs))
                for mech_num in range(num_mechs):
                    input_for_mech = inputs_for_phase[mech_num]
                    if len(input_for_mech) != len(mechs[mech_num].input_values):
                        raise RunError("Number of states ({}) in input for {} should be {}".
                                       format(len(input_for_mech),
                                              mechs[mech_num].name,
                                              len(mechs[mech_num].input_values)))
                    for state_num in range(len(input_for_mech)):
                        input_for_state = mechs[mech_num].input_values[state_num]
                        if len(input_for_state) != len(mechs[mech_num].input_values[state_num]):
                            raise RunError("Length of state {} ({}) in input for {} should be {}".
                                           format(list(mechs[mech_num].input_states)[state_num],
                                                  len(input_for_state),
                                                  mechs[mech_num].name,
                                                  len(mechs[mech_num].input_values[state_num])))
        return num_execution_sets

    else:
        raise RunError("PROGRAM ERRROR: {} type not currently supported by _validate_inputs in Run module for ".
                       format(object.__class__.__name__))

def _validate_targets(object, targets, num_input_sets, context=None):
    """
    num_targets = number of target stimuli per execution
    num_targets_sets = number sets of targets (one for each execution) in targets;  must match num_input_sets
    """

    object_type = _get_object_type(object)
    num_target_sets = None

    if isinstance(targets, function_type):
        # Check that function returns a number of items equal to the number of target mechanisms
        generated_targets = targets()
        num_targets = len(generated_targets)
        num_target_mechs = len(object.target_mechanisms)
        if num_targets != num_target_mechs:
            raise RunError("function for target argument of run returns {} items "
                           "but {} has {} targets".
                           format(num_targets, object.name, num_target_mechs))

        # Check that each target generated is compatible with the targetMechanism for which it is intended
        for target, targetMechanism in zip(generated_targets, object.target_mechanisms):
            target_len = np.size(target)
            if target_len != np.size(targetMechanism.input_states[TARGET].instance_defaults.variable):
                if num_target_sets > 1:
                    plural = 's'
                else:
                    plural = ''
                raise RunError("Length ({}) of target{} specified for run of {}"
                                   " does not match expected target length of {}".
                                   format(target_len, plural, append_type_to_name(object),
                                          np.size(object.target_mechanism.target)))
        return

    if object_type is PROCESS:

        # If learning is enabled, validate target
        if object._learning_enabled:
            target_array = np.atleast_2d(targets)
            target_len = np.size(target_array[0])
            num_target_sets = np.size(target_array, 0)

            if target_len != np.size(object.target_mechanism.input_states[TARGET].instance_defaults.variable):
                if num_target_sets > 1:
                    plural = 's'
                else:
                    plural = ''
                raise RunError("Length ({}) of target{} specified for run of {}"
                                   " does not match expected target length of {}".
                                   format(target_len, plural, append_type_to_name(object),
                                          np.size(object.target_mechanism.target)))

            if any(np.size(target) != target_len for target in target_array):
                raise RunError("Not all of the targets specified for {} are of the same length".
                                   format(append_type_to_name(object)))

            if num_target_sets != num_input_sets:
                raise RunError("Number of targets ({}) does not match number of inputs ({}) specified in run of {}".
                                   format(num_target_sets, num_input_sets, append_type_to_name(object)))

    elif object_type is SYSTEM:

        # FIX: VALIDATE THE LEARNING IS ENABLED
        # FIX: CONSOLIDATE WITH TESTS FOR PROCESS ABOVE?

        # If the system has any process with learning enabled
        if any(process._learning_enabled for process in object.processes):

            HOMOGENOUS_TARGETS = 1
            HETEROGENOUS_TARGETS = 0

            if targets.dtype in {np.dtype('int64'),np.dtype('float64')}:
                process_structure = HOMOGENOUS_TARGETS
            elif targets.dtype is np.dtype('O'):
                process_structure = HETEROGENOUS_TARGETS
            else:
                raise RunError("Unknown data type for inputs in {}".format(object.name))

            # Processed targets for a system should be 1 dim less than inputs (since don't include phase)
            # If inputs to processes of system are heterogenous, inputs.ndim should be 2:
            # If inputs to processes of system are homogeneous, inputs.ndim should be 3:
            expected_dim = 2 + process_structure

            if targets.ndim != expected_dim:
                raise RunError("targets arg in call to {}.run() must be a {}D np.array or comparable list".
                                  format(object.name, expected_dim))

            # FIX: PROCESS_DIM IS NOT THE RIGHT VALUE HERE, AGAIN BECAUSE IT IS A 3D NOT A 4D ARRAY (NO PHASES)
            # # MODIFIED 2/16/17 OLD:
            # num_target_sets = np.size(targets,PROCESSES_DIM-1)
            # MODIFIED 2/16/17 NEW:
            num_target_sets = targets.shape[0]
            num_targets_per_set = np.size(targets,PROCESSES_DIM-1)
            # MODIFIED 2/16/17 END
            # Check that number of target values in each execution equals the number of target mechanisms in the system
            if num_targets_per_set != len(object.target_mechanisms):
                raise RunError("The number of target values for each execution ({}) in the call to {}.run() "
                                  "does not match the number of Processes in the System ({})".
                                  format(
                                         # np.size(targets,PROCESSES_DIM),
                                         num_targets_per_set,
                                         object.name,
                                         len(object.origin_mechanisms)))

            # MODIFIED 12/23/16 NEW:
            # Validate that each target is compatible with its corresponding targetMechanism
            # FIX: CONSOLIDATE WITH TESTS FOR PROCESS AND FOR function_type ABOVE
            # FIX: MAKE SURE THAT ITEMS IN targets ARE ALIGNED WITH CORRESPONDING object.target_mechanisms
            target_array = np.atleast_2d(targets)

            for target, targetMechanism in zip(targets, object.target_mechanisms):
                target_len = np.size(target)
                if target_len != np.size(targetMechanism.input_states[TARGET].instance_defaults.variable):
                    if num_targets_per_set > 1:
                        plural = 's'
                    else:
                        plural = ''
                    raise RunError("Length ({}) of target{} specified for run of {}"
                                       " does not match expected target length of {}".
                                       format(target_len, plural, append_type_to_name(object),
                                              np.size(targetMechanism.input_states[TARGET].instance_defaults.variable)))

                if any(np.size(target) != target_len for target in target_array):
                    raise RunError("Not all of the targets specified for {} are of the same length".
                                       format(append_type_to_name(object)))

                if num_target_sets != num_input_sets:
                    raise RunError("Number of targets ({}) does not match number of inputs ({}) specified in run of {}".
                                       format(num_target_sets, num_input_sets, append_type_to_name(object)))
            # MODIFIED 12/23/16 END

    else:
        raise RunError("PROGRAM ERRROR: {} type not currently supported by _validate_targets in Run module for ".
                       format(object.__class__.__name__))

    return num_target_sets

def _get_object_type(object):
    if isinstance(object, Mechanism):
        return MECHANISM
    elif isinstance(object, Process):
        return PROCESS
    elif isinstance(object, System):
        return SYSTEM
    else:
        raise RunError("{} type not supported by Run module".format(object.__class__.__name__))


import uuid
def _get_unique_id():
    return uuid.uuid4()<|MERGE_RESOLUTION|>--- conflicted
+++ resolved
@@ -97,17 +97,10 @@
 .. _Run_Nesting_Factors:
 
 * **Number of TRIALS**.  If the **inputs** argument contains the input for more than one `TRIAL`, then the outermost
-<<<<<<< HEAD
-  level of the list, or axis 0 of the ndarray, is used for the `TRIAL`` \\s, each item of which contains the
-  set inputs for a given `TRIAL`.  Otherwise, it is used for the next relevant factor in the list below.  If the
-  number of inputs specified is less than the number of `TRIAL`` \\s, then the input list is cycled until the full
-  number of `TRIAL`` \\s is completed.
-=======
   level of the list, or axis 0 of the ndarray, is used for the `TRIAL` \\s, each item of which contains the
   set inputs for a given `TRIAL`.  Otherwise, it is used for the next relevant factor in the list below.  If the
   number of inputs specified is less than the number of `TRIAL` \\s, then the input list is cycled until the full
   number of `TRIAL` \\s is completed.
->>>>>>> e1aa808f
 ..
 * **Number of Mechanisms.** If :keyword:`run` is used for a System, and it has more than one `ORIGIN` Mechanism, then
   the next level of nesting of a list, or next higher axis of an ndarray, is used for the `ORIGIN` Mechanisms, with
@@ -199,11 +192,7 @@
 or ndarray specifying the sequence of inputs for that Mechanism, one for each `TRIAL` to be run.  If a list is used,
 and the Mechanism has more than one InputState, then a sublist is used in each item of the list to specify the inputs
 for each of the Mechanism's InputStates for that `TRIAL`.  If an ndarray is used, axis 0 is used for the sequence of
-<<<<<<< HEAD
-`TRIAL`` \\s. If the Mechanism has a single InputState, then axis 1 is used for the input for each `TRIAL.  If the
-=======
 `TRIAL` \\s. If the Mechanism has a single InputState, then axis 1 is used for the input for each `TRIAL.  If the
->>>>>>> e1aa808f
 Mechanism has multiple InputStates, then axis 1 is used for the InputStates, and axis 2 is used for the input to each
 InputState for each `TRIAL`.
 
@@ -244,13 +233,8 @@
 as a `function <Run_Targets_Function_Format>` (for example, to allow the target to depend on the outcome of processing).
 
 If either the Sequence or Mechanism format is used, then the number of targets specified for each Mechanism must equal
-<<<<<<< HEAD
-the number specified for the **inputs** argument;  as with **inputs**, if the number of `TRIAL`` \\s specified is greater
-than the number of inputs (and targets), then the list will be cycled until the number of `TRIAL`` \\s specified is
-=======
 the number specified for the **inputs** argument;  as with **inputs**, if the number of `TRIAL` \\s specified is greater
 than the number of inputs (and targets), then the list will be cycled until the number of `TRIAL` \\s specified is
->>>>>>> e1aa808f
 completed.  If a function is used for the **targets**, then it will be used to generate a target for each `TRIAL`.
 
 The number of targets specified in the Sequence or Mechanism formats for each `TRIAL`, or generated using
@@ -271,11 +255,7 @@
 ^^^^^^^^^^^^^^^
 
 *(List[values] or ndarray):* -- there are at most three levels of nesting (or dimensions) required for
-<<<<<<< HEAD
-targets:  one for `TRIAL`` \\s, one for Mechanisms, and one for the elements of each input.  For a System
-=======
 targets:  one for `TRIAL` \\s, one for Mechanisms, and one for the elements of each input.  For a System
->>>>>>> e1aa808f
 with more than one `TARGET` Mechanism, the targets must be specified in the same order as they appear in the System's
 `target_mechanisms <System.System_Base.target_mechanisms>` attribute.  This should be the same order in which
 they are declared, and can be displayed using the System's `show <System.System_Base.show>` method). All
@@ -428,21 +408,12 @@
         requirements and options).
 
     num_trials : int : default None
-<<<<<<< HEAD
-        the number of `TRIAL`` \\s to run.  If it is `None` (the default), then a number of `TRIAL`` \\s run will be equal
-        equal to the number of items specified in the **inputs** argument.  If **num_trials** exceeds the number of
-        inputs, then the inputs will be cycled until the number of `TRIAL`` \\s specified have been run.
-
-    reset_clock : bool : default True
-        if `True`, resets `CentralClock` to 0 before a sequence of `TRIAL`` \\s.
-=======
         the number of `TRIAL` \\s to run.  If it is `None` (the default), then a number of `TRIAL` \\s run will be equal
         equal to the number of items specified in the **inputs** argument.  If **num_trials** exceeds the number of
         inputs, then the inputs will be cycled until the number of `TRIAL` \\s specified have been run.
 
     reset_clock : bool : default True
         if `True`, resets `CentralClock` to 0 before a sequence of `TRIAL` \\s.
->>>>>>> e1aa808f
 
     initialize : bool default False
         calls the `initialize <System.System_Base.initialize>` method of the System prior to the first `TRIAL`.
