--- conflicted
+++ resolved
@@ -14,11 +14,7 @@
 Overview
 --------
 
-<<<<<<< HEAD
-A EpisodicMemoryMechanism is an `IntegratorMechanism` that can store and retrieve cue-associate pairs.
-=======
 An EpisodicMemoryMechanism is an `IntegratorMechanism` that can store and retrieve cue-associate pairs.
->>>>>>> 78b42636
 
 .. _EpisodicMemoryMechanism_Creation:
 
@@ -49,11 +45,7 @@
       specified in the corresponding arguments of the EpisodicMemoryMechanism's constructor, otherwise those are
       ignored.
     ..
-<<<<<<< HEAD
-    * It may also implement a `memory` attribute;  if it does, it can be accesses by the EpisodicMemoryMechanism's
-=======
     * It may also implement a memory attribute;  if it does, it can be accessed by the EpisodicMemoryMechanism's
->>>>>>> 78b42636
       `memory <EpisodicMemoryMechanism.memory>` attribute.
 
 .. _EpisodicMemoryMechanism_Execution:
@@ -186,12 +178,8 @@
         function that implements storage and retrieval from a memory.
 
     memory : 3d array
-<<<<<<< HEAD
-        array containing key-value pairs stored in the function's `memory` attribute (if it has one).
-=======
         contains key-value pairs stored in the `function <EpisodicMemoryMechanism.function>'\\s `memory` attribute
         (if it has one).
->>>>>>> 78b42636
 
     name : str
         the name of the EpisodicMemoryMechanism; if it is not specified in the **name** argument of the constructor, a
