--- conflicted
+++ resolved
@@ -386,33 +386,11 @@
         )
 
         if self.context.initialization_status != ContextFlags.INITIALIZING and self.reportOutputPref:
-<<<<<<< HEAD
-            print("\n{} weight change matrix: \n{}\n".format(self.name, self.learning_signal))
-
-        # TEST PRINT
-        if not self.context.initialization_status == ContextFlags.INITIALIZING:
-            if self.context.composition:
-                time = self.context.composition.scheduler_processing.clock.simple_time
-            else:
-                time = self.current_execution_time
-            print("\nEXECUTED KohonenLearningMechanism [CONTEXT: {}]\nTRIAL:  {}  TIME-STEP: {}".
-                format(self.context.flags_string,
-                       time.trial,
-                       # self.pass_,
-                       time.time_step))
-            print("{} weight change matrix: \n{}\n".format(self.name, self.learning_signal))
-
-        self.value = [self.learning_signal]
-        return self.value
-
-    def _update_output_states(self, owner_value, runtime_params=None, context=None):
-=======
             print("\n{} weight change matrix: \n{}\n".format(self.name, learning_signal))
 
         return [learning_signal]
 
-    def _update_output_states(self, execution_id=None, runtime_params=None, context=None):
->>>>>>> 6375e125
+    def _update_output_states(self, owner_value, execution_id=None, runtime_params=None, context=None):
         '''Update the weights for the MappingProjection for which this is the KohonenLearningMechanism
 
         Must do this here, so it occurs after LearningMechanism's OutputState has been updated.
@@ -420,7 +398,7 @@
         :param owner_value:
         '''
 
-        super()._update_output_states(None, runtime_params, context)
+        super()._update_output_states(None, execution_id, runtime_params, context)
 
         if self.parameters.context.get(execution_id).composition is not None:
             self.learned_projection.execute(execution_id=execution_id, context=ContextFlags.LEARNING)
