--- conflicted
+++ resolved
@@ -310,14 +310,10 @@
         controller.EVC_policies = []
 
         # Reset context so that System knows this is a simulation (to avoid infinitely recursive loop)
-<<<<<<< HEAD
-        context = context.replace(EXECUTING, '{0} {1} of '.format(controller.name, CONTROL_SIMULATION))
-
-=======
-        context = context.replace(EXECUTING, '{0} {1} of '.format(controller.name, EVC_SIMULATION)) # cxt-done cxt-pass
+        context = context.replace(EXECUTING, '{0} {1} of '.format(controller.name, CONTROL_SIMULATION)) # cxt-done cxt-pass
         controller.context.status = ContextStatus.SIMULATION # FIX IS Controller correct for this, or System??
-        controller.context.string = context.replace(EXECUTING, '{0} {1} of '.format(controller.name, EVC_SIMULATION))
->>>>>>> 4c132552
+        controller.context.string = context.replace(EXECUTING, '{0} {1} of '.format(controller.name, CONTROL_SIMULATION))
+
         # Print progress bar
         if controller.prefs.reportOutputPref:
             progress_bar_rate_str = ""
