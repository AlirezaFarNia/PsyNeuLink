# Princeton University licenses this file to You under the Apache License, Version 2.0 (the "License");
# you may not use this file except in compliance with the License.  You may obtain a copy of the License at:
#     http://www.apache.org/licenses/LICENSE-2.0
# Unless required by applicable law or agreed to in writing, software distributed under the License is distributed
# on an "AS IS" BASIS, WITHOUT WARRANTIES OR CONDITIONS OF ANY KIND, either express or implied.
# See the License for the specific language governing permissions and limitations under the License.


# ****************************************  MECHANISM MODULE ***********************************************************

"""
..
    * :ref:`Mechanism_Overview`
    * :ref:`Mechanism_Creation`
    * :ref:`Mechanism_Structure`
     * :ref:`Mechanism_Function`
     * :ref:`Mechanism_States`
        * :ref:`Mechanism_InputStates`
        * :ref:`Mechanism_ParameterStates`
        * :ref:`Mechanism_OutputStates`
     * :ref:`Mechanism_Attributes`
     * :ref:`Mechanism_Role_In_Processes_And_Systems`
    * :ref:`Mechanism_Execution`
     * :ref:`Mechanism_Runtime_Parameters`
    * :ref:`Mechanism_Class_Reference`


.. _Mechanism_Overview:

Overview
--------

A Mechanism takes an input, transforms it in some way, and makes the result available as its output.  There are two
types of Mechanisms in psyneulink:

    * `ProcessingMechanisms <ProcessingMechanism>` aggregrate the input they receive from other Mechanisms, and/or the
      input to the `Process` or `System` to which they belong, transform it in some way, and
      provide the result as input to other Mechanisms in the Process or System, or as the output for a Process or
      System itself.  There are a variety of different types of ProcessingMechanism, that accept various forms of
      input and transform them in different ways (see `ProcessingMechanisms <ProcessingMechanism>` for a list).
    ..
    * `AdaptiveMechanisms <AdaptiveMechanism>` monitor the output of one or more other Mechanisms, and use this
      to modulate the parameters of other Mechanisms or Projections.  There are three basic AdaptiveMechanisms:

      * `LearningMechanism <LearningMechanism>` - these receive training (target) values, and compare them with the
        output of a Mechanism to generate `LearningSignals <LearningSignal>` that are used to modify `MappingProjections
        <MappingProjection>` (see `learning <Process_Execution_Learning>`).
      |
      * `ControlMechanism <ControlMechanism>` - these evaluate the output of a specified set of Mechanisms, and
        generate `ControlSignals <ControlSignal>` used to modify the parameters of those or other Mechanisms.
      |
      * `GatingMechanism <GatingMechanism>` - these use their input(s) to determine whether and how to modify the
        `value <State_Base.value>` of the `InputState(s) <InputState>` and/or `OutputState(s) <OutputState>` of other
        Mechanisms.
      |
      Each type of AdaptiveMechanism is associated with a corresponding type of `ModulatorySignal <ModulatorySignal>`
      (a type of `OutputState` specialized for use with the AdaptiveMechanism) and `ModulatoryProjection
      <ModulatoryProjection>`.

Every Mechanism is made up of four fundamental components:

    * `InputState(s) <InputState>` used to receive and represent its input(s);
    ..
    * `Function <Function>` used to transform its input(s) into its output(s);
    ..
    * `ParameterState(s) <ParameterState>` used to represent the parameters of its Function (and/or any
      parameters that are specific to the Mechanism itself);
    ..
    * `OutputState(s) <OutputState>` used to represent its output(s)

These are described in the sections on `Mechanism_Function` and `Mechanism_States` (`Mechanism_InputStates`,
`Mechanism_ParameterStates`, and `Mechanism_OutputStates`), and shown graphically in a `figure <Mechanism_Figure>`,
under `Mechanism_Structure` below.

.. _Mechanism_Creation:

Creating a Mechanism
--------------------

Mechanisms can be created in several ways.  The simplest is to call the constructor for the desired type of Mechanism.
Alternatively, the `mechanism` command can be used to create a specific type of Mechanism or an instance of
`default_mechanism <Mechanism_Base.default_mechanism>`. Mechanisms can also be specified "in context," for example in
the `pathway <Process.pathway>` attribute of a `Process`; the Mechanism can be specified in either of the ways
mentioned above, or using one of the following:

  * the name of an **existing Mechanism**;
  ..
  * the name of a **Mechanism type** (subclass);
  ..
  * a **specification dictionary** -- this can contain an entry specifying the type of Mechanism,
    and/or entries specifying the value of parameters used to instantiate it.
    These should take the following form:

      * *MECHANISM_TYPE*: <name of a Mechanism type>
          if this entry is absent, a `default_mechanism <Mechanism_Base.default_mechanism>` will be created.

      * *NAME*: <str>
          the string will be used as the `name <Mechanism_Base.name>` of the Mechanism;  if this entry is absent,
          the name will be the name of the Mechanism's type, suffixed with an index if there are any others of the
          same type for which a default name has been assigned.

      * <name of parameter>:<value>
          this can contain any of the `standard parameters <Mechanism_Attributes>` for instantiating a Mechanism
          or ones specific to a particular type of Mechanism (see documentation for the type).  The key must be
          the name of the argument used to specify the parameter in the Mechanism's constructor, and the value must
          be a legal value for that parameter, using any of the ways allowed for `specifying a parameter
          <ParameterState_Specification>`. The parameter values specified will be used to instantiate the Mechanism.
          These can be overridden during execution by specifying `Mechanism_Runtime_Parameters`, either when calling
          the Mechanism's `execute <Mechanism_Base.execute>` or `run <Mechanism_Base.run>` method, or where it is
          specified in the `pathway <Process.pathway>` attribute of a `Process`.

  * **automatically** -- psyneulink automatically creates one or more Mechanisms under some circumstances. For example,
    a `ComparatorMechanism` and `LearningMechanism <LearningMechanism>` are created automatically when `learning is
    specified <Process_Learning_Sequence>` for a Process; and an `ObjectiveMechanism` and `ControlMechanism
    <ControlMechanism>` are created when the `controller <System.controller>` is specified for a `System`.

.. _Mechanism_State_Specification:

Specifying States
~~~~~~~~~~~~~~~~~

Every Mechanism has one or more `InputStates <InputState>`, `ParameterStates <ParameterState>`, and `OutputStates
<OutputState>` (described `below <Mechanism_States>`) that allow it to receive and send `Projections <Projection>`,
and to execute its `function <Mechanism_Base.function>`).  When a Mechanism is created, it automatically creates the
ParameterStates it needs to represent its parameters, including those of its `function <Mechanism_Base.function>`.
It also creates any InputStates and OutputStates required for the Projections it has been assigned. InputStates and
OutputStates, and corresponding Projections (including those from `ModulatorySignals <ModulatorySignal>`) can also be
specified explicitly in the **input_states** and **output_states** arguments of the Mechanism's constructor (see
`Mechanism_InputStates` and `Mechanism_OutputStates`, respectively, as well as the `first example <Mechanism_Example_1>`
below, and `State_Examples`).  They can also be specified in a `parameter specification dictionary
<ParameterState_Specification>` assigned to the Mechanism's **params** argument, using entries with the keys
*INPUT_STATES* and *OUTPUT_STATES*, respectively (see `second example <Mechanism_Example_2>` below).  While
specifying the **input_states** and **output_states** arguments directly is simpler and more convenient,
the dictionary format allows parameter sets to be created elsewhere and/or re-used.  The value of each entry can be
any of the allowable forms for `specifying a state <State_Specification>`. InputStates and OutputStates can also be
added to an existing Mechanism using its `add_states <Mechanism_Base.add_states>` method, although this is generally
not needed and can have consequences that must be considered (e.g., see `note <Mechanism_Add_InputStates_Note>`),
and therefore is not recommended.

.. _Mechanism_Default_State_Suppression_Note:

    .. note::
       When States are specified in the **input_states** or **output_states** arguments of a Mechanism's constructor,
       they replace any default States generated by the Mechanism when it is created (if no States were specified).
       This is particularly relevant for OutputStates, as most Mechanisms create one or more `Standard OutputStates
       <OutputState_Standard>` by default, that have useful properties.  To retain those States if any are specified in
       the **output_states** argument, they must be included along with those states in the **output_states** argument
       (see `examples <State_Standard_OutputStates_Example>`).  The same is true for default InputStates and the
       **input_states** argument.

       This behavior differs from adding a State once the Mechanism is created.  States added to Mechanism using the
       Mechanism's `add_states <Mechanism_Base.add_states>` method, or by assigning the Mechanism in the **owner**
       argument of the State's constructor, are added to the Mechanism without replacing any of its existing States,
       including any default States that may have been generated when the Mechanism was created (see `examples
       <State_Create_State_Examples>` in State).


Examples
^^^^^^^^

.. _Mechanism_Example_1:

The following example creates an instance of a TransferMechanism that names the default InputState ``MY_INPUT``,
and assigns three `Standard OutputStates <OutputState_Standard>`::

    >>> import psyneulink as pnl
    >>> my_mech = pnl.TransferMechanism(input_states=['MY_INPUT'],
    ...                                 output_states=[pnl.RESULT, pnl.MEAN, pnl.VARIANCE])


.. _Mechanism_Example_2:

This shows how the same Mechanism can be specified using a dictionary assigned to the **params** argument::

     >>> my_mech = pnl.TransferMechanism(params={pnl.INPUT_STATES: ['MY_INPUT'],
     ...                                         pnl.OUTPUT_STATES: [pnl.RESULT, pnl.MEAN, pnl.VARIANCE]})

See `State <State_Examples>` for additional examples of specifying the States of a Mechanism.

.. _Mechanism_Parameter_Specification:

Specifying Parameters
~~~~~~~~~~~~~~~~~~~~~

As described `below <Mechanism_ParameterStates>`, Mechanisms have `ParameterStates <ParameterState>` that provide the
current value of a parameter used by the Mechanism and/or its `function <Mechanism_Base.function>` when it is `executed
<Mechanism_Execution>`. These can also be used by a `ControlMechanism <ControlMechanism>` to control the parameters of
the Mechanism and/or it `function <Mechanism_Base.function>`.  The value of any of these, and their control, can be
specified in the corresponding argument of the constructor for the Mechanism and/or its `function
<Mechanism_Base.function>`,  or in a parameter specification dictionary assigned to the **params** argument of its
constructor, as described under `ParameterState_Specification`.


.. _Mechanism_Structure:

Structure
---------

.. _Mechanism_Function:

Function
~~~~~~~~

The core of every Mechanism is its function, which transforms its input to generate its output.  The function is
specified by the Mechanism's `function <Mechanism_Base.function>` attribute.  Every type of Mechanism has at least one
(primary) function, and some have additional (auxiliary) ones (for example, `TransferMechanism` and
`EVCControlMechanism`). Mechanism functions are generally from the PsyNeuLink `Function` class.  Most Mechanisms
allow their function to be specified, using the `function` argument of the Mechanism's constructor.  The function can
be specified using the name of `Function <Function>` class, or its constructor (including arguments that specify its
parameters).  For example, the `function <TransferMechanism.function>` of a `TransferMechanism`, which is `Linear` by
default, can be specified to be the `Logistic` function as follows::

    >>> my_mechanism = pnl.TransferMechanism(function=pnl.Logistic(gain=1.0, bias=-4))

Notice that the parameters of the :keyword:`function` (in this case, `gain` and `bias`) can be specified by including
them in its constructor.  Some Mechanisms support only a single function.  In that case, the :keyword:`function`
argument is not available in the Mechanism's constructor, but it does include arguments for the function's
parameters.  For example, the :keyword:`function` of a `ComparatorMechanism` is always the `LinearCombination` function,
so the Mechanisms' constructor does not have a :keyword:`function` argument.  However, it does have a
**comparison_operation** argument, that is used to set the LinearCombination function's `operation` parameter.

The parameters for a Mechanism's primary function can also be specified as entries in a *FUNCTION_PARAMS* entry of a
`parameter specification dictionary <ParameterState_Specification>` in the **params** argument of the Mechanism's
constructor.  For example, the parameters of the `Logistic` function in the example above can
also be assigned as follows::

    >>> my_mechanism = pnl.TransferMechanism(function=pnl.Logistic,
    ...                                      params={pnl.FUNCTION_PARAMS: {pnl.GAIN: 1.0, pnl.BIAS: -4.0}})

Again, while not as simple as specifying these as arguments in the function's constructor, this format is more flexible.
Any values specified in the parameter dictionary will **override** any specified within the constructor for the function
itself (see `DDM <DDM_Creation>` for an example).

.. _Mechanism_Function_Object:

`function_object <Mechanism_Base.function_object>` Attribute
^^^^^^^^^^^^^^^^^^^^^^^^^^^^^^^^^^^^^^^^^^^^^^^^^^^^^^^^^^^^

The `Function <Function>` Component assigned as the primary function of a Mechanism is assigned to the Mechanism's
`function_object <Component.function_object>` attribute, and its `function <Function_Base.function>` is assigned
to the Mechanism's `function <Mechanism_Base.function>` attribute.

.. note::
   It is important to recognize the distinction between a `Function <Function>` and its `function
   <Function_Base.function>` attribute (note the difference in capitalization).  A *Function* is a psyneulink `Component
   <Component>`, that can be created using a constructor; a *function* is an attribute that contains a callable method
   belonging to a Function, and that is executed when the Component to which the Function belongs is executed.
   Functions are used to assign, store, and apply parameter values associated with their function (see `Function
   <Function_Overview> for a more detailed explanation).

The parameters of a Mechanism's `function <Mechanism_Base.function>` are attributes of its `function_object
<Component.function_object>`, and can be accessed using standard "dot" notation for that object.  For
example, the `gain <Logistic.gain>` and `bias <Logistic.bias>` parameters of the `Logistic` function in the example
above can be access as ``my_mechanism.function_object.gain`` and ``my_mechanism.function_object.bias``.  They are
also assigned to a dictionary in the Mechanism's `function_params <Mechanism_Base.function_params>` attribute,
and can be  accessed using the parameter's name as the key for its entry in the dictionary.  For example,
the parameters in the  example above could also be accessed as ``my_mechanism.function_params[GAIN]`` and
``my_mechanism.function_params[GAIN]``

Some Mechanisms have auxiliary functions that are inherent (i.e., not made available as arguments in the Mechanism's
constructor;  e.g., the `integrator_function <TransferMechanism.integrator_function>` of a `TransferMechanism`);
however, the Mechanism may include parameters for those functions in its constructor (e.g., the **noise** argument in
the constructor for a `TransferMechanism` is used as the `noise <AdaptiveIntegrator.noise>` parameter of the
`AdaptiveIntegrator` assigned to the TransferMechanism's `integrator_function <TransferMechanism.integrator_function>`).

COMMENT:
NOT CURRENTLY IMPLEMENTED
For Mechanisms that offer a selection of functions for the primary function (such as the `TransferMechanism`), if all
of the functions use the same parameters, then those parameters can also be specified as entries in a `parameter
specification dictionary <ParameterState_Specification>` as described above;  however, any parameters that are unique
to a particular function must be specified in a constructor for that function.  For Mechanisms that have additional,
auxiliary functions, those must be specified in arguments for them in the Mechanism's constructor, and their parameters
must be specified in constructors for those functions unless documented otherwise.
COMMENT


COMMENT:
    FOR DEVELOPERS:
    + FUNCTION : function or method :  method used to transform Mechanism input to its output;
        This must be implemented by the subclass, or an exception will be raised;
        each item in the variable of this method must be compatible with a corresponding InputState;
        each item in the output of this method must be compatible  with the corresponding OutputState;
        for any parameter of the method that has been assigned a ParameterState,
        the output of the ParameterState's own execute method must be compatible with
        the value of the parameter with the same name in params[FUNCTION_PARAMS] (EMP)
    + FUNCTION_PARAMS (dict):
        NOTE: function parameters can be specified either as arguments in the Mechanism's __init__ method,
        or by assignment of the function_params attribute for paramClassDefaults.
        Only one of these methods should be used, and should be chosen using the following principle:
        - if the Mechanism implements one function, then its parameters should be provided as arguments in the __init__
        - if the Mechanism implements several possible functions and they do not ALL share the SAME parameters,
            then the function should be provided as an argument but not they parameters; they should be specified
            as arguments in the specification of the function
        each parameter is instantiated as a ParameterState
        that will be placed in <Mechanism_Base>._parameter_states;  each parameter is also referenced in
        the <Mechanism>.function_params dict, and assigned its own attribute (<Mechanism>.<param>).
COMMENT


.. _Mechanism_Custom_Function:

Custom Functions
^^^^^^^^^^^^^^^^

A Mechanism's `function <Mechanism_Base.function>` can be customized by assigning a user-defined function (e.g.,
a lambda function), so long as it takes arguments and returns values that are compatible with those of the
Mechanism's default for that function.  This is also true for auxiliary functions that appear as arguments in a
Mechanism's constructor (e.g., the `EVCControlMechanism`). A user-defined function can be assigned using the Mechanism's
`assign_params` method (the safest means) or by assigning it directly to the corresponding attribute of the Mechanism
(for its primary function, its `function <Mechanism_Base.function>` attribute). It is *strongly advised* that
auxiliary functions that are inherent to a Mechanism (i.e., ones that do *not* appear as an argument in the
Mechanism's constructor, such as the `integrator_function <TransferMechanism.integrator_function>` of a
`TransferMechanism`) *not* be assigned custom functions;  this is because their parameters are included as
arguments in the constructor for the Mechanism, and thus changing the function could produce confusing and/or
unpredictable effects.


COMMENT:
    When a custom function is specified,
    the function itself is assigned to the Mechanism's designated attribute.  At the same time, psyneulink automatically
    creates a `UserDefinedFunction` object, and assigns the custom function to its
    `function <UserDefinedFunction.function>` attribute.
COMMENT

.. _Mechanism_Variable_and_Value:

`variable <Mechanism_Base.variable>` and `value <Mechanism_Base.value>` Attributes
^^^^^^^^^^^^^^^^^^^^^^^^^^^^^^^^^^^^^^^^^^^^^^^^^^^^^^^^^^^^^^^^^^^^^^^^^^^^^^^^^^

The input to a Mechanism's `function <Mechanism_Base.function>` is provided by the Mechanism's `variable
<Mechanism_Base.variable>` attribute.  This is an ndarray that is at least 2d, with one item of its outermost
dimension (axis 0) for each of the Mechanism's `input_states <Mechanism_Base.input_states>` (see
`below <Mechanism_InputStates>`).  The result of the  `function <Mechanism_Base.function>` is placed in the
Mechanism's `value <Mechanism_Base.value>` attribute which is  also at least a 2d array.  The Mechanism's `value
<Mechanism_Base.value>` is referenced by its `OutputStates <Mechanism_OutputStates>` to generate their own `value
<OutputState.value>` attributes, each of which is assigned as the value of an item of the list in the Mechanism's
`output_values <Mechanism_Base.output_values>` attribute (see `Mechanism_OutputStates` below).

.. note::
   The input to a Mechanism is not necessarily the same as the input to its `function <Mechanism_Base.function>`. The
   input to a Mechanism is first processed by its `InputState(s) <Mechanism_InputStates>`, and then assigned to the
   Mechanism's `variable <Mechanism_Base>` attribute, which is used as the input to its `function
   <Mechanism_Base.function>`. Similarly, the result of a Mechanism's function is not necessarily the same as the
   Mechanism's output.  The result of the `function <Mechanism_Base.function>` is assigned to the Mechanism's  `value
   <Mechanism_Base.value>` attribute, which is then used by its `OutputState(s) <Mechanism_OutputStates>` to assign
   items to its `output_values <Mechanism_Base.output_values>` attribute.

.. _Mechanism_States:

States
~~~~~~

Every Mechanism has one or more of each of three types of States:  `InputState(s) <InputState>`,
`ParameterState(s) <ParameterState>`, `and OutputState(s) <OutputState>`.  Generally, these are created automatically
when the Mechanism is created.  InputStates and OutputStates (but not ParameterStates) can also be specified explicitly
for a Mechanism, or added to an existing Mechanism using its `add_states <Mechanism_Base.add_states>` method, as
described `above <Mechanism_State_Specification>`).

.. _Mechanism_Figure:

The three types of States are shown schematically in the figure below, and described briefly in the following sections.

.. figure:: _static/Mechanism_States_fig.svg
   :alt: Mechanism States
   :scale: 75 %
   :align: left

   **Schematic of a Mechanism showing its three types of States** (`InputState`, `ParameterState` and `OutputState`).
   Every Mechanism has at least one (`primary <InputState_Primary>`) InputState and one (`primary
   <OutputState_Primary>`) OutputState, but can have additional states of each type.  It also has one
   `ParameterState` for each of its parameters and the parameters of its `function <Mechanism_Base.function>`.
   The `value <InputState.value>` of each InputState is assigned as an item of the Mechanism's `variable
   <Mechanism_Base.variable>`, and the result of its `function <Mechanism_Base.function>` is assigned as the Mechanism's
   `value <Mechanism_Base.value>`, the items of which are referenced by its OutputStates to determine their own
   `value <OutputState.value>`\\s (see `Mechanism_Variable_and_Value` above, and more detailed descriptions below).

.. _Mechanism_InputStates:

InputStates
^^^^^^^^^^^

These receive, aggregate and represent the input to a Mechanism, and provide this to the Mechanism's `function
<Mechanism_Base.function>`. Usually, a Mechanism has only one (`primary <InputState_Primary>`) `InputState`,
identified in its `input_state <Mechanism_Base.input_state>` attribute. However some Mechanisms have more than one
InputState. For example, a `ComparatorMechanism` has one InputState for its **SAMPLE** and another for its **TARGET**
input. All of the Mechanism's InputStates (including its primary InputState <InputState_Primary>` are listed in its
`input_states <Mechanism_Base.input_states>` attribute (note the plural).  The `input_states
<Mechanism_Base.input_states>` attribute is a ContentAddressableList -- a PsyNeuLink-defined subclass of the Python
class `UserList <https://docs.python.org/3.6/library/collections.html?highlight=userlist#collections.UserList>`_ --
that allows a specific InputState in the list to be accessed using its name as the index for the list (e.g.,
``my_mechanism['InputState name']``).

.. _Mechanism_Variable_and_InputStates:

The `value <InputState.value>` of each InputState for a Mechanism is assigned to a different item of the Mechanism's
`variable <Mechanism_Base.variable>` attribute (a 2d np.array), as well as to a corresponding item of its `input_values
<Mechanism_Base.input_values>` attribute (a list).  The `variable <Mechanism_Base.variable>` provides the input to the
Mechanism's `function <Mechanism_Base.function>`, while its `input_values <Mechanism_Base.input_values>` provides a
convenient way of accessing the value of its individual items.  Because there is a one-to-one correspondence between
a Mechanism's InputStates and the items of its `variable <Mechanism_Base.variable>`, their size along their outermost
dimension (axis 0) must be equal; that is, the number of items in the Mechanism's `variable <Mechanism_Base.variable>`
attribute must equal the number of InputStates in its `input_states <Mechanism_Base.input_states>` attribute. A
Mechanism's constructor does its best to insure this:  if its **default_variable** and/or its **size** argument is
specified, it constructs a number of InputStates (and each with a `value <InputState.value>`) corresponding to the
items specified for the Mechanism's `variable <Mechanism_Base.variable>`, as in the examples below::

    my_mech_A = pnl.TransferMechanism(default_variable=[[0],[0,0]])
    print(my_mech_A.input_states)
    > [(InputState InputState-0), (InputState InputState-1)]
    print(my_mech_A.input_states[0].value)
    > [ 0.]
    print(my_mech_A.input_states[1].value)
    > [ 0.  0.]

    my_mech_B = pnl.TransferMechanism(default_variable=[[0],[0],[0]])
    print(my_mech_B.input_states)
    > [(InputState InputState-0), (InputState InputState-1), (InputState InputState-2)]

Conversely, if the **input_states** argument is used to specify InputStates for the Mechanism, they are used to format
the Mechanism's variable::

    my_mech_C = pnl.TransferMechanism(input_states=[[0,0], 'Hello'])
    print(my_mech_C.input_states)
    > [(InputState InputState-0), (InputState Hello)]
    print(my_mech_C.variable)
    > [array([0, 0]) array([0])]

If both the **default_variable** (or **size**) and **input_states** arguments are specified, then the number and format
of their respective items must be the same (see `State <State_Examples>` for additional examples of specifying States).

If InputStates are added using the Mechanism's `add_states <Mechanism_Base.add_states>` method, then its
`variable <Mechanism_Base.variable>` is extended to accommodate the number of InputStates added (note that this must
be coordinated with the Mechanism's `function <Mechanism_Base.function>`, which takes the Mechanism's `variable
<Mechanism_Base.variable>` as its input (see `note <Mechanism_Add_InputStates_Note>`).

The order in which `InputStates are specified <Mechanism_InputState_Specification>` in the Mechanism's constructor,
and/or `added <Mechanism_Add_InputStates>` using its `add_states <Mechanism_Base.add_states>` method,  determines the
order of the items to which they are assigned assigned in he Mechanism's `variable  <Mechanism_Base.variable>`,
and are listed in its `input_states <Mechanism_Base.input_states>` and `input_values <Mechanism_Base.input_values>`
attribute.  Note that a Mechanism's `input_values <Mechanism_Base.input_values>` attribute has the same information as
the Mechanism's `variable <Mechanism_Base.variable>`, but in the form of a list rather than an ndarray.

.. _Mechanism_InputState_Specification:

**Specifying InputStates and a Mechanism's** `variable <Mechanism_Base.variable>` **Attribute**

When a Mechanism is created, the number and format of the items in its `variable <Mechanism_Base.variable>`
attribute, as well as the number of InputStates it has and their `variable <InputState.variable>` and `value
<InputState.value>` attributes, are determined by one of the following arguments in the Mechanism's constructor:

* **default_variable** (at least 2d ndarray) -- determines the number and format of the items of the Mechanism's
  `variable <Mechanism_Base>` attribute.  The number of items in its outermost dimension (axis 0) determines the
  number of InputStates created for the Mechanism, and the format of each item determines the format for the
  `variable <InputState.variable>` and `value  <InputState.value>` attributes of the corresponding InputState.
  If any InputStates are specified in the **input_states** argument or an *INPUT_STATES* entry of
  a specification dictionary assigned to the **params** argument of the Mechanism's constructor, then the number
  must match the number of items in **default_variable**, or an error is generated.  The format of the items in
  **default_variable** are used to specify the format of the `variable <InputState.variable>` or `value
  <InputState.value>` of the corresponding InputStates for any that are not explicitly specified in the
  **input_states** argument or *INPUT_STATES* entry (see below).
..
* **size** (int, list or ndarray) -- specifies the number and length of items in the Mechanism's variable,
  if **default_variable** is not specified. For example, the following mechanisms are equivalent::
    T1 = TransferMechanism(size = [3, 2])
    T2 = TransferMechanism(default_variable = [[0, 0, 0], [0, 0]])
  The relationship to any specifications in the **input_states** argument or
  *INPUT_STATES* entry of a **params** dictionary is the same as for the **default_variable** argument,
  with the latter taking precedence (see above).
..
* **input_states** (list) -- this can be used to explicitly `specify the InputStates <InputState_Specification>`
  created for the Mechanism. Each item must be an `InputState specification <InputState_Specification>`, and the number
  of items must match the number of items in the **default_variable** argument or **size** argument
  if either of those is specified.  If the `variable <InputState.variable>` and/or `value <InputState.value>`
  is `explicitly specified for an InputState <InputState_Variable_and_Value>` in the **input_states** argument or
  *INPUT_STATES* entry of a **params** dictionary, it must be compatible with the value of the corresponding
  item **default_variable**; otherwise, the format of the item in **default_variable** corresponding to the
  InputState is used to specify the format of its `variable <InputState.variable>` (e.g., the InputState is
  `specified using an OutputState <InputState_Projection_Source_Specification>` to project to it;).  If
  **default_variable** is not specified, a default value is specified by the Mechanism.

COMMENT:
*** ADD SOME EXAMPLES HERE (see `examples <XXX>`)
COMMENT

COMMENT:
*** ADD THESE TO ABOVE WHEN IMPLEMENTED:
    If more InputStates are specified than there are items in `variable <Mechanism_Base.variable>,
        the latter is extended to  match the former.
    If the Mechanism's `variable <Mechanism_Base.variable>` has more than one item, it may still be assigned
        a single InputState;  in that case, the `value <InputState.value>` of that InputState must have the same
        number of items as the Mechanisms's `variable <Mechanism_Base.variable>`.
COMMENT
..
* *INPUT_STATES* entry of a params dict (list) -- specifications are treated in the same manner as those in the
  **input_states** argument, and take precedence over those.

.. _Mechanism_Add_InputStates:

**Adding InputStates**

InputStates can be added to a Mechanism using its `add_states <Mechanism_Base.add_states>` method;  this extends its
`variable <Mechanism_Base.variable>` by a number of items equal to the number of InputStates added, and each new item
is assigned a format compatible with the `value <InputState.value>` of the corresponding InputState added;  if the
InputState's `variable <InputState.variable>` is not specified, it is assigned the default format for an item of the
owner's `variable <Mechanism_Base.variable>` attribute. The InputStates are appended to the end of the list in the
Mechanism's `input_states <Mechanism_Base.input_states>` attribute.  Adding in States in this manner does **not**
replace any existing States, including any default States generated when the Mechanism was constructed (this is
contrast to States specified in a Mechanism's constructor which **do** `replace any default State(s) of the same type
<Mechanism_Default_State_Suppression_Note>`).

.. _Mechanism_Add_InputStates_Note:

.. note::
    Adding InputStates to a Mechanism using its `add_states <Mechanism_Base.add_states>` method may introduce an
    incompatibility with the Mechanism's `function <Mechanism_Base.function>`, which takes the Mechanism's `variable
    <Mechanism_Base.variable>` as its input; such an incompatibility will generate an error.  It may also influence
    the number of OutputStates created for the Mechanism. It is the user's responsibility to ensure that the
    assignment of InputStates to a Mechanism using the `add_states <Mechanism_Base.add_states>` is coordinated with
    the specification of its `function <Mechanism_Base.function>`, so that the total number of InputStates (listed
    in the Mechanism's `input_states <Mechanism_Base.input_states>` attribute matches the number of items expected
    for the input to the function specified in the Mechanism's `function <Mechanism_Base.function>` attribute
    (i.e., its length along axis 0).

.. _Mechanism_InputState_Projections:

**Projections to InputStates**

Each InputState of a Mechanism can receive one or more `Projections <Projection>` from other Mechanisms.  When a
Mechanism is created, a `MappingProjection` is created automatically for any OutputStates or Projections from them
that are in its `InputState specification <InputState_Specification>`, using `AUTO_ASSIGN_MATRIX` as the Projection's
`matrix specification <Mapping_Matrix_Specification>`.  However, if a specification in the **input_states** argument
or an *INPUT_STATES* entry of a **params** dictionary cannot be resolved to an instantiated OutputState at the time the
Mechanism is created, no MappingProjection is assigned to the InputState, and this must be done by some other means;
any specifications in the Mechanism's `input_states <Mechanism_Base.monitored_output_states>` attribute that are not
associated with an instantiated OutputState at the time the Mechanism is executed are ignored.

The `PathwayProjections <PathwayProjection>` (e.g., `MappingProjections <MappingProjection>`) it receives are listed
in its `path_afferents <InputState.path_afferents>` attribute.  If the Mechanism is an `ORIGIN` Mechanism of a
`Process`, this includes a Projection from the `ProcessInputState <Process_Input_And_Output>` for that Process.  Any
`GatingProjections <GatingProjection>` it receives are listed in its `mod_afferents <InputState.mod_afferents>`
attribute.


.. _Mechanism_ParameterStates:

ParameterStates and Parameters
^^^^^^^^^^^^^^^^^^^^^^^^^^^^^^

`ParameterStates <ParameterState>` provide the value for each parameter of a Mechanism and its `function
<Mechanism_Base.function>`.  One ParameterState is assigned to each of the parameters of the Mechanism and/or its
`function <Mechanism_Base.function>` (corresponding to the arguments in their constructors). The ParameterState takes
the value specified for a parameter (see `below <Mechanism_Parameter_Value_Specification>`) as its `variable
<ParameterState.variable>`, and uses it as the input to the ParameterState's `function <ParameterState.function>`,
which `modulates <ModulatorySignal_Modulation>` it in response to any `ControlProjections <ControlProjection>` received
by the ParameterState (specified in its `mod_afferents <ParameterState.mod_afferents>` attribute), and assigns the
result to the ParameterState's `value <ParameterState.value>`.  This is the value used by the Mechanism or its
`function <Mechanism_Base.function>` when the Mechanism `executes <Mechanism_Execution>`.  Accordingly, when the value
of a parameter is accessed (e.g., using "dot" notation, such as ``my_mech.my_param``), it is actually the
*ParameterState's* `value <ParameterState.value>` that is returned (thereby accurately reflecting the value used
during the last execution of the Mechanism or its `function <Mechanism_Base.function>`).  The ParameterStates for a
Mechanism are listed in its `parameter_states <Mechanism_Base.parameter_states>` attribute.

.. _Mechanism_Parameter_Value_Specification:

The "base" value of a parameter (i.e., the unmodulated value used as the ParameterState's `variable
<ParameterState.variable>` and the input to its `function <ParameterState.function>`) can specified when a Mechanism
and/or its `function <Mechanism_Base.function>` are first created,  using the corresponding arguments of their
constructors (see `Mechanism_Function` above).  Parameter values can also be specified later, by direct assignment of a
value to the attribute for the parameter, or by using the Mechanism's `assign_param` method (the recommended means;
see `ParameterState_Specification`).  Note that the attributes for the parameters of a Mechanism's `function
<Mechanism_Base.function>` usually belong to the `Function <Function_Overview>` referenced in its `function_object
<Component.function_object>` attribute, not the Mechanism itself, and therefore must be assigned to the Function
Component (see `Mechanism_Function_Object` above).

All of the Mechanism's parameters are listed in a dictionary in its `user_params` attribute; that dictionary contains
a *FUNCTION_PARAMS* entry that contains a sub-dictionary with the parameters of the Mechanism's `function
<Mechanism_Base.function>`.  The *FUNCTION_PARAMS* sub-dictionary is also accessible directly from the Mechanism's
`function_params <Mechanism_Base.function_params>` attribute.

.. _Mechanism_OutputStates:

OutputStates
^^^^^^^^^^^^
These represent the output(s) of a Mechanism. A Mechanism can have several `OutputStates <OutputState>`, and each can
send Projections that transmit its value to other Mechanisms and/or as the output of the `Process` or `System` to which
the Mechanism belongs.  Every Mechanism has at least one OutputState, referred to as its `primary OutputState
<OutputState_Primary>`.  If OutputStates are not explicitly specified for a Mechanism, a primary OutputState is
automatically created and assigned to its `output_state <Mechanism_Base.output_state>` attribute (note the singular),
and also to the first entry of the Mechanism's `output_states <Mechanism_Base.output_states>` attribute (note the
plural).  The `value <OutputState.value>` of the primary OutputState is assigned as the first (and often only) item
of the Mechanism's `value <Mechanism_Base.value>` attribute, which is the result of the Mechanism's `function
<Mechanism_Base.function>`.  Additional OutputStates can be assigned to represent values corresponding to other items
of the Mechanism's `value <Mechanism_Base.value>` (if there are any) and/or values derived from any or all of those
items. `Standard OutputStates <OutputState_Standard>` are available for each type of Mechanism, and custom ones can
be configured (see `OutputState Specification <OutputState_Specification>`. These can be assigned in the
**output_states** argument of the Mechanism's constructor.

All of a Mechanism's OutputStates (including the primary one) are listed in its `output_states
<Mechanism_Base.output_states>` attribute (note the plural). The `output_states <Mechanism_Base.output_states>`
attribute is a ContentAddressableList -- a psyneulink-defined subclass of the Python class
`UserList <https://docs.python.org/3.6/library/collections.html?highlight=userlist#collections.UserList>`_ -- that
allows a specific OutputState in the list to be accessed using its name as the index for the list (e.g.,
``my_mechanism['OutputState name']``).  This list can also be used to assign additional OutputStates to the Mechanism
after it has been created.

The `value <OutputState.value>` of each of the Mechanism's OutputStates is assigned as an item in the Mechanism's
`output_values <Mechanism_Base.output_values>` attribute, in the same order in which they are listed in its
`output_states <Mechanism_Base.output_states>` attribute.  Note, that the `output_values <Mechanism_Base.output_values>`
attribute of a Mechanism is distinct from its `value <Mechanism_Base.value>` attribute, which contains the full and
unmodified results of its `function <Mechanism_Base.function>` (this is because OutputStates can modify the item of
the Mechanism`s `value <Mechanism_Base.value>` to which they refer -- see `OutputStates <OutputState_Customization>`).


.. _Mechanism_Attributes:

Additional Attributes
~~~~~~~~~~~~~~~~~~~~~

In addition to the `standard attributes <Component_Structure>` of any `Component <Component>`, Mechanisms have a set of
Mechanism-specific attributes (listed below). These can be specified in arguments of the Mechanism's constructor,
in a `parameter specification dictionary <ParameterState_Specification>` assigned to the **params** argument of the
Mechanism's constructor, by direct reference to the corresponding attribute of the Mechanisms after it has been
constructed (e.g., ``my_mechanism.param``), or using the Mechanism's `assign_params` method. The Mechanism-specific
attributes are listed below by their argument names / keywords, along with a description of how they are specified:

    * **input_states** / *INPUT_STATES* - a list specifying the Mechanism's input_states
      (see `InputState_Specification` for details of specification).
    ..
    * **output_states** / *OUTPUT_STATES* - specifies specialized OutputStates required by a Mechanism subclass
      (see `OutputState_Specification` for details of specification).
    ..
    * **monitor_for_control** / *MONITOR_FOR_CONTROL* - specifies which of the Mechanism's OutputStates is monitored by
      the `controller` for the System to which the Mechanism belongs (see `specifying monitored OutputStates
      <ObjectiveMechanism_Monitored_Output_States>` for details of specification).
    ..
    * **monitor_for_learning** / *MONITOR_FOR_LEARNING* - specifies which of the Mechanism's OutputStates is used for
      learning (see `Learning <LearningMechanism_Activation_Output>` for details of specification).

A Mechanism also has several convenience properties, listed brelow, that list its `Projections <Projection>` and the
Mechanisms that send/receive these:

    * `projections <Mechanism_Base.projections>` -- all of the Projections sent or received by the Mechanism;
    * `afferents <Mechanism_Base.afferents>` -- all of the Projections received by the Mechanism;
    * `path_afferents <Mechanism_Base.afferents>` -- all of the PathwayProjections received by the Mechanism;
    * `mod_afferents <Mechanism_Base.afferents>` -- all of the ModulatoryProjections received by the Mechanism;
    * `efferents <Mechanism_Base.efferents>` -- all of the Projections sent by the Mechanism;
    * `senders <Mechanism_Base.senders>` -- all of the Mechanisms that send a Projection to the Mechanism
    * `modulators <Mechanism_Base.modulators>` -- all of the AdaptiveMechanisms that send a ModulatoryProjection to the
      Mechanism
    * `receivers <Mechanism_Base.receivers>` -- all of the Mechanisms that receive a Projection from the Mechanism

Each of these is a `ContentAddressableList`, which means that the names of the Components in each list can be listed by
appending ``.names`` to the property.  For examples, the names of all of the Mechanisms that receive a Projection from
``my_mech`` can be accessed by ``my_mech.receivers.names``.


.. _Mechanism_Role_In_Processes_And_Systems:

Role in Processes and Systems
~~~~~~~~~~~~~~~~~~~~~~~~~~~~~

Mechanisms that are part of one or more `Processes <Process>` are assigned designations that indicate the
`role <Process_Mechanisms>` they play in those Processes, and similarly for `role <System_Mechanisms>` they play in
any `Systems <System>` to which they belong. These designations are listed in the Mechanism's `processes
<Mechanism_Base.processes>` and `systems <Mechanism_Base.systems>` attributes, respectively.  Any Mechanism
designated as `ORIGIN` receives a `MappingProjection` to its `primary InputState <InputState_Primary>` from the
Process(es) to which it belongs.  Accordingly, when the Process (or System of which the Process is a part) is
executed, those Mechanisms receive the input provided to the Process (or System).  The `output_values
<Mechanism_Base.output_values>` of any Mechanism designated as the `TERMINAL` Mechanism for a Process is assigned as
the `output <Process.output>` of that Process, and similarly for any System to which it belongs.

.. note::
   A Mechanism that is the `ORIGIN` or `TERMINAL` of a Process does not necessarily have the same role in the
   System(s) to which the Mechanism or Process belongs (see `example <LearningProjection_Target_vs_Terminal_Figure>`).


.. _Mechanism_Execution:

Execution
---------

A Mechanism can be executed using its `execute <Mechanism_Base.execute>` or `run <Mechanism_Base.run>` methods.  This
can be useful in testing a Mechanism and/or debugging.  However, more typically, Mechanisms are executed as part of a
`Process <Process_Execution>` or `System <System_Execution>`.  For either of these, the Mechanism must be included in
the `pathway <Process.pathway>` of a Process.  There, it can be specified on its own, or as the first item of a
tuple that also has an optional set of `runtime parameters <Mechanism_Runtime_Parameters>` (see `Process Mechanisms
<Process_Mechanisms>` for additional details about specifying a Mechanism in a Process `pathway
<Process.pathway>`).

.. _Mechanism_Runtime_Parameters:

Runtime Parameters
~~~~~~~~~~~~~~~~~~

.. note::
   This is an advanced feature, and is generally not required for most applications.

The parameters of a Mechanism are usually specified when the Mechanism is `created <Mechanism_Creation>`.  However,
these can be overridden when it `executed <Mechanism_Base.execution>`.  This can be done in a `parameter specification
dictionary <ParameterState_Specification>` assigned to the **runtime_param** argument of the Mechanism's `execute
<Mechanism_Base.execute>` method, or in a `tuple with the Mechanism <Process_Mechanism_Specification>` in the `pathway`
of a `Process`.  Any value assigned to a parameter in a **runtime_params** dictionary will override the current value of
that parameter for the (and *only* the) current execution of the Mechanism; the value will return to its previous value
following that execution, unless the `runtimeParamStickyAssignmentPref` is set for the component to which the parameter
belongs.

The runtime parameters for a Mechanism are specified using a dictionary that contains one or more entries, each of which
is for a parameter of the Mechanism or its  `function <Mechanism_Base.function>`, or for one of the `Mechanism's States
<Mechanism_States>`. Entries for parameters of the Mechanism or its `function <Mechanism_Base.function>` use the
standard format for `parameter specification dictionaries <ParameterState_Specification>`. Entries for the Mechanism's
States can be used to specify runtime parameters of the corresponding State, its `function <State_Base.function>`, or
any of the `Projections to that state <State_Projections>`. Each entry for the parameters of a State uses a key
corresponding to the type of State (*INPUT_STATE_PARAMS*, *OUTPUT_STATE_PARAMS* or *PARAMETER_STATE_PARAMS*), and a
value that is a sub-dictionary containing a dictionary with the runtime  parameter specifications for all States of that
type). Within that sub-dictionary, specification of parameters for the State or its `function <State_Base.function>` use
the  standard format for a `parameter specification dictionary <ParameterState_Specification>`.  Parameters for all of
the `State's Projections <State_Projections>` can be specified in an entry with the key *PROJECTION_PARAMS*, and a
sub-dictionary that contains the parameter specifications;  parameters for Projections of a particular type can be
placed in an entry with a key specifying the type (*MAPPING_PROJECTION_PARAMS*, *LEARNING_PROJECTION_PARAMS*,
*CONTROL_PROJECTION_PARAMS*, or *GATING_PROJECTION_PARAMS*; and parameters for a specific Projection can be placed in
an entry with a key specifying the name of the Projection and a sub-dictionary with the specifications.

COMMENT:
    ADD EXAMPLE(S) HERE
COMMENT

COMMENT:
?? DO PROJECTION DICTIONARIES PERTAIN TO INCOMING OR OUTGOING PROJECTIONS OR BOTH??
?? CAN THE KEY FOR A STATE DICTIONARY REFERENCE A SPECIFIC STATE BY NAME, OR ONLY STATE-TYPE??

State keyword: dict for State's params
    Function or Projection keyword: dict for Funtion or Projection's params
        parameter keyword: vaue of param

    dict: can be one (or more) of the following:
        + INPUT_STATE_PARAMS:<dict>
        + PARAMETER_STATE_PARAMS:<dict>
   [TBI + OUTPUT_STATE_PARAMS:<dict>]
        - each dict will be passed to the corresponding State
        - params can be any permissible executeParamSpecs for the corresponding State
        - dicts can contain the following embedded dicts:
            + FUNCTION_PARAMS:<dict>:
                 will be passed the State's execute method,
                     overriding its paramInstanceDefaults for that call
            + PROJECTION_PARAMS:<dict>:
                 entry will be passed to all of the State's Projections, and used by
                 by their execute methods, overriding their paramInstanceDefaults for that call
            + MAPPING_PROJECTION_PARAMS:<dict>:
                 entry will be passed to all of the State's MappingProjections,
                 along with any in a PROJECTION_PARAMS dict, and override paramInstanceDefaults
            + LEARNING_PROJECTION_PARAMS:<dict>:
                 entry will be passed to all of the State's LearningProjections,
                 along with any in a PROJECTION_PARAMS dict, and override paramInstanceDefaults
            + CONTROL_PROJECTION_PARAMS:<dict>:
                 entry will be passed to all of the State's ControlProjections,
                 along with any in a PROJECTION_PARAMS dict, and override paramInstanceDefaults
            + GATING_PROJECTION_PARAMS:<dict>:
                 entry will be passed to all of the State's GatingProjections,
                 along with any in a PROJECTION_PARAMS dict, and override paramInstanceDefaults
            + <ProjectionName>:<dict>:
                 entry will be passed to the State's Projection with the key's name,
                 along with any in the PROJECTION_PARAMS and MappingProjection or ControlProjection dicts
COMMENT

.. _Mechanism_Class_Reference:

Class Reference
---------------

"""

import inspect
import logging
import numbers

from collections import Iterable, OrderedDict
from inspect import isclass

import numpy as np
import typecheck as tc

from psyneulink.components.component import Component, ExecutionStatus, InitStatus, function_type, method_type
from psyneulink.components.shellclasses import Function, Mechanism, Projection, State
from psyneulink.components.states.inputstate import InputState
from psyneulink.components.states.modulatorysignals.modulatorysignal import _is_modulatory_spec
from psyneulink.components.states.outputstate import OutputState
from psyneulink.components.states.parameterstate import ParameterState
from psyneulink.components.states.state import ADD_STATES, _parse_state_spec
from psyneulink.globals.defaults import timeScaleSystemDefault
from psyneulink.globals.keywords import CHANGED, COMMAND_LINE, EVC_SIMULATION, EXECUTING, FUNCTION_PARAMS, INITIALIZING, INIT_FUNCTION_METHOD_ONLY, INIT__EXECUTE__METHOD_ONLY, INPUT_STATES, INPUT_STATE_PARAMS, MECHANISM_TIME_SCALE, MONITOR_FOR_CONTROL, MONITOR_FOR_LEARNING, NO_CONTEXT, OUTPUT_STATES, OUTPUT_STATE_PARAMS, PARAMETER_STATES, PARAMETER_STATE_PARAMS, PROCESS_INIT, REFERENCE_VALUE, SEPARATOR_BAR, SET_ATTRIBUTE, SYSTEM_INIT, TIME_SCALE, UNCHANGED, VALIDATE, VALUE, VARIABLE, kwMechanismComponentCategory, kwMechanismExecuteFunction
from psyneulink.globals.preferences.preferenceset import PreferenceLevel
from psyneulink.globals.registry import register_category
from psyneulink.globals.utilities import ContentAddressableList, append_type_to_name, convert_to_np_array, iscompatible, kwCompatibilityNumeric
from psyneulink.scheduling.time import TimeScale

__all__ = [
    'Mechanism_Base', 'MechanismError'
]

logger = logging.getLogger(__name__)
MechanismRegistry = {}


class MechanismError(Exception):
    def __init__(self, error_value):
        self.error_value = error_value

    def __str__(self):
        return repr(self.error_value)


class Mechanism_Base(Mechanism):
    """Base class for Mechanism.

    .. note::
       Mechanism is an abstract class and should **never** be instantiated by a direct call to its constructor.
       It should be instantiated using the :class:`mechanism` command (see it for description of parameters),
       by calling the constructor for a subclass, or using other methods for specifying a Mechanism in context
       (see `Mechanism_Creation`).

    COMMENT:
        Description
        -----------
            Mechanism is a Category of the Component class.
            A Mechanism is associated with a name and:
            - one or more input_states:
                two ways to get multiple input_states, if supported by Mechanism subclass being instantiated:
                    • specify 2d variable for Mechanism (i.e., without explicit InputState specifications)
                        once the variable of the Mechanism has been converted to a 2d array, an InputState is assigned
                        for each item of axis 0, and the corresponding item is assigned as the InputState's variable
                    • explicitly specify input_states in params[*INPUT_STATES*] (each with its own variable
                        specification); those variables will be concantenated into a 2d array to create the Mechanism's
                        variable
                if both methods are used, they must generate the same sized variable for the mechanims
                ?? WHERE IS THIS CHECKED?  WHICH TAKES PRECEDENCE: InputState SPECIFICATION (IN _instantiate_state)??
            - an execute method:
                coordinates updating of input_states, parameter_states (and params), execution of the function method
                implemented by the subclass, (by calling its _execute method), and updating of the OutputStates
            - one or more parameters, each of which must be (or resolve to) a reference to a ParameterState
                these determine the operation of the function of the Mechanism subclass being instantiated
            - one or more OutputStates:
                the variable of each receives the corresponding item in the output of the Mechanism's function
                the value of each is passed to corresponding MappingProjections for which the Mechanism is a sender
                * Notes:
                    by default, a Mechanism has only one OutputState, assigned to <Mechanism>.outputState;  however:
                    if params[OUTPUT_STATES] is a list (of names) or specification dict (of MechanismOuput State
                    specs), <Mechanism>.output_states (note plural) is created and contains a list of OutputStates,
                    the first of which points to <Mechanism>.outputState (note singular)
                [TBI * each OutputState maintains a list of Projections for which it serves as the sender]

        Constraints
        -----------
            - the number of input_states must correspond to the length of the variable of the Mechanism's execute method
            - the value of each InputState must be compatible with the corresponding item in the
                variable of the Mechanism's execute method
            - the value of each ParameterState must be compatible with the corresponding parameter of  the Mechanism's
                 execute method
            - the number of OutputStates must correspond to the length of the output of the Mechanism's execute method,
                (self.value)
            - the value of each OutputState must be compatible with the corresponding item of the self.value
                 (the output of the Mechanism's execute method)

        Class attributes
        ----------------
            + componentCategory = kwMechanismFunctionCategory
            + className = componentCategory
            + suffix = " <className>"
            + className (str): kwMechanismFunctionCategory
            + suffix (str): " <className>"
            + registry (dict): MechanismRegistry
            + classPreference (PreferenceSet): Mechanism_BasePreferenceSet, instantiated in __init__()
            + classPreferenceLevel (PreferenceLevel): PreferenceLevel.CATEGORY
            + ClassDefaults.variable (list)
            + paramClassDefaults (dict):
                + MECHANISM_TIME_SCALE (TimeScale): TimeScale.TRIAL (timeScale at which Mechanism executes)
                + [TBI: kwMechanismExecutionSequenceTemplate (list of States):
                    specifies order in which types of States are executed;  used by self.execute]
            + default_mechanism (str): Currently DDM_MECHANISM (class reference resolved in __init__.py)

        Class methods
        -------------
            - _validate_variable(variable, context)
            - _validate_params(request_set, target_set, context)
            - update_states_and_execute(time_scale, params, context):
                updates input, param values, executes <subclass>.function, returns outputState.value
            - terminate_execute(self, context=None): terminates execution of Mechanism (for TimeScale = time_step)
            - adjust(params, context)
                modifies specified Mechanism params (by calling Function._instantiate_defaults)
                returns output
            - plot(): generates a plot of the Mechanism's function using the specified parameter values

        MechanismRegistry
        -----------------
            All Mechanisms are registered in MechanismRegistry, which maintains a dict for each subclass,
              a count for all instances of that type, and a dictionary of those instances
    COMMENT

    Attributes
    ----------

    variable : at least ndarray : default self.instance_defaults.variable
        used as input to the Mechanism's `function <Mechanism_Base.function>`.  It is always at least a 2d np.array,
        with each item of axis 0 corresponding to a `value <InputState.value>` of one of the Mechanism's `InputStates
        <InputState>` (in the order they are listed in its `input_states <Mechanism_Base.input_states>` attribute), and
        the first item (i.e., item 0) corresponding to the `value <InputState.value>` of the `primary InputState
        <InputState_Primary>`.  When specified in the **variable** argument of the constructor for the Mechanism,
        it is used as a template to define the format (shape and type of elements) of the input the Mechanism's
        `function <Mechanism_Base.function>`.

        .. _receivesProcessInput (bool): flags if Mechanism (as first in Pathway) receives Process input Projection

    input_state : InputState : default default InputState
        `primary InputState <InputState_Primary>` for the Mechanism;  same as first entry of its `input_states
        <Mechanism_Base.input_states>` attribute.  Its `value <InputState.value>` is assigned as the first item of the
        Mechanism's `variable <Mechanism_Base.variable>`.

    input_states : ContentAddressableList[str, InputState]
        a list of the Mechanism's `InputStates <Mechanism_InputStates>`. The first (and possibly only) entry is always
        the Mechanism's `primary InputState <InputState_Primary>` (i.e., the one in the its `input_state
        <Mechanism_Base.input_state>` attribute).

    input_values : List[List or 1d np.array] : default self.instance_defaults.variable
        each item in the list corresponds to the `value <InputState.value>` of one of the Mechanism's `InputStates
        <Mechanism_InputStates>` listed in its `input_states <Mechanism_Base.input_states>` attribute.  The value of
        each item is the same as the corresponding item in the Mechanism's `variable <Mechanism_Base.variable>`
        attribute.  The latter is a 2d np.array; the `input_values <Mechanism_Base.input_values>` attribute provides
        this information in a simpler list format.

    parameter_states : ContentAddressableList[str, ParameterState]
        a read-only list of the Mechanism's `ParameterStates <Mechanism_ParameterStates>`, one for each of its
        `configurable parameters <ParameterState_Configurable_Parameters>`, including those of its `function
        <Mechanism_Base.function>`.  The value of the parameters of the Mechanism and its `function
        <Mechanism_Base.function>` are also accessible as (and can be modified using) attributes of the Mechanism
        (see `Mechanism_ParameterStates`).

    COMMENT:
       MOVE function and function_params (and add user_params) to Component docstring
    COMMENT

    function : Function, function or method
        the primary function for the Mechanism, called when it is `executed <Mechanism_Execution>`.  It takes the
        Mechanism's `variable <Mechanism_Base.variable>` attribute as its input, and its result is assigned to the
        Mechanism's `value <Mechanism_Base.value>` attribute.

    function_params : Dict[str, value]
        contains the parameters for the Mechanism's `function <Mechanism_Base.function>`.  The key of each entry is the
        name of a parameter of the function, and its value is the parameter's value.

    value : ndarray
        output of the Mechanism's `function <Mechanism_Base.function>`.  It is always at least a 2d np.array, with the
        items of axis 0 corresponding to the values referenced by the corresponding `index <OutputState.index>`
        attribute of the Mechanism's `OutputStates <OutputState>`.  The first item is generally referenced by the
        Mechanism's `primary OutputState <OutputState_Primary>` (i.e., the one in the its `output_state
        <Mechanism_Base.output_state>` attribute).  The `value <Mechanism_Base.value>` is `None` until the Mechanism
        has been executed at least once.

        .. note::
           the `value <Mechanism_Base.value>` of a Mechanism is not necessarily the same as its
           `output_values <Mechanism_Base.output_values>` attribute, which lists the `values <OutputState.value>`
           of its `OutputStates <Mechanism_Base.outputStates>`.

    default_value : ndarray
        set equal to the `value <Mechanism_Base.value>` attribute when the Mechanism is first initialized; maintains
        its value even when `value <Mechanism_Base.value>` is reset to None when (re-)initialized prior to execution.

    output_state : OutputState
        `primary OutputState <OutputState_Primary>` for the Mechanism;  same as first entry of its `output_states
        <Mechanism_Base.output_states>` attribute.

    output_states : ContentAddressableList[str, OutputState]
        list of the Mechanism's `OutputStates <Mechanism_OutputStates>`.

        There is always
        at least one entry, which identifies the Mechanism's `primary OutputState <OutputState_Primary>`.

        a list of the Mechanism's `OutputStates <Mechanism_OutputStates>`. The first (and possibly only) entry is always
        the Mechanism's `primary OutputState <OutputState_Primary>` (i.e., the one in the its `output_state
        <Mechanism_Base.output_state>` attribute).

    output_values : List[value]
        each item in the list corresponds to the `value <OutputState.value>` of one of the Mechanism's `OutputStates
        <Mechanism_OutputStates>` listed in its `output_states <Mechanism_Base.output_states>` attribute.

        .. note:: The `output_values <Mechanism_Base.output_values>` of a Mechanism is not necessarily the same as its
                  `value <Mechanism_Base.value>` attribute, since an OutputState's
                  `function <OutputState.OutputState.function>` and/or its `calculate <Mechanism_Base.calculate>`
                  attribute may use the Mechanism's `value <Mechanism_Base.value>` to generate a derived quantity for
                  the `value <OutputState.OutputState.value>` of that OutputState (and its corresponding item in the
                  the Mechanism's `output_values <Mechanism_Base.output_values>` attribute).

        COMMENT:
            EXAMPLE HERE
        COMMENT

        .. _outputStateValueMapping : Dict[str, int]:
               contains the mappings of OutputStates to their indices in the output_values list
               The key of each entry is the name of an OutputState, and the value is its position in the
                    :py:data:`OutputStates <Mechanism_Base.output_states>` ContentAddressableList.
               Used in ``_update_output_states`` to assign the value of each OutputState to the correct item of
                   the Mechanism's ``value`` attribute.
               Any Mechanism with a function that returns a value with more than one item (i.e., len > 1) MUST implement
                   self.execute rather than just use the params[FUNCTION].  This is so that _outputStateValueMapping
                   can be implemented.
               TBI: if the function of a Mechanism is specified only by params[FUNCTION]
                   (i.e., it does not implement self.execute) and it returns a value with len > 1
                   it MUST also specify kwFunctionOutputStateValueMapping.

    is_finished : bool : default False
        set by a Mechanism to signal completion of its `execution <Mechanism_Execution>`; used by `Component-based
        Conditions <Conditions_Component_Based>` to predicate the execution of one or more other Components on the
        Mechanism.

    COMMENT:
        phaseSpec : int or float :  default 0
            determines the `TIME_STEP` (s) at which the Mechanism is executed as part of a System
            (see :ref:`Process_Mechanisms` for specification, and :ref:`System Phase <System_Execution_Phase>`
            for how phases are used).
    COMMENT

    states : ContentAddressableList
        a list of all of the Mechanism's `States <State>`, composed from its `input_states
        <Mechanism_Base.input_states>`, `parameter_states <Mechanism_Base.parameter_states>`, and
        `output_states <Mechanism_Base.output_states>` attributes.

    projections : ContentAddressableList
        a list of all of the Mechanism's `Projections <Projection>`, composed from the
        `path_afferents <InputStates.path_afferents>` of all of its `input_states <Mechanism_Base.input_states>`,
        the `mod_afferents` of all of its `input_states <Mechanism_Base.input_states>`,
        `parameter_states <Mechanism)Base.parameter_states>`, and `output_states <Mechanism_Base.output_states>`,
        and the `efferents <OutputState.efferents>` of all of its `output_states <Mechanism_Base.output_states>`.

    afferents : ContentAddressableList
        a list of all of the Mechanism's afferent `Projections <Projection>`, composed from the
        `path_afferents <InputStates.path_afferents>` of all of its `input_states <Mechanism_Base.input_states>`,
        and the `mod_afferents` of all of its `input_states <Mechanism_Base.input_states>`,
        `parameter_states <Mechanism)Base.parameter_states>`, and `output_states <Mechanism_Base.output_states>`.,

    path_afferents : ContentAddressableList
        a list of all of the Mechanism's afferent `PathwayProjections <PathwayProjection>`, composed from the
        `path_afferents <InputStates.path_afferents>` attributes of all of its `input_states
        <Mechanism_Base.input_states>`.

    mod_afferents : ContentAddressableList
        a list of all of the Mechanism's afferent `ModulatoryProjections <ModulatoryProjection>`, composed from the
        `mod_afferents` attributes of all of its `input_states <Mechanism_Base.input_states>`, `parameter_states
        <Mechanism)Base.parameter_states>`, and `output_states <Mechanism_Base.output_states>`.

    efferents : ContentAddressableList
        a list of all of the Mechanism's efferent `Projections <Projection>`, composed from the `efferents
        <OutputState.efferents>` attributes of all of its `output_states <Mechanism_Base.output_states>`.

    senders : ContentAddressableList
        a list of all of the Mechanisms that send `Projections <Projection>` to the Mechanism (i.e., the senders of
        its `afferents <Mechanism_Base.afferents>`; this includes both `ProcessingMechanisms <ProcessingMechanism>`
        (that send `MappingProjections <MappingProjection>` and `AdaptiveMechanisms <AdaptiveMechanism>` (that send
        `ModulatoryProjections <ModulatoryProjection>` (also see `modulators <Mechanism_Base.modulators>`).

    modulators : ContentAddressableList
        a list of all of the `AdapativeMechanisms <AdaptiveMechanism>` that send `ModulatoryProjections
        <ModulatoryProjection>` to the Mechanism (i.e., the senders of its `mod_afferents
        <Mechanism_Base.mod_afferents>` (also see `senders <Mechanism_Base.senders>`).

    receivers : ContentAddressableList
        a list of all of the Mechanisms that receive `Projections <Projection>` from the Mechanism (i.e.,
        the receivers of its `efferents <Mechanism_Base.efferents>`.

    processes : Dict[Process, str]
        a dictionary of the `Processes <Process>` to which the Mechanism belongs, that designates its  `role
        <Mechanism_Role_In_Processes_And_Systems>` in each.  The key of each entry is a Process to which the Mechansim
        belongs, and its value is the Mechanism's `role in that Process <Process_Mechanisms>`.

    systems : Dict[System, str]
        a dictionary of the `Systems <System>` to which the Mechanism belongs, that designates its `role
        <Mechanism_Role_In_Processes_And_Systems>` in each. The key of each entry is a System to which the Mechanism
        belongs, and its value is the Mechanism's `role in that System <System_Mechanisms>`.

    time_scale : TimeScale : default TimeScale.TRIAL
        determines the default value of the `TimeScale` used by the Mechanism when `executed <Mechanism_Execution>`.

    name : str
        the name of the Mechanism; if it is not specified in the **name** argument of the constructor, a default is
        assigned by MechanismRegistry (see `Naming` for conventions used for default and duplicate names).

    prefs : PreferenceSet or specification dict
        the `PreferenceSet` for the Mechanism; if it is not specified in the **prefs** argument of the
        constructor, a default is assigned using `classPreferences` defined in __init__.py (see :doc:`PreferenceSet
        <LINK>` for details).

        .. _stateRegistry : Registry
               registry containing dicts for each State type (InputState, OutputState and ParameterState) with instance
               dicts for the instances of each type and an instance count for each State type in the Mechanism.
               Note: registering instances of State types with the Mechanism (rather than in the StateRegistry)
                     allows the same name to be used for instances of a State type belonging to different Mechanisms
                     without adding index suffixes for that name across Mechanisms
                     while still indexing multiple uses of the same base name within a Mechanism.

    """

    #region CLASS ATTRIBUTES
    componentCategory = kwMechanismComponentCategory
    className = componentCategory
    suffix = " " + className

    class ClassDefaults(Mechanism.ClassDefaults):
        variable = [0.0]

    registry = MechanismRegistry

    classPreferenceLevel = PreferenceLevel.CATEGORY
    # Any preferences specified below will override those specified in CategoryDefaultPreferences
    # Note: only need to specify setting;  level will be assigned to CATEGORY automatically
    # classPreferences = {
    #     kwPreferenceSetName: 'MechanismCustomClassPreferences',
    #     kp<pref>: <setting>...}

    # Class-specific loggable items
    @property
    def _loggable_items(self):
        # States, afferent Projections are loggable for a Mechanism
        #     - this allows the value of InputStates and OutputStates to be logged
        #     - for MappingProjections, this logs the value of the Projection's matrix parameter
        #     - for ModulatoryProjections, this logs the value of the Projection
        # IMPLEMENTATION NOTE: this needs to be a property as Projections may be added after instantiation
        try:
            # return list(self.states) + list(self.afferents)
            return list(self.states)
        except:
            return []

    #FIX:  WHEN CALLED BY HIGHER LEVEL OBJECTS DURING INIT (e.g., PROCESS AND SYSTEM), SHOULD USE FULL Mechanism.execute
    # By default, init only the _execute method of Mechanism subclass objects when their execute method is called;
    #    that is, DO NOT run the full Mechanism execute Process, since some components may not yet be instantiated
    #    (such as OutputStates)
    initMethod = INIT__EXECUTE__METHOD_ONLY

    # Note:  the following enforce encoding as 2D np.ndarrays,
    #        to accomodate multiple States:  one 1D np.ndarray per state
    variableEncodingDim = 2
    valueEncodingDim = 2

    stateListAttr = {InputState:INPUT_STATES,
                       ParameterState:PARAMETER_STATES,
                       OutputState:OUTPUT_STATES}

    # Category specific defaults:
    paramClassDefaults = Component.paramClassDefaults.copy()
    paramClassDefaults.update({
        INPUT_STATES:None,
        OUTPUT_STATES:None,
        MONITOR_FOR_CONTROL: NotImplemented,  # This has to be here to "register" it as a valid param for the class
                                              # but is set to NotImplemented so that it is ignored if it is not
                                              # assigned;  setting it to None actively disallows assignment
                                              # (see EVCControlMechanism_instantiate_input_states for more details)
        MONITOR_FOR_LEARNING: None,
        # TBI - kwMechanismExecutionSequenceTemplate: [
        #     Components.States.InputState.InputState,
        #     Components.States.ParameterState.ParameterState,
        #     Components.States.OutputState.OutputState]
        MECHANISM_TIME_SCALE: TimeScale.TRIAL
        })

    # def __new__(cls, *args, **kwargs):
    # def __new__(cls, name=NotImplemented, params=NotImplemented, context=None):
    #endregion

    @tc.typecheck
    def __init__(self,
                 variable=None,
                 size=None,
                 input_states=None,
                 output_states=None,
                 params=None,
                 name=None,
                 prefs=None,
                 context=None):
        """Assign name, category-level preferences, and variable; register Mechanism; and enforce category methods

        This is an abstract class, and can only be called from a subclass;
           it must be called by the subclass with a context value

        NOTES:
        * Since Mechanism is a subclass of Component, it calls super.__init__
            to validate size and default_variable and param_defaults, and assign params to paramInstanceDefaults;
            it uses INPUT_STATE as the default_variable
        * registers Mechanism with MechanismRegistry

        """
        from psyneulink.components.states.inputstate import InputState

        # Forbid direct call to base class constructor
        # this context stuff is confusing: when do I use super().__init__(context=self)
        # and when do I use super().__init__(context=context)?
        if context is None or (not isinstance(context, type(self)) and not VALIDATE in context):
            raise MechanismError("Direct call to abstract class Mechanism() is not allowed; "
                                 "use a subclass")

        # IMPLEMENT **kwargs (PER State)


        # Ensure that all input_states and output_states, whether from paramClassDefaults or constructor arg,
        #    have been included in user_params and implemented as properties
        #    (in case the subclass did not include one and/or the other as an argument in its constructor)

        kwargs = {}

        # input_states = []
        # if INPUT_STATES in self.paramClassDefaults and self.paramClassDefaults[INPUT_STATES]:
        #     input_states.extend(self.paramClassDefaults[INPUT_STATES])
        # if INPUT_STATES in self.user_params and self.user_params[INPUT_STATES]:
        #     input_states.extend(self.user_params[INPUT_STATES])
        # if input_states:
        #     kwargs[INPUT_STATES] = input_states
        #
        # output_states = []
        # if OUTPUT_STATES in self.paramClassDefaults and self.paramClassDefaults[OUTPUT_STATES]:
        #     output_states.extend(self.paramClassDefaults[OUTPUT_STATES])
        # if OUTPUT_STATES in self.user_params and self.user_params[OUTPUT_STATES]:
        #     output_states.extend(self.user_params[OUTPUT_STATES])
        # if output_states:
        #     kwargs[OUTPUT_STATES] = output_states
        #
        # kwargs[PARAMS] = params
        #
        # params = self._assign_args_to_param_dicts(**kwargs)

        self._execution_id = None
        self.is_finished = False

        # Register with MechanismRegistry or create one
        if not context is VALIDATE:
            register_category(entry=self,
                              base_class=Mechanism_Base,
                              name=name,
                              registry=MechanismRegistry,
                              context=context)

        # Create Mechanism's _stateRegistry and state type entries
        from psyneulink.components.states.state import State_Base
        self._stateRegistry = {}

        # InputState
        from psyneulink.components.states.inputstate import InputState
        register_category(entry=InputState,
                          base_class=State_Base,
                          registry=self._stateRegistry,
                          context=context)
        # ParameterState
        from psyneulink.components.states.parameterstate import ParameterState
        register_category(entry=ParameterState,
                          base_class=State_Base,
                          registry=self._stateRegistry,
                          context=context)
        # OutputState
        from psyneulink.components.states.outputstate import OutputState
        register_category(entry=OutputState,
                          base_class=State_Base,
                          registry=self._stateRegistry,
                          context=context)

        variable = self._handle_default_variable(variable, size, input_states, params)
        if isinstance(output_states, tuple):
            output_states = list(output_states)

        # Mark initialization in context
        if not context or isinstance(context, object) or inspect.isclass(context):
            context = INITIALIZING + self.name + SEPARATOR_BAR + self.__class__.__name__
        else:
            context = context + SEPARATOR_BAR + INITIALIZING + self.name

        super(Mechanism_Base, self).__init__(default_variable=variable,
                                             size=size,
                                             param_defaults=params,
                                             prefs=prefs,
                                             name=name,
                                             context=context)

        # FUNCTIONS:

# IMPLEMENTATION NOTE:  REPLACE THIS WITH ABC (ABSTRACT CLASS)
        # Assign class functions
        self.classMethods = {
            kwMechanismExecuteFunction: self.execute,
            # kwMechanismAdjustFunction: self.adjust_function,
            # kwMechanismTerminateFunction: self.terminate_execute
        }
        self.classMethodNames = self.classMethods.keys()

        #  Validate class methods:
        #    make sure all required ones have been implemented in (i.e., overridden by) subclass
        for name, method in self.classMethods.items():
            try:
                method
            except (AttributeError):
                raise MechanismError("{0} is not implemented in Mechanism class {1}".
                                     format(name, self.name))

        try:
            self._default_value = self.value.copy()
        except AttributeError:
            self._default_value = self.value
        self.value = self._old_value = None
        # FIX: 10/3/17 - IS THIS CORRECT?  SHOULD IT BE INITIALIZED??
        self._status = INITIALIZING
        self._receivesProcessInput = False
        self.phaseSpec = None
        self.processes = {}
        self.systems = {}

    def _parse_arg_variable(self, variable):
        '''
        Takes user-inputted argument **variable** and returns an instance_defaults.variable-like
        object that it represents

        Currently supports types:
            numbers.Number
            list
            numpy.ndarray

        Returns
        -------
            an at-least-two-dimensional form of **variable**
        '''
        if isinstance(variable, numbers.Number):
            variable = [[variable]]
        elif isinstance(variable, list):
            if all([not isinstance(x, Iterable) for x in variable]):
                variable = [variable]
        elif isinstance(variable, np.ndarray):
            variable = np.atleast_2d(variable)

        return variable

    def _parse_arg_input_states(self, default_variable, size, input_states):
        '''
        Takes user-inputted argument **input_states** and returns an instance_defaults.variable-like
        object that it represents

        Returns
        -------
            A, B where
            A is an instance_defaults.variable-like object
            B is True if **input_states** contained an explicit variable specification, False otherwise
        '''

        if input_states is None:
            return None, False

        default_variable_from_input_states = []
        variable_was_specified = False

        if not isinstance(input_states, Iterable):
            input_states = [input_states]

        # Pass default_variable or one based on size to _parse_state_spe as default
        # FIX: THIS REALLY ISN'T RIGHT:  NEED TO BASE IT ON SHAPE REQUESTED IN SIZE
        # dv = [0]*size if default_variable is None and size is not None else default_variable
        dv = np.zeros(size) if default_variable is None and size is not None else default_variable
        dv = convert_to_np_array(dv,2).tolist() if dv is not None else None
        # dv = convert_to_np_array(default_variable,2).tolist() if default_variable is not None else None
        for i, s in enumerate(input_states):
            parsed_spec = _parse_state_spec(owner=self,
                                            variable=dv[i] if dv is not None else None,
                                            state_type=InputState,
                                            state_spec=s,
                                            context='_parse_arg_input_states')

            if isinstance(parsed_spec, dict):
                try:
                    variable = parsed_spec[VARIABLE]
                except KeyError:
                    pass
            elif isinstance(parsed_spec, (Projection, Mechanism, State)):
                if parsed_spec.init_status is InitStatus.DEFERRED_INITIALIZATION:
                    args = parsed_spec.init_args
                    if REFERENCE_VALUE in args and args[REFERENCE_VALUE] is not None:
                        variable = args[REFERENCE_VALUE]
                    elif VALUE in args and args[VALUE] is not None:
                        variable = args[VALUE]
                    elif VARIABLE in args and args[VARIABLE] is not None:
                        variable = args[VARIABLE]
                else:
                    try:
                        variable = parsed_spec.value
                    except AttributeError:
                        variable = parsed_spec.instance_defaults.variable
            else:
                variable = parsed_spec.instance_defaults.variable

            try:
                if variable is None:
                    variable = InputState.ClassDefaults.variable
                else:
                    variable_was_specified = True
            except UnboundLocalError:
                   variable = InputState.ClassDefaults.variable

            default_variable_from_input_states.append(variable)

        return default_variable_from_input_states, variable_was_specified

    def _handle_default_variable(self, default_variable=None, size=None, input_states=None, params=None):
        '''
            Finds whether default_variable can be determined using **default_variable** and **size**
            arguments.

            Returns
            -------
                a default variable if possible
                None otherwise
        '''
        default_variable_from_input_states = None

        # handle specifying through params dictionary
        try:
            default_variable_from_input_states, input_states_variable_was_specified = \
                self._parse_arg_input_states(default_variable, size, params[INPUT_STATES])
        except (TypeError, KeyError):
            pass

        if default_variable_from_input_states is None:
            # fallback to standard arg specification
            default_variable_from_input_states, input_states_variable_was_specified = \
                self._parse_arg_input_states(default_variable, size, input_states)

        if default_variable_from_input_states is not None:
            if default_variable is None:
                if size is None:
                    default_variable = default_variable_from_input_states
                else:
                    if input_states_variable_was_specified:
                        size_variable = self._handle_size(size, None)
                        if iscompatible(size_variable, default_variable_from_input_states):
                            default_variable = default_variable_from_input_states
                        else:
                            raise MechanismError(
                                'default variable determined from the specified input_states spec ({0}) '
                                'is not compatible with the default variable determined from size parameter ({1})'.
                                    format(default_variable_from_input_states, size_variable,
                                )
                            )
                    else:
                        # do not pass input_states variable as default_variable, fall back to size specification
                        pass
            else:
                if input_states_variable_was_specified:
                    if iscompatible(self._parse_arg_variable(default_variable), default_variable_from_input_states):
                        default_variable = default_variable_from_input_states
                    else:
                        raise MechanismError('default variable determined from the specified input_states spec ({0}) '
                                             'is not compatible with the specified default variable ({1})'.
                                             format(default_variable_from_input_states, default_variable
                            )
                        )
                else:
                    # do not pass input_states variable as default_variable, fall back to default_variable specification
                    pass

        return default_variable

    def _validate_variable(self, variable, context=None):
        """Convert ClassDefaults.variable and variable to 2D np.array: one 1D value for each InputState

        # VARIABLE SPECIFICATION:                                        ENCODING:
        # Simple value variable:                                         0 -> [array([0])]
        # Single state array (vector) variable:                         [0, 1] -> [array([0, 1])
        # Multiple state variables, each with a single value variable:  [[0], [0]] -> [array[0], array[0]]

        :param variable:
        :param context:
        :return:
        """

        variable = self._update_variable(super(Mechanism_Base, self)._validate_variable(variable, context))

        # Force Mechanism variable specification to be a 2D array (to accomodate multiple InputStates - see above):
        # Note: _instantiate_input_states (below) will parse into 1D arrays, one for each InputState
        # TODO: stateful - should this be here?? seems not
        self.ClassDefaults.variable = convert_to_np_array(self.ClassDefaults.variable, 2)
        self.instance_defaults.variable = convert_to_np_array(self.instance_defaults.variable, 2)
        variable = self._update_variable(convert_to_np_array(variable, 2))

        return variable

    def _filter_params(self, params):
        """Add rather than override INPUT_STATES and/or OUTPUT_STATES

        Allows specification of INPUT_STATES or OUTPUT_STATES in params dictionary to be added to,
        rather than override those in paramClassDefaults (the default behavior)
        """

        import copy

        # INPUT_STATES:

        # Check if input_states is in params (i.e., was specified in arg of constructor)
        if not INPUT_STATES in params or params[INPUT_STATES] is None:
            # If it wasn't, assign from paramClassDefaults (even if it is None) to force creation of input_states attrib
            if self.paramClassDefaults[INPUT_STATES] is not None:
                params[INPUT_STATES] = copy.deepcopy(self.paramClassDefaults[INPUT_STATES])
            else:
                params[INPUT_STATES] = None
        # Convert input_states_spec to list if it is not one
        if params[INPUT_STATES] is not None and not isinstance(params[INPUT_STATES], (list, dict)):
            params[INPUT_STATES] = [params[INPUT_STATES]]
        self.user_params.__additem__(INPUT_STATES, params[INPUT_STATES])

        # OUTPUT_STATES:

        # Check if OUTPUT_STATES is in params (i.e., was specified in arg of contructor)
        if not OUTPUT_STATES in params or params[OUTPUT_STATES] is None:
            if self.paramClassDefaults[OUTPUT_STATES] is not None:
                params[OUTPUT_STATES] = copy.deepcopy(self.paramClassDefaults[OUTPUT_STATES])
            else:
                params[OUTPUT_STATES] = None
        # Convert OUTPUT_STATES_spec to list if it is not one
        if params[OUTPUT_STATES] is not None and not isinstance(params[OUTPUT_STATES], (list, dict)):
            params[OUTPUT_STATES] = [params[OUTPUT_STATES]]
        self.user_params.__additem__(OUTPUT_STATES, params[OUTPUT_STATES])

        # try:
        #     input_states_spec = params[INPUT_STATES]
        # except KeyError:
        #     pass
        # else:
        #     # Convert input_states_spec to list if it is not one
        #     if not isinstance(input_states_spec, list):
        #         input_states_spec = [input_states_spec]
        #     # # Get input_states specified in paramClassDefaults
        #     # if self.paramClassDefaults[INPUT_STATES] is not None:
        #     #     default_input_states = self.paramClassDefaults[INPUT_STATES].copy()
        #     # else:
        #     #     default_input_states = None
        #     # # Convert input_states from paramClassDefaults to a list if it is not one
        #     # if default_input_states is not None and not isinstance(default_input_states, list):
        #     #     default_input_states = [default_input_states]
        #     # # Add InputState specified in params to those in paramClassDefaults
        #     # #    Note: order is important here;  new ones should be last, as paramClassDefaults defines the
        #     # #          the primary InputState which must remain first for the input_states ContentAddressableList
        #     # default_input_states.extend(input_states_spec)
        #     # # Assign full set back to params_arg
        #     # params[INPUT_STATES] = default_input_states
        #
        #     # Get inputStates specified in paramClassDefaults
        #     if self.paramClassDefaults[INPUT_STATES] is not None:
        #         default_input_states = self.paramClassDefaults[INPUT_STATES].copy()
        #         # Convert inputStates from paramClassDefaults to a list if it is not one
        #         if not isinstance(default_input_states, list):
        #             default_input_states = [default_input_states]
        #         # Add input_states specified in params to those in paramClassDefaults
        #         #    Note: order is important here;  new ones should be last, as paramClassDefaults defines the
        #         #          the primary InputState which must remain first for the input_states ContentAddressableList
        #         default_input_states.extend(input_states_spec)
        #         # Assign full set back to params_arg
        #         params[INPUT_STATES] = default_input_states

        # # OUTPUT_STATES:
        # try:
        #     output_states_spec = params[OUTPUT_STATES]
        # except KeyError:
        #     pass
        # else:
        #     # Convert output_states_spec to list if it is not one
        #     if not isinstance(output_states_spec, list):
        #         output_states_spec = [output_states_spec]
        #     # Get OutputStates specified in paramClassDefaults
        #     default_output_states = self.paramClassDefaults[OUTPUT_STATES].copy()
        #     # Convert OutputStates from paramClassDefaults to a list if it is not one
        #     if not isinstance(default_output_states, list):
        #         default_output_states = [default_output_states]
        #     # Add output_states specified in params to those in paramClassDefaults
        #     #    Note: order is important here;  new ones should be last, as paramClassDefaults defines the
        #     #          the primary OutputState which must remain first for the output_states ContentAddressableList
        #     default_output_states.extend(output_states_spec)
        #     # Assign full set back to params_arg
        #     params[OUTPUT_STATES] = default_output_states

    def _validate_params(self, request_set, target_set=None, context=None):
        """validate TimeScale, INPUT_STATES, FUNCTION_PARAMS, OUTPUT_STATES and MONITOR_FOR_CONTROL

        Go through target_set params (populated by Component._validate_params) and validate values for:
            + TIME_SCALE:  <TimeScale>
            + INPUT_STATES:
                <MechanismsInputState or Projection object or class,
                specification dict for one, 2-item tuple, or numeric value(s)>;
                if it is missing or not one of the above types, it is set to self.instance_defaults.variable
            + FUNCTION_PARAMS:  <dict>, every entry of which must be one of the following:
                ParameterState or Projection object or class, specification dict for one, 2-item tuple, or numeric
                value(s);
                if invalid, default (from paramInstanceDefaults or paramClassDefaults) is assigned
            + OUTPUT_STATES:
                <MechanismsOutputState object or class, specification dict, or numeric value(s);
                if it is missing or not one of the above types, it is set to None here;
                    and then to default value of self.value (output of execute method) in instantiate_output_state
                    (since execute method must be instantiated before self.value is known)
                if OUTPUT_STATES is a list or OrderedDict, it is passed along (to instantiate_output_states)
                if it is a OutputState class ref, object or specification dict, it is placed in a list
            + MONITORED_STATES:
                ** DOCUMENT

        Note: PARAMETER_STATES are validated separately -- ** DOCUMENT WHY

        TBI - Generalize to go through all params, reading from each its type (from a registry),
                                   and calling on corresponding subclass to get default values (if param not found)
                                   (as PROJECTION_TYPE and PROJECTION_SENDER are currently handled)
        """

        from psyneulink.components.states.state import _parse_state_spec
        from psyneulink.components.states.inputstate import InputState

        # Perform first-pass validation in Function.__init__():
        # - returns full set of params based on subclass paramClassDefaults
        super(Mechanism, self)._validate_params(request_set,target_set,context)

        params = target_set

        #VALIDATE TIME SCALE
        try:
            param_value = params[TIME_SCALE]
        except KeyError:
            if any(context_string in context for context_string in {COMMAND_LINE, SET_ATTRIBUTE}):
                pass
            else:
                self.timeScale = timeScaleSystemDefault
        else:
            if isinstance(param_value, TimeScale):
                self.timeScale = params[TIME_SCALE]
            else:
                if self.prefs.verbosePref:
                    print("Value for {0} ({1}) param of {2} must be of type {3};  default will be used: {4}".
                          format(TIME_SCALE, param_value, self.name, type(TimeScale), timeScaleSystemDefault))

        # VALIDATE INPUT STATE(S)

        # INPUT_STATES is specified, so validate:
        if INPUT_STATES in params and params[INPUT_STATES] is not None:
            for state_spec in params[INPUT_STATES]:
                _parse_state_spec(owner=self, state_type=InputState, state_spec=state_spec)
        # INPUT_STATES is not specified
        else:
            # pass if call is from assign_params (i.e., not from an init method)
            if any(context_string in context for context_string in {COMMAND_LINE, SET_ATTRIBUTE}):
                pass
            else:
                # INPUT_STATES not specified:
                # - set to None, so it is set to default (self.instance_defaults.variable) in instantiate_inputState
                # - if in VERBOSE mode, warn in instantiate_inputState, where default value is known
                params[INPUT_STATES] = None

        # VALIDATE FUNCTION_PARAMS
        try:
            function_param_specs = params[FUNCTION_PARAMS]
        except KeyError:
            if any(context_string in context for context_string in {COMMAND_LINE, SET_ATTRIBUTE}):
                pass
            elif self.prefs.verbosePref:
                print("No params specified for {0}".format(self.__class__.__name__))
        else:
            if not (isinstance(function_param_specs, dict)):
                raise MechanismError("{0} in {1} must be a dict of param specifications".
                                     format(FUNCTION_PARAMS, self.__class__.__name__))
            # Validate params

            from psyneulink.components.states.parameterstate import ParameterState
            for param_name, param_value in function_param_specs.items():
                try:
                    default_value = self.paramInstanceDefaults[FUNCTION_PARAMS][param_name]
                except KeyError:
                    raise MechanismError("{0} not recognized as a param of execute method for {1}".
                                         format(param_name, self.__class__.__name__))
                if not ((isclass(param_value) and
                             (issubclass(param_value, ParameterState) or
                                  issubclass(param_value, Projection))) or
                        isinstance(param_value, ParameterState) or
                        isinstance(param_value, Projection) or
                        isinstance(param_value, dict) or
                        iscompatible(param_value, default_value)):
                    params[FUNCTION_PARAMS][param_name] = default_value
                    if self.prefs.verbosePref:
                        print("{0} param ({1}) for execute method {2} of {3} is not a ParameterState, "
                              "projection, tuple, or value; default value ({4}) will be used".
                              format(param_name,
                                     param_value,
                                     self.execute.__self__.componentName,
                                     self.__class__.__name__,
                                     default_value))

        # VALIDATE OUTPUT STATE(S)

        # OUTPUT_STATES is specified, so validate:
        if OUTPUT_STATES in params and params[OUTPUT_STATES] is not None:

            param_value = params[OUTPUT_STATES]

            # If it is a single item or a non-OrderedDict, place in list (for use here and in instantiate_output_state)
            if not isinstance(param_value, (ContentAddressableList, list, OrderedDict)):
                param_value = [param_value]
            # Validate each item in the list or OrderedDict
            i = 0
            for key, item in param_value if isinstance(param_value, dict) else enumerate(param_value):
                from psyneulink.components.states.outputstate import OutputState
                # If not valid...
                if not ((isclass(item) and issubclass(item, OutputState)) or # OutputState class ref
                            isinstance(item, OutputState) or            # OutputState object
                            isinstance(item, dict) or                   # OutputState specification dict
                            isinstance(item, str) or                    # Name (to be used as key in OutputStates list)
                            isinstance(item, tuple) or                  # Projection specification tuple
                            _is_modulatory_spec(item) or                # Modulatory specification for the OutputState
                            iscompatible(item, **{kwCompatibilityNumeric: True})):  # value
                    # set to None, so it is set to default (self.value) in instantiate_output_state
                    param_value[key] = None
                    if self.prefs.verbosePref:
                        print("Item {0} of {1} param ({2}) in {3} is not a"
                              " OutputState, specification dict or value, nor a list of dict of them; "
                              "output ({4}) of execute method for {5} will be used"
                              " to create a default OutputState for {3}".
                              format(i,
                                     OUTPUT_STATES,
                                     param_value,
                                     self.__class__.__name__,
                                     self.value,
                                     self.execute.__self__.name))
                i += 1
            params[OUTPUT_STATES] = param_value

        # OUTPUT_STATES is not specified
        else:
            # pass if call is from assign_params (i.e., not from an init method)
            if any(context_string in context for context_string in {COMMAND_LINE, SET_ATTRIBUTE}):
                pass
            else:
                # OUTPUT_STATES not specified:
                # - set to None, so that it is set to default (self.value) in instantiate_output_state
                # Notes:
                # * if in VERBOSE mode, warning will be issued in instantiate_output_state, where default value is known
                # * number of OutputStates is validated against length of owner Mechanism's execute method output (EMO)
                #     in instantiate_output_state, where an OutputState is assigned to each item (value) of the EMO
                params[OUTPUT_STATES] = None

    def _validate_inputs(self, inputs=None):
        # Only ProcessingMechanism supports run() method of Function;  ControlMechanism and LearningMechanism do not
        raise MechanismError("{} does not support run() method".format(self.__class__.__name__))

    def _instantiate_attributes_before_function(self, context=None):

        self._instantiate_input_states(context=context)
        self._instantiate_parameter_states(context=context)
        super()._instantiate_attributes_before_function(context=context)

    def _instantiate_function(self, context=None):
        """Assign weights and exponents if specified in input_states
        """

        super()._instantiate_function(context=context)

        if self.input_states and any(input_state.weight is not None for input_state in self.input_states):

            # Construct defaults:
            #    from function_object.weights if specified else 1's
            try:
                default_weights = self.function_object.weights
            except AttributeError:
                default_weights = None
            if default_weights is None:
                default_weights = default_weights or [1.0] * len(self.input_states)

            # Assign any weights specified in input_state spec
            weights = [[input_state.weight if input_state.weight is not None else default_weight]
                       for input_state, default_weight in zip(self.input_states, default_weights)]
            self.function_object._weights = weights

        if self.input_states and any(input_state.exponent is not None for input_state in self.input_states):

            # Construct defaults:
            #    from function_object.weights if specified else 1's
            try:
                default_exponents = self.function_object.exponents
            except AttributeError:
                default_exponents = None
            if default_exponents is None:
                default_exponents = default_exponents or [1.0] * len(self.input_states)

            # Assign any exponents specified in input_state spec
            exponents = [[input_state.exponent if input_state.exponent is not None else default_exponent]
                       for input_state, default_exponent in zip(self.input_states, default_exponents)]
            self.function_object._exponents = exponents

    def _instantiate_attributes_after_function(self, context=None):

        self._instantiate_output_states(context=context)
        super()._instantiate_attributes_after_function(context=context)

    def _instantiate_input_states(self, input_states=None, context=None):
        """Call State._instantiate_input_states to instantiate orderedDict of InputState(s)

        This is a stub, implemented to allow Mechanism subclasses to override _instantiate_input_states
            or process InputStates before and/or after call to _instantiate_input_states
        """
        from psyneulink.components.states.inputstate import _instantiate_input_states
        return _instantiate_input_states(owner=self, input_states=input_states or self.input_states, context=context)

    def _instantiate_parameter_states(self, context=None):
        """Call State._instantiate_parameter_states to instantiate a ParameterState for each parameter in user_params

        This is a stub, implemented to allow Mechanism subclasses to override _instantiate_parameter_states
            or process InputStates before and/or after call to _instantiate_parameter_states
        """
        from psyneulink.components.states.parameterstate import _instantiate_parameter_states
        _instantiate_parameter_states(owner=self, context=context)

    def _instantiate_output_states(self, context=None):
        """Call State._instantiate_output_states to instantiate orderedDict of OutputState(s)

        This is a stub, implemented to allow Mechanism subclasses to override _instantiate_output_states
            or process InputStates before and/or after call to _instantiate_output_states
        """
        from psyneulink.components.states.outputstate import _instantiate_output_states
        _instantiate_output_states(owner=self, output_states=self.output_states, context=context)

    def _add_projection_to_mechanism(self, state, projection, context=None):
        from psyneulink.components.projections.projection import _add_projection_to
        _add_projection_to(receiver=self, state=state, projection_spec=projection, context=context)

    def _add_projection_from_mechanism(self, receiver, state, projection, context=None):
        """Add projection to specified state
        """
        from psyneulink.components.projections.projection import _add_projection_from
        _add_projection_from(sender=self, state=state, projection_spec=projection, receiver=receiver, context=context)

    def execute(self,
                input=None,
                runtime_params=None,
                time_scale=TimeScale.TRIAL,
                ignore_execution_id = False,
                context=None):
        """Carry out a single `execution <Mechanism_Execution>` of the Mechanism.


        COMMENT:
            Update InputState(s) and parameter(s), call subclass _execute, update OutputState(s), and assign self.value

            Execution sequence:
            - Call self.input_state.execute() for each entry in self.input_states:
                + execute every self.input_state.path_afferents.[<Projection>.execute()...]
                + aggregate results and/or gate state using self.input_state.function()
                + assign the result in self.input_state.value
            - Call every self.params[<ParameterState>].execute(); for each:
                + execute self.params[<ParameterState>].mod_afferents.[<Projection>.execute()...]
                    (usually this is just a single ControlProjection)
                + aggregate results for each ModulationParam or assign value from an OVERRIDE specification
                + assign the result to self.params[<ParameterState>].value
            - Call subclass' self.execute(params):
                - use self.input_state.value as its variable,
                - use self.params[<ParameterState>].value for each param of subclass' self.function
                - call self._update_output_states() to assign the output to each self.output_states[<OutputState>].value
                Note:
                * if execution is occurring as part of initialization, each output_state is reset to 0
                * otherwise, their values are left as is until the next update
        COMMENT

        Arguments
        ---------

        input : List[value] or ndarray : default self.instance_defaults.variable
            input to use for execution of the Mechanism.
            This must be consistent with the format of the Mechanism's `InputState(s) <Mechanism_InputStates>`:
            the number of items in the  outermost level of the list, or axis 0 of the ndarray, must equal the number
            of the Mechanism's `input_states  <Mechanism_Base.input_states>`, and each item must be compatible with the
            format (number and type of elements) of the `variable <InputState.InputState.variable>` of the
            corresponding InputState (see `Run Inputs <Run_Inputs>` for details of input
            specification formats).

        runtime_params : Optional[Dict[str, Dict[str, Dict[str, value]]]]:
            a dictionary that can include any of the parameters used as arguments to instantiate the Mechanism,
            its function, or `Projection(s) to any of its States <State_Projections>`.  Any value assigned to a
            parameter will override the current value of that parameter for the (and only the current) execution of
            the Mechanism, and will return to its previous value following execution (unless the
            `runtimeParamStickyAssignmentPref` is set for the Component to which the parameter belongs).  See
            `runtime_params <Mechanism_Runtime_Parameters>` above for details concerning specification.

        time_scale : TimeScale :  default TimeScale.TRIAL
            specifies whether the Mechanism is executed for a single `TIME_STEP` or a `TRIAL`.

        Returns
        -------

        Mechanism's output_values : List[value]
            list with the `value <OutputState.value>` of each of the Mechanism's `OutputStates
            <Mechanism_OutputStates>` after either one `TIME_STEP` or a `TRIAL`.

        """
        self.ignore_execution_id = ignore_execution_id
        context = context or NO_CONTEXT

        # IMPLEMENTATION NOTE: Re-write by calling execute methods according to their order in functionDict:
        #         for func in self.functionDict:
        #             self.functionsDict[func]()

        # Limit init to scope specified by context
        if INITIALIZING in context:
            if PROCESS_INIT in context or SYSTEM_INIT in context:
                # Run full execute method for init of Process and System
                pass
            # Only call subclass' _execute method and then return (do not complete the rest of this method)
            elif self.initMethod is INIT__EXECUTE__METHOD_ONLY:
                return_value =  self._execute(
                    variable=self.instance_defaults.variable,
                    runtime_params=runtime_params,
                    time_scale=time_scale,
                    context=context,
                )

                # # # MODIFIED 3/3/17 OLD:
                # # return np.atleast_2d(return_value)
                # # MODIFIED 3/3/17 NEW:
                # converted_to_2d = np.atleast_2d(return_value)
                # MODIFIED 3/7/17 NEWER:
                # IMPLEMENTATION NOTE:  THIS IS HERE BECAUSE IF return_value IS A LIST, AND THE LENGTH OF ALL OF ITS
                #                       ELEMENTS ALONG ALL DIMENSIONS ARE EQUAL (E.G., A 2X2 MATRIX PAIRED WITH AN
                #                       ARRAY OF LENGTH 2), np.array (AS WELL AS np.atleast_2d) GENERATES A ValueError
                if (isinstance(return_value, list) and
                    (all(isinstance(item, np.ndarray) for item in return_value) and
                        all(
                                all(item.shape[i]==return_value[0].shape[0]
                                    for i in range(len(item.shape)))
                                for item in return_value))):

                        return return_value
                else:
                    converted_to_2d = np.atleast_2d(return_value)
                # If return_value is a list of heterogenous elements, return as is
                #     (satisfies requirement that return_value be an array of possibly multidimensional values)
                if converted_to_2d.dtype == object:
                    return return_value
                # Otherwise, return value converted to 2d np.array
                else:
                    return converted_to_2d
                # MODIFIED 3/3/17 END

            # Call only subclass' function during initialization (not its full _execute method nor rest of this method)
            elif self.initMethod is INIT_FUNCTION_METHOD_ONLY:
                return_value = self.function(
                    variable=self.instance_defaults.variable,
                    params=runtime_params,
                    time_scale=time_scale,
                    context=context,
                )
                return np.atleast_2d(return_value)


        #region VALIDATE RUNTIME PARAMETER SETS
        # Insure that param set is for a States:
        if self.prefs.paramValidationPref:
            if runtime_params:
                # runtime_params can have entries for any of the the Mechanism's params, or
                #    one or more state keys, each of which should be for a params dictionary for the corresponding
                #    state type, and each of can contain only parameters relevant to that state
                state_keys = [INPUT_STATE_PARAMS, PARAMETER_STATE_PARAMS, OUTPUT_STATE_PARAMS]
                param_names = list({**self.user_params, **self.function_params})
                if not all(key in state_keys + param_names for key in runtime_params):
                        raise MechanismError("There is an invalid specification for a runtime parameter of {}".
                                             format(self.name))
                # for state_key in runtime_params:
                for state_key in [entry for entry in runtime_params if entry in state_keys]:
                    state_dict = runtime_params[state_key]
                    if not isinstance(state_dict, dict):
                        raise MechanismError("runtime_params entry for {} is not a dict".
                                             format(self.name, state_key))
                    for param_name in state_dict:
                        if not param_name in param_names:
                            raise MechanismError("{} entry in runtime_params for {} "
                                                 "contains an unrecognized parameter: {}".
                                                 format(state_key, self.name, param_name))

        #endregion

        # FIX: ??MAKE CONDITIONAL ON self.prefs.paramValidationPref??
        #region VALIDATE INPUT STATE(S) AND RUNTIME PARAMS
        self._check_args(
            params=runtime_params,
            target_set=runtime_params,
        )
        #endregion

        #region UPDATE INPUT STATE(S)

        # Executing or simulating Process or System, get input by updating input_states

        if (input is None
            and (EXECUTING in context or EVC_SIMULATION in context)
            and (self.input_state.path_afferents != [])):
            variable = self._update_variable(self._update_input_states(runtime_params=runtime_params,
                                                                       time_scale=time_scale,
                                                                       context=context))

        # Direct call to execute Mechanism with specified input, so assign input to Mechanism's input_states
        else:
            if context is NO_CONTEXT:
                context = EXECUTING + ' ' + append_type_to_name(self)
                self.execution_status = ExecutionStatus.EXECUTING
            if input is None:
                input = self.instance_defaults.variable
            variable = self._update_variable(self._get_variable_from_input(input))

        #endregion

        #region UPDATE PARAMETER STATE(S)
        self._update_parameter_states(runtime_params=runtime_params, time_scale=time_scale, context=context)
        #endregion

        #region CALL SUBCLASS _execute method AND ASSIGN RESULT TO self.value

        self.value = self._execute(
            variable=variable,
            runtime_params=runtime_params,
            time_scale=time_scale,
            context=context,
        )

        # # MODIFIED 3/3/17 OLD:
        # self.value = np.atleast_2d(self.value)
        # # MODIFIED 3/3/17 NEW:
        # converted_to_2d = np.atleast_2d(self.value)
        # # If self.value is a list of heterogenous elements, leave as is;
        # # Otherwise, use converted value (which is a genuine 2d array)
        # if converted_to_2d.dtype != object:
        #     self.value = converted_to_2d
        # MODIFIED 3/8/17 NEWER:
        # IMPLEMENTATION NOTE:  THIS IS HERE BECAUSE IF return_value IS A LIST, AND THE LENGTH OF ALL OF ITS
        #                       ELEMENTS ALONG ALL DIMENSIONS ARE EQUAL (E.G., A 2X2 MATRIX PAIRED WITH AN
        #                       ARRAY OF LENGTH 2), np.array (AS WELL AS np.atleast_2d) GENERATES A ValueError
        if (isinstance(self.value, list) and
            (all(isinstance(item, np.ndarray) for item in self.value) and
                all(
                        all(item.shape[i]==self.value[0].shape[0]
                            for i in range(len(item.shape)))
                        for item in self.value))):
                # return self.value
                pass
        else:
            converted_to_2d = np.atleast_2d(self.value)
            # If return_value is a list of heterogenous elements, return as is
            #     (satisfies requirement that return_value be an array of possibly multidimensional values)
            if converted_to_2d.dtype == object:
                # return self.value
                pass
            # Otherwise, return value converted to 2d np.array
            else:
                # return converted_to_2d
                self.value = converted_to_2d
        # MODIFIED 3/3/17 END

        # Set status based on whether self.value has changed
        self.status = self.value

        #endregion


        #region UPDATE OUTPUT STATE(S)
        self._update_output_states(runtime_params=runtime_params, time_scale=time_scale, context=context)
        #endregion

        #region REPORT EXECUTION
        if self.prefs.reportOutputPref and context and EXECUTING in context:
            self._report_mechanism_execution(self.input_values, self.user_params, self.output_state.value)
        #endregion

        #region RE-SET STATE_VALUES AFTER INITIALIZATION
        # If this is (the end of) an initialization run, restore state values to initial condition
        if '_init_' in context:
            for state in self.input_states:
                self.input_states[state].value = self.input_states[state].instance_defaults.variable
            for state in self._parameter_states:
                self._parameter_states[state].value =  getattr(self, '_'+state)
            for state in self.output_states:
                # Zero OutputStates in case of recurrence:
                #    don't want any non-zero values as a residuum of initialization runs to be
                #    transmittted back via recurrent Projections as initial inputs
                self.output_states[state].value = self.output_states[state].value * 0.0
        #endregion

        #endregion

        return self.value

    def run(self,
            inputs,
            num_trials=None,
            call_before_execution=None,
            call_after_execution=None,
            time_scale=None):
        """Run a sequence of `executions <Mechanism_Execution>`.

        COMMENT:
            Call execute method for each in a sequence of executions specified by the `inputs` argument.
        COMMENT

        Arguments
        ---------

        inputs : List[input] or ndarray(input) : default default_variable
            the inputs used for each in a sequence of executions of the Mechanism (see `Run_Inputs` for a detailed
            description of formatting requirements and options).

        num_trials: int
            number of trials to execute.

        call_before_execution : function : default None
            called before each execution of the Mechanism.

        call_after_execution : function : default None
            called after each execution of the Mechanism.

        time_scale : TimeScale : default TimeScale.TRIAL
            specifies whether the Mechanism is executed for a single `TIME_STEP` or a `TRIAL`.

        Returns
        -------

        Mechanism's output_values : List[value]
            list with the `value <OutputState.value>` of each of the Mechanism's `OutputStates
            <Mechanism_OutputStates>` for each execution of the Mechanism.

        """
        from psyneulink.globals.environment import run
        return run(self,
                   inputs=inputs,
                   num_trials=num_trials,
                   call_before_trial=call_before_execution,
                   call_after_trial=call_after_execution,
                   time_scale=time_scale)

    def _get_variable_from_input(self, input):

        input = np.atleast_2d(input)
        num_inputs = np.size(input, 0)
        num_input_states = len(self.input_states)
        if num_inputs != num_input_states:
            # Check if inputs are of different lengths (indicated by dtype == np.dtype('O'))
            num_inputs = np.size(input)
            if isinstance(input, np.ndarray) and input.dtype is np.dtype('O') and num_inputs == num_input_states:
                # Reduce input back down to sequence of arrays (to remove extra dim added by atleast_2d above)
                input = np.squeeze(input)
            else:
                num_inputs = np.size(input, 0)  # revert num_inputs to its previous value, when printing the error
                raise SystemError("Number of inputs ({0}) to {1} does not match "
                                  "its number of input_states ({2})".
                                  format(num_inputs, self.name,  num_input_states ))
        for i, input_state in enumerate(self.input_states):
            # input_state = list(self.input_states.values())[i]
            input_state = self.input_states[i]
            # input_item = np.ndarray(input[i])
            input_item = input[i]

            if len(input_state.instance_defaults.variable) == len(input_item):
                input_state.value = input_item
            else:
                raise MechanismError(
                    "Length ({}) of input ({}) does not match "
                    "required length ({}) for input to {} of {}".format(
                        len(input_item),
                        input[i],
                        len(input_state.instance_defaults.variable),
                        input_state.name,
                        self.name
                    )
                )

        return np.array(self.input_values)

    def _update_input_states(self, runtime_params=None, time_scale=None, context=None):
        """ Update value for each InputState in self.input_states:

        Call execute method for all (MappingProjection) Projections in InputState.path_afferents
        Aggregate results (using InputState execute method)
        Update InputState.value
        """
        for i in range(len(self.input_states)):
            state = self.input_states[i]
            state.update(params=runtime_params, time_scale=time_scale, context=context)
        return np.array(self.input_values)

    def _update_parameter_states(self, runtime_params=None, time_scale=None, context=None):

        for state in self._parameter_states:

            state.update(params=runtime_params, time_scale=time_scale, context=context)

    def _update_output_states(self, runtime_params=None, time_scale=None, context=None):
        """Execute function for each OutputState and assign result of each to corresponding item of self.output_values

        """
        for state in self.output_states:
            state.update(params=runtime_params, time_scale=time_scale, context=context)

    def initialize(self, value):
        """Assign an initial value to the Mechanism's `value <Mechanism_Base.value>` attribute and update its
        `OutputStates <Mechanism_OutputStates>`.

        COMMENT:
            Takes a number or 1d array and assigns it to the first item of the Mechanism's
            `value <Mechanism_Base.value>` attribute.
        COMMENT

        Arguments
        ---------

        value : List[value] or 1d ndarray
            value used to initialize the first item of the Mechanism's `value <Mechanism_Base.value>` attribute.

        """
        if self.paramValidationPref:
            if not iscompatible(value, self.value):
                raise MechanismError("Initialization value ({}) is not compatiable with value of {}".
                                     format(value, append_type_to_name(self)))
        self.value[0] = value
        self._update_output_states()

    def _execute(self,
<<<<<<< HEAD
                 variable=None,
                 runtime_params=None,
                 clock=CentralClock,
                 time_scale=None,
                 context=None):
=======
                    variable=None,
                    runtime_params=None,
                    time_scale=None,
                    context=None):
>>>>>>> df895707
        return self.function(variable=variable, params=runtime_params, time_scale=time_scale, context=context)

    def _report_mechanism_execution(self, input_val=None, params=None, output=None):

        if input_val is None:
            input_val = self.input_values
        if output is None:
            output = self.output_state.value
        params = params or self.user_params

        import re
        if 'mechanism' in self.name or 'Mechanism' in self.name:
            mechanism_string = ' '
        else:
            mechanism_string = ' mechanism'

        # kmantel: previous version would fail on anything but iterables of things that can be cast to floats
        #   if you want more specific output, you can add conditional tests here
        try:
            input_string = [float("{:0.3}".format(float(i))) for i in input_val].__str__().strip("[]")
        except TypeError:
            input_string = input_val

        print ("\n\'{}\'{} executed:\n- input:  {}".
               format(self.name,
                      mechanism_string,
                      input_string))

        if params:
            print("- params:")
            # Sort for consistency of output
            params_keys_sorted = sorted(params.keys())
            for param_name in params_keys_sorted:
                # No need to report:
                #    function_params here, as they will be reported for the function itself below;
                #    input_states or output_states, as these are not really params
                if param_name in {FUNCTION_PARAMS, INPUT_STATES, OUTPUT_STATES}:
                    continue
                param_is_function = False
                param_value = params[param_name]
                if isinstance(param_value, Function):
                    param = param_value.name
                    param_is_function = True
                elif isinstance(param_value, type(Function)):
                    param = param_value.__name__
                    param_is_function = True
                elif isinstance(param_value, (function_type, method_type)):
                    param = param_value.__self__.__class__.__name__
                    param_is_function = True
                else:
                    param = param_value
                print ("\t{}: {}".format(param_name, str(param).__str__().strip("[]")))
                if param_is_function:
                    # Sort for consistency of output
                    func_params_keys_sorted = sorted(self.function_object.user_params.keys())
                    for fct_param_name in func_params_keys_sorted:
                        print ("\t\t{}: {}".
                               format(fct_param_name,
                                      str(self.function_object.user_params[fct_param_name]).__str__().strip("[]")))

        # kmantel: previous version would fail on anything but iterables of things that can be cast to floats
        #   if you want more specific output, you can add conditional tests here
        try:
            output_string = re.sub(r'[\[,\],\n]', '', str([float("{:0.3}".format(float(i))) for i in output]))
        except TypeError:
            output_string = output

        print("- output: {}".format(output_string))


    def plot(self, x_range=None):
        """Generate a plot of the Mechanism's `function <Mechanism_Base.function>` using the specified parameter values
        (see `DDM.plot <DDM.plot>` for details of the animated DDM plot).

        Arguments
        ---------

        x_range : List
            specify the range over which the `function <Mechanism_Base.function>` should be plotted. x_range must be
            provided as a list containing two floats: lowest value of x and highest value of x.  Default values
            depend on the Mechanism's `function <Mechanism_Base.function>`.

            - Logistic Function: default x_range = [-5.0, 5.0]
            - Exponential Function: default x_range = [0.1, 5.0]
            - All Other Functions: default x_range = [-10.0, 10.0]

        Returns
        -------
        Plot of Mechanism's `function <Mechanism_Base.function>` : Matplotlib window
            Matplotlib window of the Mechanism's `function <Mechanism_Base.function>` plotted with specified parameters
            over the specified x_range

        """

        import matplotlib.pyplot as plt

        if not x_range:
            if "Logistic" in str(self.function):
                x_range= [-5.0, 5.0]
            elif "Exponential" in str(self.function):
                x_range = [0.1, 5.0]
            else:
                x_range = [-10.0, 10.0]
        x_space = np.linspace(x_range[0],x_range[1])
        plt.plot(x_space, self.function(x_space), lw=3.0, c='r')
        plt.show()

    @tc.typecheck
    def add_states(self, states, context=ADD_STATES):
        """
        add_states(states)

        Add one or more `States <State>` to the Mechanism.  Only `InputStates <InputState> and `OutputStates
        <OutputState>` can be added; `ParameterStates <ParameterState>` cannot be added to a Mechanism after it has
        been constructed.

        If the `owner <State_Base.owner>` of a State specified in the **states** argument is not the same as the
        Mechanism to which it is being added, the user is given the option of reassigning the State to the `owner
        <State_Base.owner>`, making a copy of the State and assigning that to the `owner <State_Base.owner>`, or
        aborting.  If the name of a specified State is the same as an existing one with the same name, an index is
        appended to its name, and incremented for each State subsequently added with the same name (see :ref:`naming
        conventions <LINK>`).  If a specified State already belongs to the Mechanism, the request is ignored.

        .. note::
            Adding InputStates to a Mechanism changes the size of its `variable <Mechanism_Base.variable>` attribute,
            which may produce an incompatibility with its `function <Mechanism_Base.function>` (see
            `Mechanism InputStates <Mechanism_InputStates>` for a more detailed explanation).

        Arguments
        ---------

        states : State or List[State]
            one more `InputStates <InputState>` or `OutputStates <OutputState>` to be added to the Mechanism.
            State specification(s) can be an InputState or OutputState object, class reference, class keyword, or
            `State specification dictionary <State_Specification>` (the latter must have a *STATE_TYPE* entry
            specifying the class or keyword for InputState or OutputState).

        Returns a dictionary with two entries, containing the list of InputStates and OutputStates added.
        -------

        Dictionary with entries containing InputStates and/or OutputStates added

        """
        from psyneulink.components.states.state import _parse_state_type
        from psyneulink.components.states.inputstate import InputState, _instantiate_input_states
        from psyneulink.components.states.outputstate import OutputState, _instantiate_output_states

        # Put in list to standardize treatment below
        if not isinstance(states, list):
            states = [states]

        input_states = []
        output_states = []
        instantiated_input_states = None
        instantiated_output_states = None

        for state in states:
            # FIX: 11/9/17: REFACTOR USING _parse_state_spec
            state_type = _parse_state_type(self, state)
            if (isinstance(state_type, InputState) or
                    (inspect.isclass(state_type) and issubclass(state_type, InputState))):
                input_states.append(state)
            elif (isinstance(state_type, OutputState) or
                    (inspect.isclass(state_type) and issubclass(state_type, OutputState))):
                output_states.append(state)

        # _instantiate_state_list(self, input_states, InputState)
        if input_states:
            # FIX: 11/9/17
            added_variable, added_input_state = self._parse_arg_input_states(self.variable, self.size, input_states)
            if added_input_state:
                old_variable = self.instance_defaults.variable.tolist()
                old_variable.extend(added_variable)
                self.instance_defaults.variable = np.array(old_variable)
                self._update_variable(self.instance_defaults.variable)
            instantiated_input_states = _instantiate_input_states(self,
                                                                  input_states,
                                                                  added_variable,
                                                                  context=context)
            for state in instantiated_input_states:
                if state.name is state.componentName or state.componentName + '-' in state.name:
                        state._assign_default_state_name(context=context)
        if output_states:
            instantiated_output_states = _instantiate_output_states(self, output_states, context=context)

        return {INPUT_STATES: instantiated_input_states,
                OUTPUT_STATES: instantiated_output_states}

    def _get_mechanism_param_values(self):
        """Return dict with current value of each ParameterState in paramsCurrent
        :return: (dict)
        """
        from psyneulink.components.states.parameterstate import ParameterState
        return dict((param, value.value) for param, value in self.paramsCurrent.items()
                    if isinstance(value, ParameterState) )
    @property
    def default_value(self):
        return self._default_value

    @property
    def input_state(self):
        return self.input_states[0]

    @property
    def input_values(self):
        try:
            return self.input_states.values
        except (TypeError, AttributeError):
            return None

    @property
    def parameter_states(self):
        return self._parameter_states

    @parameter_states.setter
    def parameter_states(self, value):
        # This keeps parameter_states property readonly,
        #    but averts exception when setting paramsCurrent in Component (around line 850)
        pass

    @property
    def output_state(self):
        return self.output_states[0]

    @property
    def output_values(self):
        return self.output_states.values

    @property
    def status(self):
        return self._status

    @status.setter
    def status(self, current_value):
        # if current_value != self._old_value:
        try:
            if np.array_equal(current_value, self._old_value):
                self._status = UNCHANGED
            else:
                self._status = CHANGED
                self._old_value = current_value
        # FIX:  CATCHES ELEMENTWISE COMPARISON DEPRECATION WARNING/ERROR -- NEEDS TO BE FIXED AT SOME POINT
        except:
            self._status = CHANGED

    @property
    def states(self):
        """Return list of all of the Mechanism's States"""
        return ContentAddressableList(
                component_type=State,
                list=list(self.input_states) +
                     list(self.parameter_states) +
                     list(self.output_states))

    @property
    def path_afferents(self):
        """Return list of path_afferent Projections to all of the Mechanism's input_states"""
        projs = []
        for input_state in self.input_states:
            projs.extend(input_state.path_afferents)
        return ContentAddressableList(component_type=Projection, list=projs)

    @property
    def mod_afferents(self):
        """Return all of the Mechanism's afferent modulatory Projections"""
        projs = []
        for input_state in self.input_states:
            projs.extend(input_state.mod_afferents)
        for parameter_state in self.parameter_states:
            projs.extend(parameter_state.mod_afferents)
        for output_state in self.input_states:
            projs.extend(output_state.mod_afferents)
        return ContentAddressableList(component_type=Projection, list=projs)

    @property
    def afferents(self):
        """Return all afferent Projections"""
        return ContentAddressableList(component_type=Projection,
                                      list= list(self.path_afferents) + list(self.mod_afferents))

    @property
    def efferents(self):
        """Return list of all of the Mechanism's Projections"""
        projs = []
        for output_state in self.output_states:
            projs.extend(output_state.efferents)
        return ContentAddressableList(component_type=Projection, list=projs)

    @property
    def projections(self):
        """Return all Projections"""
        return ContentAddressableList(component_type=Projection,
                                      list=list(self.path_afferents) +
                                           list(self.mod_afferents) +
                                           list(self.efferents))

    @property
    def senders(self):
        """Return all Mechanisms that send Projections to self"""
        return ContentAddressableList(component_type=Mechanism,
                                      list=[p.sender.owner for p in self.afferents
                                            if isinstance(p.sender.owner, Mechanism_Base)])

    @property
    def receivers(self):
        """Return all Mechanisms that send Projections to self"""
        return ContentAddressableList(component_type=Mechanism,
                                      list=[p.receiver.owner for p in self.efferents
                                            if isinstance(p.sender.owner, Mechanism_Base)])

    @property
    def modulators(self):
        """Return all Mechanisms that send Projections to self"""
        return ContentAddressableList(component_type=Mechanism,
                                      list=[p.sender.owner for p in self.mod_afferents
                                            if isinstance(p.sender.owner, Mechanism_Base)])


def _is_mechanism_spec(spec):
    """Evaluate whether spec is a valid Mechanism specification

    Return true if spec is any of the following:
    + Mechanism class
    + Mechanism object:
    Otherwise, return :keyword:`False`

    Returns: (bool)
    """
    if inspect.isclass(spec) and issubclass(spec, Mechanism):
        return True
    if isinstance(spec, Mechanism):
        return True
    return False

# MechanismTuple indices
# OBJECT_ITEM = 0
# # PARAMS_ITEM = 1
# # PHASE_ITEM = 2
#
# MechanismTuple = namedtuple('MechanismTuple', 'mechanism')

from collections import UserList
class MechanismList(UserList):
    """Provides access to items and their attributes in a list of :class:`MechanismTuples` for an owner.

    :class:`MechanismTuples` are of the form: (Mechanism object, runtime_params dict, phaseSpec int).

    Attributes
    ----------
    mechanisms : list of Mechanism objects

    names : list of strings
        each item is a Mechanism.name

    values : list of values
        each item is a Mechanism_Base.value

    outputStateNames : list of strings
        each item is an OutputState.name

    outputStateValues : list of values
        each item is an OutputState.value
    """

    def __init__(self, owner, components_list:list):
        super().__init__()
        self.mechs = components_list
        self.data = self.mechs
        self.owner = owner
        # for item in components_list:
        #     if not isinstance(item, MechanismTuple):
        #         raise MechanismError("The following item in the components_list arg of MechanismList()"
        #                              " is not a MechanismTuple: {}".format(item))

        self.process_tuples = components_list

    def __getitem__(self, item):
        """Return specified Mechanism in MechanismList
        """
        # return list(self.mechs[item])[MECHANISM]
        return self.mechs[item]

    def __setitem__(self, key, value):
        raise ("MechanismList is read only ")

    def __len__(self):
        return (len(self.mechs))

    # def _get_tuple_for_mech(self, mech):
    #     """Return first Mechanism tuple containing specified Mechanism from the list of mechs
    #     """
    #     if list(item for item in self.mechs).count(mech):
    #         if self.owner.verbosePref:
    #             print("PROGRAM ERROR:  {} found in more than one object_item in {} in {}".
    #                   format(append_type_to_name(mech), self.__class__.__name__, self.owner.name))
    #     return next((object_item for object_item in self.mechs if object_item is mech), None)

    @property
    def mechs_sorted(self):
        """Return list of mechs sorted by Mechanism name"""
        return sorted(self.mechs, key=lambda object_item: object_item.name)

    @property
    def mechanisms(self):
        """Return list of all mechanisms in MechanismList"""
        return list(self)

    @property
    def names(self):
        """Return names of all mechanisms in MechanismList"""
        return list(item.name for item in self.mechanisms)

    @property
    def values(self):
        """Return values of all mechanisms in MechanismList"""
        return list(item.value for item in self.mechanisms)

    @property
    def outputStateNames(self):
        """Return names of all OutputStates for all mechanisms in MechanismList"""
        names = []
        for item in self.mechanisms:
            for output_state in item.output_states:
                names.append(output_state.name)
        return names

    @property
    def outputStateValues(self):
        """Return values of OutputStates for all mechanisms in MechanismList"""
        values = []
        for item in self.mechanisms:
            for output_state in item.output_states:
                values.append(output_state.value)
        return values<|MERGE_RESOLUTION|>--- conflicted
+++ resolved
@@ -2216,18 +2216,10 @@
         self._update_output_states()
 
     def _execute(self,
-<<<<<<< HEAD
                  variable=None,
                  runtime_params=None,
-                 clock=CentralClock,
                  time_scale=None,
                  context=None):
-=======
-                    variable=None,
-                    runtime_params=None,
-                    time_scale=None,
-                    context=None):
->>>>>>> df895707
         return self.function(variable=variable, params=runtime_params, time_scale=time_scale, context=context)
 
     def _report_mechanism_execution(self, input_val=None, params=None, output=None):
