--- conflicted
+++ resolved
@@ -293,18 +293,11 @@
 
 __all__ = [
     'AfterCall', 'AfterNCalls', 'AfterNCallsCombined', 'AfterNPasses', 'AfterNTimeSteps', 'AfterNTrials', 'AfterPass',
-<<<<<<< HEAD
     'AtRun', 'AfterRun', 'AfterNRuns', 'AfterTimeStep', 'AfterTrial', 'All', 'AllHaveRun', 'Always', 'Any',
     'AtNCalls', 'AtTrialStart','AtPass', 'AtTimeStep', 'AtTrial',
-    'BeforeNCalls', 'BeforePass', 'BeforeTimeStep', 'BeforeTrial',
+    'AtTrialStart', 'BeforeNCalls', 'BeforePass', 'BeforeTimeStep', 'BeforeTrial',
     'Condition','ConditionError', 'ConditionSet', 'EveryNCalls', 'EveryNPasses',
     'JustRan', 'Never', 'Not', 'NWhen', 'WhenFinished', 'WhenFinishedAll', 'WhenFinishedAny', 'While', 'WhileNot'
-=======
-    'AtRun', 'AfterRun', 'AfterNRuns', 'AfterTimeStep', 'AfterTrial', 'All', 'AllHaveRun', 'Always', 'Any', 'AtNCalls',
-    'AtPass', 'AtTimeStep', 'AtTrial', 'AtTrialStart', 'BeforeNCalls', 'BeforePass', 'BeforeTimeStep', 'BeforeTrial', 'Condition',
-    'ConditionError', 'ConditionSet', 'EveryNCalls', 'EveryNPasses', 'JustRan', 'Never', 'Not', 'NWhen', 'WhenFinished',
-    'WhenFinishedAll', 'WhenFinishedAny', 'While', 'WhileNot'
->>>>>>> 088e1fca
 ]
 
 logger = logging.getLogger(__name__)
