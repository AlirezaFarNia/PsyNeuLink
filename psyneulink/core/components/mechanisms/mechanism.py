# Princeton University licenses this file to You under the Apache License, Version 2.0 (the "License");
# you may not use this file except in compliance with the License.  You may obtain a copy of the License at:
#     http://www.apache.org/licenses/LICENSE-2.0
# Unless required by applicable law or agreed to in writing, software distributed under the License is distributed
# on an "AS IS" BASIS, WITHOUT WARRANTIES OR CONDITIONS OF ANY KIND, either express or implied.
# See the License for the specific language governing permissions and limitations under the License.


# ****************************************  MECHANISM MODULE ***********************************************************

"""
..
    * :ref:`Mechanism_Overview`
    * :ref:`Mechanism_Creation`
    * :ref:`Mechanism_Structure`
     * :ref:`Mechanism_Function`
     * :ref:`Mechanism_States`
        * :ref:`Mechanism_InputStates`
        * :ref:`Mechanism_ParameterStates`
        * :ref:`Mechanism_OutputStates`
     * :ref:`Mechanism_Additional_Attributes`
     * :ref:`Mechanism_Role_In_Processes_And_Systems`
    * :ref:`Mechanism_Execution`
     * :ref:`Mechanism_Runtime_Parameters`
    * :ref:`Mechanism_Class_Reference`


.. _Mechanism_Overview:

Overview
--------

A Mechanism takes an input, transforms it in some way, and makes the result available as its output.  There are two
types of Mechanisms in PsyNeuLink:

    * `ProcessingMechanisms <ProcessingMechanism>` aggregate the input they receive from other Mechanisms, and/or the
      input to the `Process` or `System` to which they belong, transform it in some way, and
      provide the result as input to other Mechanisms in the Process or System, or as the output for a Process or
      System itself.  There are a variety of different types of ProcessingMechanism, that accept various forms of
      input and transform them in different ways (see `ProcessingMechanisms <ProcessingMechanism>` for a list).
    ..
    * `AdaptiveMechanisms <AdaptiveMechanism>` monitor the output of one or more other Mechanisms, and use this
      to modulate the parameters of other Mechanisms or Projections.  There are three basic AdaptiveMechanisms:

      * `LearningMechanism <LearningMechanism>` - these receive training (target) values, and compare them with the
        output of a Mechanism to generate `LearningSignals <LearningSignal>` that are used to modify `MappingProjections
        <MappingProjection>` (see `learning <Process_Execution_Learning>`).
      |
      * `ControlMechanism <ControlMechanism>` - these evaluate the output of a specified set of Mechanisms, and
        generate `ControlSignals <ControlSignal>` used to modify the parameters of those or other Mechanisms.
      |
      * `GatingMechanism <GatingMechanism>` - these use their input(s) to determine whether and how to modify the
        `value <State_Base.value>` of the `InputState(s) <InputState>` and/or `OutputState(s) <OutputState>` of other
        Mechanisms.
      |
      Each type of AdaptiveMechanism is associated with a corresponding type of `ModulatorySignal <ModulatorySignal>`
      (a type of `OutputState` specialized for use with the AdaptiveMechanism) and `ModulatoryProjection
      <ModulatoryProjection>`.

Every Mechanism is made up of four fundamental components:

    * `InputState(s) <InputState>` used to receive and represent its input(s);
    ..
    * `Function <Function>` used to transform its input(s) into its output(s);
    ..
    * `ParameterState(s) <ParameterState>` used to represent the parameters of its Function (and/or any
      parameters that are specific to the Mechanism itself);
    ..
    * `OutputState(s) <OutputState>` used to represent its output(s)

These are described in the sections on `Mechanism_Function` and `Mechanism_States` (`Mechanism_InputStates`,
`Mechanism_ParameterStates`, and `Mechanism_OutputStates`), and shown graphically in a `figure <Mechanism_Figure>`,
under `Mechanism_Structure` below.

.. _Mechanism_Creation:

Creating a Mechanism
--------------------

Mechanisms can be created in several ways.  The simplest is to call the constructor for the desired type of Mechanism.
Alternatively, the `mechanism` command can be used to create a specific type of Mechanism or an instance of
`default_mechanism <Mechanism_Base.default_mechanism>`. Mechanisms can also be specified "in context," for example in
the `pathway <Process.pathway>` attribute of a `Process`; the Mechanism can be specified in either of the ways
mentioned above, or using one of the following:

  * the name of an **existing Mechanism**;
  ..
  * the name of a **Mechanism type** (subclass);
  ..
  * a **specification dictionary** -- this can contain an entry specifying the type of Mechanism,
    and/or entries specifying the value of parameters used to instantiate it.
    These should take the following form:

      * *MECHANISM_TYPE*: <name of a Mechanism type>
          if this entry is absent, a `default_mechanism <Mechanism_Base.default_mechanism>` will be created.

      * *NAME*: <str>
          the string will be used as the `name <Mechanism_Base.name>` of the Mechanism;  if this entry is absent,
          the name will be the name of the Mechanism's type, suffixed with an index if there are any others of the
          same type for which a default name has been assigned.

      * <name of parameter>:<value>
          this can contain any of the `standard parameters <Mechanism_Additional_Attributes>` for instantiating a
          Mechanism or ones specific to a particular type of Mechanism (see documentation for the type).  The key must
          be the name of the argument used to specify the parameter in the Mechanism's constructor, and the value must
          be a legal value for that parameter, using any of the ways allowed for `specifying a parameter
          <ParameterState_Specification>`. The parameter values specified will be used to instantiate the Mechanism.
          These can be overridden during execution by specifying `Mechanism_Runtime_Parameters`, either when calling
          the Mechanism's `execute <Mechanism_Base.execute>` or `run <Mechanism_Base.run>` method, or where it is
          specified in the `pathway <Process.pathway>` attribute of a `Process`.

  * **automatically** -- PsyNeuLink automatically creates one or more Mechanisms under some circumstances. For example,
    a `ComparatorMechanism` and `LearningMechanism <LearningMechanism>` are created automatically when `learning is
    specified <Process_Learning_Sequence>` for a Process; and an `ObjectiveMechanism` and `ControlMechanism
    <ControlMechanism>` are created when the `controller <System.controller>` is specified for a `System`.

.. _Mechanism_State_Specification:

*Specifying States*
~~~~~~~~~~~~~~~~~~~

Every Mechanism has one or more `InputStates <InputState>`, `ParameterStates <ParameterState>`, and `OutputStates
<OutputState>` (described `below <Mechanism_States>`) that allow it to receive and send `Projections <Projection>`,
and to execute its `function <Mechanism_Base.function>`).  When a Mechanism is created, it automatically creates the
ParameterStates it needs to represent its parameters, including those of its `function <Mechanism_Base.function>`.
It also creates any InputStates and OutputStates required for the Projections it has been assigned. InputStates and
OutputStates, and corresponding Projections (including those from `ModulatorySignals <ModulatorySignal>`) can also be
specified explicitly in the **input_states** and **output_states** arguments of the Mechanism's constructor (see
`Mechanism_InputStates` and `Mechanism_OutputStates`, respectively, as well as the `first example <Mechanism_Example_1>`
below, and `State_Examples`).  They can also be specified in a `parameter specification dictionary
<ParameterState_Specification>` assigned to the Mechanism's **params** argument, using entries with the keys
*INPUT_STATES* and *OUTPUT_STATES*, respectively (see `second example <Mechanism_Example_2>` below).  While
specifying the **input_states** and **output_states** arguments directly is simpler and more convenient,
the dictionary format allows parameter sets to be created elsewhere and/or re-used.  The value of each entry can be
any of the allowable forms for `specifying a state <State_Specification>`. InputStates and OutputStates can also be
added to an existing Mechanism using its `add_states <Mechanism_Base.add_states>` method, although this is generally
not needed and can have consequences that must be considered (e.g., see `note <Mechanism_Add_InputStates_Note>`),
and therefore is not recommended.

.. _Mechanism_Default_State_Suppression_Note:

    .. note::
       When States are specified in the **input_states** or **output_states** arguments of a Mechanism's constructor,
       they replace any default States generated by the Mechanism when it is created (if no States were specified).
       This is particularly relevant for OutputStates, as most Mechanisms create one or more `Standard OutputStates
       <OutputState_Standard>` by default, that have useful properties.  To retain those States if any are specified in
       the **output_states** argument, they must be included along with those states in the **output_states** argument
       (see `examples <State_Standard_OutputStates_Example>`).  The same is true for default InputStates and the
       **input_states** argument.

       This behavior differs from adding a State once the Mechanism is created.  States added to Mechanism using the
       Mechanism's `add_states <Mechanism_Base.add_states>` method, or by assigning the Mechanism in the **owner**
       argument of the State's constructor, are added to the Mechanism without replacing any of its existing States,
       including any default States that may have been generated when the Mechanism was created (see `examples
       <State_Create_State_Examples>` in State).


Examples
^^^^^^^^

.. _Mechanism_Example_1:

The following example creates an instance of a TransferMechanism that names the default InputState ``MY_INPUT``,
and assigns three `Standard OutputStates <OutputState_Standard>`::

    >>> import psyneulink as pnl
    >>> my_mech = pnl.TransferMechanism(input_states=['MY_INPUT'],
    ...                                 output_states=[pnl.RESULT, pnl.OUTPUT_MEAN, pnl.OUTPUT_VARIANCE])


.. _Mechanism_Example_2:

This shows how the same Mechanism can be specified using a dictionary assigned to the **params** argument::

     >>> my_mech = pnl.TransferMechanism(params={pnl.INPUT_STATES: ['MY_INPUT'],
     ...                                         pnl.OUTPUT_STATES: [pnl.RESULT, pnl.OUTPUT_MEAN, pnl.OUTPUT_VARIANCE]})

See `State <State_Examples>` for additional examples of specifying the States of a Mechanism.

.. _Mechanism_Parameter_Specification:

*Specifying Parameters*
~~~~~~~~~~~~~~~~~~~~~~~

As described `below <Mechanism_ParameterStates>`, Mechanisms have `ParameterStates <ParameterState>` that provide the
current value of a parameter used by the Mechanism and/or its `function <Mechanism_Base.function>` when it is `executed
<Mechanism_Execution>`. These can also be used by a `ControlMechanism <ControlMechanism>` to control the parameters of
the Mechanism and/or it `function <Mechanism_Base.function>`.  The value of any of these, and their control, can be
specified in the corresponding argument of the constructor for the Mechanism and/or its `function
<Mechanism_Base.function>`,  or in a parameter specification dictionary assigned to the **params** argument of its
constructor, as described under `ParameterState_Specification`.


.. _Mechanism_Structure:

Structure
---------

.. _Mechanism_Function:

*Function*
~~~~~~~~~~

The core of every Mechanism is its function, which transforms its input to generate its output.  The function is
specified by the Mechanism's `function <Mechanism_Base.function>` attribute.  Every type of Mechanism has at least one
(primary) function, and some have additional (auxiliary) ones (for example, `TransferMechanism` and
`EVCControlMechanism`). Mechanism functions are generally from the PsyNeuLink `Function` class.  Most Mechanisms
allow their function to be specified, using the `function` argument of the Mechanism's constructor.  The function can
be specified using the name of `Function <Function>` class, or its constructor (including arguments that specify its
parameters).  For example, the `function <TransferMechanism.function>` of a `TransferMechanism`, which is `Linear` by
default, can be specified to be the `Logistic` function as follows::

    >>> my_mechanism = pnl.TransferMechanism(function=pnl.Logistic(gain=1.0, bias=-4))

Notice that the parameters of the :keyword:`function` (in this case, `gain` and `bias`) can be specified by including
them in its constructor.  Some Mechanisms support only a single function.  In that case, the :keyword:`function`
argument is not available in the Mechanism's constructor, but it does include arguments for the function's
parameters.  For example, the :keyword:`function` of a `ComparatorMechanism` is always the `LinearCombination` function,
so the Mechanisms' constructor does not have a :keyword:`function` argument.  However, it does have a
**comparison_operation** argument, that is used to set the LinearCombination function's `operation` parameter.

The parameters for a Mechanism's primary function can also be specified as entries in a *FUNCTION_PARAMS* entry of a
`parameter specification dictionary <ParameterState_Specification>` in the **params** argument of the Mechanism's
constructor.  For example, the parameters of the `Logistic` function in the example above can
also be assigned as follows::

    >>> my_mechanism = pnl.TransferMechanism(function=pnl.Logistic,
    ...                                      params={pnl.FUNCTION_PARAMS: {pnl.GAIN: 1.0, pnl.BIAS: -4.0}})

Again, while not as simple as specifying these as arguments in the function's constructor, this format is more flexible.
Any values specified in the parameter dictionary will **override** any specified within the constructor for the function
itself (see `DDM <DDM_Creation>` for an example).

.. _Mechanism_Function_Object:

`function_object <Mechanism_Base.function_object>` Attribute
^^^^^^^^^^^^^^^^^^^^^^^^^^^^^^^^^^^^^^^^^^^^^^^^^^^^^^^^^^^^

The `Function <Function>` Component assigned as the primary function of a Mechanism is assigned to the Mechanism's
`function_object <Component.function_object>` attribute, and its `function <Function_Base.function>` is assigned
to the Mechanism's `function <Mechanism_Base.function>` attribute.

.. note::
   It is important to recognize the distinction between a `Function <Function>` and its `function
   <Function_Base.function>` attribute (note the difference in capitalization).  A *Function* is a PsyNeuLink `Component
   <Component>`, that can be created using a constructor; a *function* is an attribute that contains a callable method
   belonging to a Function, and that is executed when the Component to which the Function belongs is executed.
   Functions are used to assign, store, and apply parameter values associated with their function (see `Function
   <Function_Overview> for a more detailed explanation).

The parameters of a Mechanism's `function <Mechanism_Base.function>` are attributes of its `function_object
<Component.function_object>`, and can be accessed using standard "dot" notation for that object.  For
example, the `gain <Logistic.gain>` and `bias <Logistic.bias>` parameters of the `Logistic` function in the example
above can be access as ``my_mechanism.function_object.gain`` and ``my_mechanism.function_object.bias``.  They are
also assigned to a dictionary in the Mechanism's `function_params <Mechanism_Base.function_params>` attribute,
and can be  accessed using the parameter's name as the key for its entry in the dictionary.  For example,
the parameters in the  example above could also be accessed as ``my_mechanism.function_params[GAIN]`` and
``my_mechanism.function_params[GAIN]``

Some Mechanisms have auxiliary functions that are inherent (i.e., not made available as arguments in the Mechanism's
constructor;  e.g., the `integrator_function <TransferMechanism.integrator_function>` of a `TransferMechanism`);
however, the Mechanism may include parameters for those functions in its constructor (e.g., the **noise** argument in
the constructor for a `TransferMechanism` is used as the `noise <AdaptiveIntegrator.noise>` parameter of the
`AdaptiveIntegrator` assigned to the TransferMechanism's `integrator_function <TransferMechanism.integrator_function>`).

COMMENT:
NOT CURRENTLY IMPLEMENTED
For Mechanisms that offer a selection of functions for the primary function (such as the `TransferMechanism`), if all
of the functions use the same parameters, then those parameters can also be specified as entries in a `parameter
specification dictionary <ParameterState_Specification>` as described above;  however, any parameters that are unique
to a particular function must be specified in a constructor for that function.  For Mechanisms that have additional,
auxiliary functions, those must be specified in arguments for them in the Mechanism's constructor, and their parameters
must be specified in constructors for those functions unless documented otherwise.
COMMENT


COMMENT:
    FOR DEVELOPERS:
    + FUNCTION : function or method :  method used to transform Mechanism input to its output;
        This must be implemented by the subclass, or an exception will be raised;
        each item in the variable of this method must be compatible with a corresponding InputState;
        each item in the output of this method must be compatible  with the corresponding OutputState;
        for any parameter of the method that has been assigned a ParameterState,
        the output of the ParameterState's own execute method must be compatible with
        the value of the parameter with the same name in params[FUNCTION_PARAMS] (EMP)
    + FUNCTION_PARAMS (dict):
        NOTE: function parameters can be specified either as arguments in the Mechanism's __init__ method,
        or by assignment of the function_params attribute for paramClassDefaults.
        Only one of these methods should be used, and should be chosen using the following principle:
        - if the Mechanism implements one function, then its parameters should be provided as arguments in the __init__
        - if the Mechanism implements several possible functions and they do not ALL share the SAME parameters,
            then the function should be provided as an argument but not they parameters; they should be specified
            as arguments in the specification of the function
        each parameter is instantiated as a ParameterState
        that will be placed in <Mechanism_Base>._parameter_states;  each parameter is also referenced in
        the <Mechanism>.function_params dict, and assigned its own attribute (<Mechanism>.<param>).
COMMENT


.. _Mechanism_Custom_Function:

Custom Functions
^^^^^^^^^^^^^^^^

A Mechanism's `function <Mechanism_Base.function>` can be customized by assigning a user-defined function (e.g.,
a lambda function), so long as it takes arguments and returns values that are compatible with those of the
Mechanism's defaults for that function.  This is also true for auxiliary functions that appear as arguments in a
Mechanism's constructor (e.g., the `EVCControlMechanism`).  A user-defined function can be assigned using the Mechanism's
`assign_params` method (the safest means) or by assigning it directly to the corresponding attribute of the Mechanism
(for its primary function, its `function <Mechanism_Base.function>` attribute). When a user-defined function is
specified, it is automatically converted to a `UserDefinedFunction`.

.. note::
   It is *strongly advised* that auxiliary functions that are inherent to a Mechanism
   (i.e., ones that do *not* appear as an argument in the Mechanism's constructor,
   such as the `integrator_function <TransferMechanism.integrator_function>` of a
   `TransferMechanism`) *not* be assigned custom functions;  this is because their
   parameters are included as arguments in the constructor for the Mechanism,
   and thus changing the function could produce confusing and/or unpredictable effects.


COMMENT:
    When a custom function is specified,
    the function itself is assigned to the Mechanism's designated attribute.  At the same time, PsyNeuLink automatically
    creates a `UserDefinedFunction` object, and assigns the custom function to its
    `function <UserDefinedFunction.function>` attribute.
COMMENT

.. _Mechanism_Variable_and_Value:

`variable <Mechanism_Base.variable>` and `value <Mechanism_Base.value>` Attributes
^^^^^^^^^^^^^^^^^^^^^^^^^^^^^^^^^^^^^^^^^^^^^^^^^^^^^^^^^^^^^^^^^^^^^^^^^^^^^^^^^^

The input to a Mechanism's `function <Mechanism_Base.function>` is provided by the Mechanism's `variable
<Mechanism_Base.variable>` attribute.  This is an ndarray that is at least 2d, with one item of its outermost
dimension (axis 0) for each of the Mechanism's `input_states <Mechanism_Base.input_states>` (see
`below <Mechanism_InputStates>`).  The result of the  `function <Mechanism_Base.function>` is placed in the
Mechanism's `value <Mechanism_Base.value>` attribute which is  also at least a 2d array.  The Mechanism's `value
<Mechanism_Base.value>` is referenced by its `OutputStates <Mechanism_OutputStates>` to generate their own `value
<OutputState.value>` attributes, each of which is assigned as the value of an item of the list in the Mechanism's
`output_values <Mechanism_Base.output_values>` attribute (see `Mechanism_OutputStates` below).

.. note::
   The input to a Mechanism is not necessarily the same as the input to its `function <Mechanism_Base.function>`. The
   input to a Mechanism is first processed by its `InputState(s) <Mechanism_InputStates>`, and then assigned to the
   Mechanism's `variable <Mechanism_Base>` attribute, which is used as the input to its `function
   <Mechanism_Base.function>`. Similarly, the result of a Mechanism's function is not necessarily the same as the
   Mechanism's output.  The result of the `function <Mechanism_Base.function>` is assigned to the Mechanism's  `value
   <Mechanism_Base.value>` attribute, which is then used by its `OutputState(s) <Mechanism_OutputStates>` to assign
   items to its `output_values <Mechanism_Base.output_values>` attribute.

.. _Mechanism_States:

*States*
~~~~~~~~

Every Mechanism has one or more of each of three types of States:  `InputState(s) <InputState>`,
`ParameterState(s) <ParameterState>`, `and OutputState(s) <OutputState>`.  Generally, these are created automatically
when the Mechanism is created.  InputStates and OutputStates (but not ParameterStates) can also be specified explicitly
for a Mechanism, or added to an existing Mechanism using its `add_states <Mechanism_Base.add_states>` method, as
described `above <Mechanism_State_Specification>`).

.. _Mechanism_Figure:

The three types of States are shown schematically in the figure below, and described briefly in the following sections.

.. figure:: _static/Mechanism_States_fig.svg
   :alt: Mechanism States
   :scale: 75 %
   :align: left

   **Schematic of a Mechanism showing its three types of States** (`InputState`, `ParameterState` and `OutputState`).
   Every Mechanism has at least one (`primary <InputState_Primary>`) InputState and one (`primary
   <OutputState_Primary>`) OutputState, but can have additional states of each type.  It also has one
   `ParameterState` for each of its parameters and the parameters of its `function <Mechanism_Base.function>`.
   The `value <InputState.value>` of each InputState is assigned as an item of the Mechanism's `variable
   <Mechanism_Base.variable>`, and the result of its `function <Mechanism_Base.function>` is assigned as the Mechanism's
   `value <Mechanism_Base.value>`, the items of which are referenced by its OutputStates to determine their own
   `value <OutputState.value>`\\s (see `Mechanism_Variable_and_Value` above, and more detailed descriptions below).

.. _Mechanism_InputStates:

InputStates
^^^^^^^^^^^

These receive, aggregate and represent the input to a Mechanism, and provide this to the Mechanism's `function
<Mechanism_Base.function>`. Usually, a Mechanism has only one (`primary <InputState_Primary>`) `InputState`,
identified in its `input_state <Mechanism_Base.input_state>` attribute. However some Mechanisms have more than one
InputState. For example, a `ComparatorMechanism` has one InputState for its **SAMPLE** and another for its **TARGET**
input. All of the Mechanism's InputStates (including its primary InputState <InputState_Primary>` are listed in its
`input_states <Mechanism_Base.input_states>` attribute (note the plural).  The `input_states
<Mechanism_Base.input_states>` attribute is a ContentAddressableList -- a PsyNeuLink-defined subclass of the Python
class `UserList <https://docs.python.org/3.6/library/collections.html?highlight=userlist#collections.UserList>`_ --
that allows a specific InputState in the list to be accessed using its name as the index for the list (e.g.,
``my_mechanism['InputState name']``).

.. _Mechanism_Variable_and_InputStates:

The `value <InputState.value>` of each InputState for a Mechanism is assigned to a different item of the Mechanism's
`variable <Mechanism_Base.variable>` attribute (a 2d np.array), as well as to a corresponding item of its `input_values
<Mechanism_Base.input_values>` attribute (a list).  The `variable <Mechanism_Base.variable>` provides the input to the
Mechanism's `function <Mechanism_Base.function>`, while its `input_values <Mechanism_Base.input_values>` provides a
convenient way of accessing the value of its individual items.  Because there is a one-to-one correspondence between
a Mechanism's InputStates and the items of its `variable <Mechanism_Base.variable>`, their size along their outermost
dimension (axis 0) must be equal; that is, the number of items in the Mechanism's `variable <Mechanism_Base.variable>`
attribute must equal the number of InputStates in its `input_states <Mechanism_Base.input_states>` attribute. A
Mechanism's constructor does its best to insure this:  if its **default_variable** and/or its **size** argument is
specified, it constructs a number of InputStates (and each with a `value <InputState.value>`) corresponding to the
items specified for the Mechanism's `variable <Mechanism_Base.variable>`, as in the examples below::

    my_mech_A = pnl.TransferMechanism(default_variable=[[0],[0,0]])
    print(my_mech_A.input_states)
    > [(InputState InputState-0), (InputState InputState-1)]
    print(my_mech_A.input_states[0].value)
    > [ 0.]
    print(my_mech_A.input_states[1].value)
    > [ 0.  0.]

    my_mech_B = pnl.TransferMechanism(default_variable=[[0],[0],[0]])
    print(my_mech_B.input_states)
    > [(InputState InputState-0), (InputState InputState-1), (InputState InputState-2)]

Conversely, if the **input_states** argument is used to specify InputStates for the Mechanism, they are used to format
the Mechanism's variable::

    my_mech_C = pnl.TransferMechanism(input_states=[[0,0], 'Hello'])
    print(my_mech_C.input_states)
    > [(InputState InputState-0), (InputState Hello)]
    print(my_mech_C.variable)
    > [array([0, 0]) array([0])]

If both the **default_variable** (or **size**) and **input_states** arguments are specified, then the number and format
of their respective items must be the same (see `State <State_Examples>` for additional examples of specifying States).

If InputStates are added using the Mechanism's `add_states <Mechanism_Base.add_states>` method, then its
`variable <Mechanism_Base.variable>` is extended to accommodate the number of InputStates added (note that this must
be coordinated with the Mechanism's `function <Mechanism_Base.function>`, which takes the Mechanism's `variable
<Mechanism_Base.variable>` as its input (see `note <Mechanism_Add_InputStates_Note>`).

The order in which `InputStates are specified <Mechanism_InputState_Specification>` in the Mechanism's constructor,
and/or `added <Mechanism_Add_InputStates>` using its `add_states <Mechanism_Base.add_states>` method,  determines the
order of the items to which they are assigned assigned in he Mechanism's `variable  <Mechanism_Base.variable>`,
and are listed in its `input_states <Mechanism_Base.input_states>` and `input_values <Mechanism_Base.input_values>`
attribute.  Note that a Mechanism's `input_values <Mechanism_Base.input_values>` attribute has the same information as
the Mechanism's `variable <Mechanism_Base.variable>`, but in the form of a list rather than an ndarray.

.. _Mechanism_InputState_Specification:

**Specifying InputStates and a Mechanism's** `variable <Mechanism_Base.variable>` **Attribute**

When a Mechanism is created, the number and format of the items in its `variable <Mechanism_Base.variable>`
attribute, as well as the number of InputStates it has and their `variable <InputState.variable>` and `value
<InputState.value>` attributes, are determined by one of the following arguments in the Mechanism's constructor:

* **default_variable** (at least 2d ndarray) -- determines the number and format of the items of the Mechanism's
  `variable <Mechanism_Base>` attribute.  The number of items in its outermost dimension (axis 0) determines the
  number of InputStates created for the Mechanism, and the format of each item determines the format for the
  `variable <InputState.variable>` and `value  <InputState.value>` attributes of the corresponding InputState.
  If any InputStates are specified in the **input_states** argument or an *INPUT_STATES* entry of
  a specification dictionary assigned to the **params** argument of the Mechanism's constructor, then the number
  must match the number of items in **default_variable**, or an error is generated.  The format of the items in
  **default_variable** are used to specify the format of the `variable <InputState.variable>` or `value
  <InputState.value>` of the corresponding InputStates for any that are not explicitly specified in the
  **input_states** argument or *INPUT_STATES* entry (see below).
..
* **size** (int, list or ndarray) -- specifies the number and length of items in the Mechanism's variable,
  if **default_variable** is not specified. For example, the following mechanisms are equivalent::
    T1 = TransferMechanism(size = [3, 2])
    T2 = TransferMechanism(default_variable = [[0, 0, 0], [0, 0]])
  The relationship to any specifications in the **input_states** argument or
  *INPUT_STATES* entry of a **params** dictionary is the same as for the **default_variable** argument,
  with the latter taking precedence (see above).
..
* **input_states** (list) -- this can be used to explicitly `specify the InputStates <InputState_Specification>`
  created for the Mechanism. Each item must be an `InputState specification <InputState_Specification>`, and the number
  of items must match the number of items in the **default_variable** argument or **size** argument
  if either of those is specified.  If the `variable <InputState.variable>` and/or `value <InputState.value>`
  is `explicitly specified for an InputState <InputState_Variable_and_Value>` in the **input_states** argument or
  *INPUT_STATES* entry of a **params** dictionary, it must be compatible with the value of the corresponding
  item **default_variable**; otherwise, the format of the item in **default_variable** corresponding to the
  InputState is used to specify the format of its `variable <InputState.variable>` (e.g., the InputState is
  `specified using an OutputState <InputState_Projection_Source_Specification>` to project to it;).  If
  **default_variable** is not specified, a default value is specified by the Mechanism.

COMMENT:
*** ADD SOME EXAMPLES HERE (see `examples <XXX>`)
COMMENT

COMMENT:
*** ADD THESE TO ABOVE WHEN IMPLEMENTED:
    If more InputStates are specified than there are items in `variable <Mechanism_Base.variable>,
        the latter is extended to  match the former.
    If the Mechanism's `variable <Mechanism_Base.variable>` has more than one item, it may still be assigned
        a single InputState;  in that case, the `value <InputState.value>` of that InputState must have the same
        number of items as the Mechanisms's `variable <Mechanism_Base.variable>`.
COMMENT
..
* *INPUT_STATES* entry of a params dict (list) -- specifications are treated in the same manner as those in the
  **input_states** argument, and take precedence over those.

.. _Mechanism_Add_InputStates:

**Adding InputStates**

InputStates can be added to a Mechanism using its `add_states <Mechanism_Base.add_states>` method;  this extends its
`variable <Mechanism_Base.variable>` by a number of items equal to the number of InputStates added, and each new item
is assigned a format compatible with the `value <InputState.value>` of the corresponding InputState added;  if the
InputState's `variable <InputState.variable>` is not specified, it is assigned the default format for an item of the
owner's `variable <Mechanism_Base.variable>` attribute. The InputStates are appended to the end of the list in the
Mechanism's `input_states <Mechanism_Base.input_states>` attribute.  Adding in States in this manner does **not**
replace any existing States, including any default States generated when the Mechanism was constructed (this is
contrast to States specified in a Mechanism's constructor which **do** `replace any default State(s) of the same type
<Mechanism_Default_State_Suppression_Note>`).

.. _Mechanism_Add_InputStates_Note:

.. note::
    Adding InputStates to a Mechanism using its `add_states <Mechanism_Base.add_states>` method may introduce an
    incompatibility with the Mechanism's `function <Mechanism_Base.function>`, which takes the Mechanism's `variable
    <Mechanism_Base.variable>` as its input; such an incompatibility will generate an error.  It may also influence
    the number of OutputStates created for the Mechanism. It is the user's responsibility to ensure that the
    assignment of InputStates to a Mechanism using the `add_states <Mechanism_Base.add_states>` is coordinated with
    the specification of its `function <Mechanism_Base.function>`, so that the total number of InputStates (listed
    in the Mechanism's `input_states <Mechanism_Base.input_states>` attribute matches the number of items expected
    for the input to the function specified in the Mechanism's `function <Mechanism_Base.function>` attribute
    (i.e., its length along axis 0).

.. _Mechanism_InputState_Projections:

**Projections to InputStates**

Each InputState of a Mechanism can receive one or more `Projections <Projection>` from other Mechanisms.  When a
Mechanism is created, a `MappingProjection` is created automatically for any OutputStates or Projections from them
that are in its `InputState specification <InputState_Specification>`, using `AUTO_ASSIGN_MATRIX` as the Projection's
`matrix specification <Mapping_Matrix_Specification>`.  However, if a specification in the **input_states** argument
or an *INPUT_STATES* entry of a **params** dictionary cannot be resolved to an instantiated OutputState at the time the
Mechanism is created, no MappingProjection is assigned to the InputState, and this must be done by some other means;
any specifications in the Mechanism's `input_states <Mechanism_Base.monitored_output_states>` attribute that are not
associated with an instantiated OutputState at the time the Mechanism is executed are ignored.

The `PathwayProjections <PathwayProjection>` (e.g., `MappingProjections <MappingProjection>`) it receives are listed
in its `path_afferents <InputState.path_afferents>` attribute.  If the Mechanism is an `ORIGIN` Mechanism of a
`Process`, this includes a Projection from the `ProcessInputState <Process_Input_And_Output>` for that Process.  Any
`GatingProjections <GatingProjection>` it receives are listed in its `mod_afferents <InputState.mod_afferents>`
attribute.


.. _Mechanism_ParameterStates:

ParameterStates and Parameters
^^^^^^^^^^^^^^^^^^^^^^^^^^^^^^

`ParameterStates <ParameterState>` provide the value for each parameter of a Mechanism and its `function
<Mechanism_Base.function>`.  One ParameterState is assigned to each of the parameters of the Mechanism and/or its
`function <Mechanism_Base.function>` (corresponding to the arguments in their constructors). The ParameterState takes
the value specified for a parameter (see `below <Mechanism_Parameter_Value_Specification>`) as its `variable
<ParameterState.variable>`, and uses it as the input to the ParameterState's `function <ParameterState.function>`,
which `modulates <ModulatorySignal_Modulation>` it in response to any `ControlProjections <ControlProjection>` received
by the ParameterState (specified in its `mod_afferents <ParameterState.mod_afferents>` attribute), and assigns the
result to the ParameterState's `value <ParameterState.value>`.  This is the value used by the Mechanism or its
`function <Mechanism_Base.function>` when the Mechanism `executes <Mechanism_Execution>`.  Accordingly, when the value
of a parameter is accessed (e.g., using "dot" notation, such as ``my_mech.my_param``), it is actually the
*ParameterState's* `value <ParameterState.value>` that is returned (thereby accurately reflecting the value used
during the last execution of the Mechanism or its `function <Mechanism_Base.function>`).  The ParameterStates for a
Mechanism are listed in its `parameter_states <Mechanism_Base.parameter_states>` attribute.

.. _Mechanism_Parameter_Value_Specification:

The "base" value of a parameter (i.e., the unmodulated value used as the ParameterState's `variable
<ParameterState.variable>` and the input to its `function <ParameterState.function>`) can specified when a Mechanism
and/or its `function <Mechanism_Base.function>` are first created,  using the corresponding arguments of their
constructors (see `Mechanism_Function` above).  Parameter values can also be specified later, by direct assignment of a
value to the attribute for the parameter, or by using the Mechanism's `assign_param` method (the recommended means;
see `ParameterState_Specification`).  Note that the attributes for the parameters of a Mechanism's `function
<Mechanism_Base.function>` usually belong to the `Function <Function_Overview>` referenced in its `function_object
<Component.function_object>` attribute, not the Mechanism itself, and therefore must be assigned to the Function
Component (see `Mechanism_Function_Object` above).

All of the Mechanism's parameters are listed in a dictionary in its `user_params` attribute; that dictionary contains
a *FUNCTION_PARAMS* entry that contains a sub-dictionary with the parameters of the Mechanism's `function
<Mechanism_Base.function>`.  The *FUNCTION_PARAMS* sub-dictionary is also accessible directly from the Mechanism's
`function_params <Mechanism_Base.function_params>` attribute.

.. _Mechanism_OutputStates:

OutputStates
^^^^^^^^^^^^
These represent the output(s) of a Mechanism. A Mechanism can have several `OutputStates <OutputState>`, and each can
send Projections that transmit its value to other Mechanisms and/or as the output of the `Process` or `System` to which
the Mechanism belongs.  Every Mechanism has at least one OutputState, referred to as its `primary OutputState
<OutputState_Primary>`.  If OutputStates are not explicitly specified for a Mechanism, a primary OutputState is
automatically created and assigned to its `output_state <Mechanism_Base.output_state>` attribute (note the singular),
and also to the first entry of the Mechanism's `output_states <Mechanism_Base.output_states>` attribute (note the
plural).  The `value <OutputState.value>` of the primary OutputState is assigned as the first (and often only) item
of the Mechanism's `value <Mechanism_Base.value>` attribute, which is the result of the Mechanism's `function
<Mechanism_Base.function>`.  Additional OutputStates can be assigned to represent values corresponding to other items
of the Mechanism's `value <Mechanism_Base.value>` (if there are any) and/or values derived from any or all of those
items. `Standard OutputStates <OutputState_Standard>` are available for each type of Mechanism, and custom ones can
be configured (see `OutputState Specification <OutputState_Specification>`. These can be assigned in the
**output_states** argument of the Mechanism's constructor.

All of a Mechanism's OutputStates (including the primary one) are listed in its `output_states
<Mechanism_Base.output_states>` attribute (note the plural). The `output_states <Mechanism_Base.output_states>`
attribute is a ContentAddressableList -- a PsyNeuLink-defined subclass of the Python class
`UserList <https://docs.python.org/3.6/library/collections.html?highlight=userlist#collections.UserList>`_ -- that
allows a specific OutputState in the list to be accessed using its name as the index for the list (e.g.,
``my_mechanism['OutputState name']``).  This list can also be used to assign additional OutputStates to the Mechanism
after it has been created.

The `value <OutputState.value>` of each of the Mechanism's OutputStates is assigned as an item in the Mechanism's
`output_values <Mechanism_Base.output_values>` attribute, in the same order in which they are listed in its
`output_states <Mechanism_Base.output_states>` attribute.  Note, that the `output_values <Mechanism_Base.output_values>`
attribute of a Mechanism is distinct from its `value <Mechanism_Base.value>` attribute, which contains the full and
unmodified results of its `function <Mechanism_Base.function>` (this is because OutputStates can modify the item of
the Mechanism`s `value <Mechanism_Base.value>` to which they refer -- see `OutputStates <OutputState_Customization>`).


.. _Mechanism_Additional_Attributes:

*Additional Attributes*
~~~~~~~~~~~~~~~~~~~~~~~

.. _Mechanism_Constructor_Arguments:

Additional Constructor Arguments
^^^^^^^^^^^^^^^^^^^^^^^^^^^^^^^^

In addition to the `standard attributes <Component_Structure>` of any `Component <Component>`, Mechanisms have a set of
Mechanism-specific attributes (listed below). These can be specified in arguments of the Mechanism's constructor,
in a `parameter specification dictionary <ParameterState_Specification>` assigned to the **params** argument of the
Mechanism's constructor, by direct reference to the corresponding attribute of the Mechanisms after it has been
constructed (e.g., ``my_mechanism.param``), or using the Mechanism's `assign_params` method. The Mechanism-specific
attributes are listed below by their argument names / keywords, along with a description of how they are specified:

    * **input_states** / *INPUT_STATES* - a list specifying the Mechanism's input_states
      (see `InputState_Specification` for details of specification).
    ..
    * **output_states** / *OUTPUT_STATES* - specifies specialized OutputStates required by a Mechanism subclass
      (see `OutputState_Specification` for details of specification).
    ..
    * **monitor_for_control** / *MONITOR_FOR_CONTROL* - specifies which of the Mechanism's OutputStates is monitored by
      the `controller` for the System to which the Mechanism belongs (see `specifying monitored OutputStates
      <ObjectiveMechanism_Monitored_Output_States>` for details of specification).
    ..
    * **monitor_for_learning** / *MONITOR_FOR_LEARNING* - specifies which of the Mechanism's OutputStates is used for
      learning (see `Learning <LearningMechanism_Activation_Output>` for details of specification).

.. _Mechanism_Convenience_Properties:

Projection Convenience Properties
^^^^^^^^^^^^^^^^^^^^^^^^^^^^^^^^^

A Mechanism also has several convenience properties, listed below, that list its `Projections <Projection>` and the
Mechanisms that send/receive these:

    * `projections <Mechanism_Base.projections>` -- all of the Projections sent or received by the Mechanism;
    * `afferents <Mechanism_Base.afferents>` -- all of the Projections received by the Mechanism;
    * `path_afferents <Mechanism_Base.afferents>` -- all of the PathwayProjections received by the Mechanism;
    * `mod_afferents <Mechanism_Base.afferents>` -- all of the ModulatoryProjections received by the Mechanism;
    * `efferents <Mechanism_Base.efferents>` -- all of the Projections sent by the Mechanism;
    * `senders <Mechanism_Base.senders>` -- all of the Mechanisms that send a Projection to the Mechanism
    * `modulators <Mechanism_Base.modulators>` -- all of the AdaptiveMechanisms that send a ModulatoryProjection to the
      Mechanism
    * `receivers <Mechanism_Base.receivers>` -- all of the Mechanisms that receive a Projection from the Mechanism

Each of these is a `ContentAddressableList`, which means that the names of the Components in each list can be listed by
appending ``.names`` to the property.  For examples, the names of all of the Mechanisms that receive a Projection from
``my_mech`` can be accessed by ``my_mech.receivers.names``.


.. _Mechanism_Labels_Dicts:

Value Label Dictionaries
^^^^^^^^^^^^^^^^^^^^^^^^

*Overview*

Mechanisms have two attributes that can be used to specify labels for the values of its InputState(s) and
OutputState(s):

    * *INPUT_LABELS_DICT* -- used to specify labels for values of the InputState(s) of the Mechanism;  if specified,
      the dictionary is contained in the Mechanism's `input_labels_dict <Mechanism_Base.input_labels_dict>` attribute.

    * *OUTPUT_LABELS_DICT* -- used to specify labels for values of the OutputState(s) of the Mechanism;  if specified,
      the dictionary is contained in the Mechanism's `output_labels_dict <Mechanism_Base.output_labels_dict>` attribute.

The labels specified in these dictionaries can be used to:

    - specify items in the `inputs <Run_Inputs>` and `targets <Run_Targets>` arguments of the `run <System.run>` method
      of a `System`
    - report the values of the InputState(s) and OutputState(s) of a Mechanism
    - visualize the inputs and outputs of the System's Mechanisms

*Specifying Label Dictionaries*

Label dictionaries can only be specified in a parameters dictionary assigned to the **params** argument of the
Mechanism's constructor, using the keywords described above.  A standard label dictionary contains key:value pairs of
the following form:

    * *<state name or index>:<sub-dictionary>* -- this is used to specify labels that are specific to individual States
      of the type corresponding to the dictionary;
        - *key* - either the name of a State of that type, or its index in the list of States of that type (i.e,
          `input_states <Mechanism_Base.input_states>` or `output_states <Mechanism_Base.output_states>`);
        - *value* - a dictionary containing *label:value* entries to be used for that State, where the label is a string
          and the shape of the value matches the shape of the `InputState value <InputState.value>` or `OutputState
          value <OutputState.value>` for which it is providing a *label:value* mapping.

      For example, if a Mechanism has two InputStates, named *SAMPLE* and *TARGET*, then *INPUT_LABELS_DICT* could be
      assigned two entries, *SAMPLE*:<dict> and *TARGET*:<dict> or, correspondingly, 0:<dict> and 1:<dict>, in which
      each dictionary contains separate *label:value* entries for the *SAMPLE* and *TARGET* InputStates.

>>> input_labels_dictionary = {pnl.SAMPLE: {"red": [0],
...                                         "green": [1]},
...                            pnl.TARGET: {"red": [0],
...                                         "green": [1]}}

In the following two cases, a shorthand notation is allowed:

    - a Mechanism has only one state of a particular type (only one InputState or only one OutputState)
    - only the index zero InputState or index zero OutputState needs labels

In these cases, a label dictionary for that type of state may simply contain the *label:value* entries described above.
The *label:value* mapping will **only** apply to the index zero state of the state type for which this option is used.
Any additional states of that type will not have value labels. For example, if the input_labels_dictionary below were
applied to a Mechanism with multiple InputState, only the index zero InputState would use the labels "red" and "green".

>>> input_labels_dictionary = {"red": [0],
...                            "green": [1]}

*Using Label Dictionaries*

When using labels to specify items in the `inputs <Run_Inputs>` arguments of the `run <System.run>` method, labels may
directly replace any or all of the `InputState values <InputState.value>` in an input specification dictionary. Keep in
mind that each label must be specified in the `input_labels_dict <Mechanism_Base.input_labels_dict>` of the Origin
Mechanism to which inputs are being specified, and must map to a value that would have been valid in that position of
the input dictionary.

        >>> import psyneulink as pnl
        >>> input_labels_dict = {"red": [[1, 0, 0]],
        ...                      "green": [[0, 1, 0]],
        ...                      "blue": [[0, 0, 1]]}
        >>> M = pnl.ProcessingMechanism(default_variable=[[0, 0, 0]],
        ...                             params={pnl.INPUT_LABELS_DICT: input_labels_dict})
        >>> P = pnl.Process(pathway=[M])
        >>> S = pnl.System(processes=[P])
        >>> input_dictionary = {M: ['red', 'green', 'blue', 'red']}
        >>> # (equivalent to {M: [[[1, 0, 0]], [[0, 1, 0]], [[0, 0, 1]], [[1, 0, 0]]]}, which is a valid input specification)
        >>> results = S.run(inputs=input_dictionary)

The same general rules apply when using labels to specify `target values <Run_Targets>` for a pathway with learning.
With target values, however, the labels must be included in the `output_labels_dict <Mechanism_Base.output_labels_dict>`
of the Mechanism that projects to the `TARGET` Mechanism (see `TARGET Mechanisms <LearningMechanism_Targets>`), or in
other words, the last Mechanism in the `learning sequence <Process_Learning_Sequence>`. This is the same Mechanism used
to specify target values for a particular learning sequence in the `targets dictionary <Run_Targets>`.

        >>> input_labels_dict_M1 = {"red": [[1]],
        ...                         "green": [[0]]}
        >>> output_labels_dict_M2 = {"red": [1],
        ...                         "green": [0]}
        >>> M1 = pnl.ProcessingMechanism(params={pnl.INPUT_LABELS_DICT: input_labels_dict_M1})
        >>> M2 = pnl.ProcessingMechanism(params={pnl.OUTPUT_LABELS_DICT: output_labels_dict_M2})
        >>> P = pnl.Process(pathway=[M1, M2],
        ...                 learning=pnl.ENABLED,
        ...                 learning_rate=0.25)
        >>> S = pnl.System(processes=[P])
        >>> input_dictionary = {M1: ['red', 'green', 'green', 'red']}
        >>> # (equivalent to {M1: [[[1]], [[0]], [[0]], [[1]]]}, which is a valid input specification)
        >>> target_dictionary = {M2: ['red', 'green', 'green', 'red']}
        >>> # (equivalent to {M2: [[1], [0], [0], [1]]}, which is a valid target specification)
        >>> results = S.run(inputs=input_dictionary,
        ...                 targets=target_dictionary)

Several attributes are available for viewing the labels for the current value(s) of a Mechanism's InputState(s) and
OutputState(s).

    - The `label <InputState.label>` attribute of an InputState or OutputState returns the current label of
      its value, if one exists, and its value otherwise.

    - The `input_labels <Mechanism_Base.input_labels>` and `output_labels <Mechanism_Base.output_labels>` attributes of
      Mechanisms return a list containing the labels corresponding to the value(s) of the InputState(s) or
      OutputState(s) of the Mechanism, respectively. If the current value of a state does not have a corresponding
      label, then its numeric value is used instead.

>>> output_labels_dict = {"red": [1, 0, 0],
...                      "green": [0, 1, 0],
...                      "blue": [0, 0, 1]}
>>> M = pnl.ProcessingMechanism(default_variable=[[0, 0, 0]],
...                             params={pnl.OUTPUT_LABELS_DICT: output_labels_dict})
>>> P = pnl.Process(pathway=[M])
>>> S = pnl.System(processes=[P])
>>> input_dictionary =  {M: [[1, 0, 0]]}
>>> results = S.run(inputs=input_dictionary)
>>> M.get_output_labels(S)
['red']
>>> M.output_states[0].get_label(S)
'red'

Labels may be used to visualize the input and outputs of Mechanisms in a System via the **show_structure** option of the
System's `show_graph <System.show_graph>` method with the keyword **LABELS**.

        >>> S.show_graph(show_mechanism_structure=pnl.LABELS)

.. note::

    A given label dictionary only applies to the Mechanism to which it belongs, and a given label only applies to its
    corresponding InputState. For example, the label 'red', may translate to different values on different InputStates
    of the same Mechanism, and on different Mechanisms of a System.

.. Mechanism_Attribs_Dicts:

Attribute Dictionary
^^^^^^^^^^^^^^^^^^^^

A Mechanism has an `attributes_dict` attribute containing a dictionary of its attributes that can be used to
specify the `variable <OutputState.variable>` of its OutputStates (see `OutputState_Customization`).


.. _Mechanism_Role_In_Processes_And_Systems:

*Role in Processes and Systems*
~~~~~~~~~~~~~~~~~~~~~~~~~~~~~~~

Mechanisms that are part of one or more `Processes <Process>` are assigned designations that indicate the
`role <Process_Mechanisms>` they play in those Processes, and similarly for `role <System_Mechanisms>` they play in
any `Systems <System>` to which they belong. These designations are listed in the Mechanism's `processes
<Mechanism_Base.processes>` and `systems <Mechanism_Base.systems>` attributes, respectively.  Any Mechanism
designated as `ORIGIN` receives a `MappingProjection` to its `primary InputState <InputState_Primary>` from the
Process(es) to which it belongs.  Accordingly, when the Process (or System of which the Process is a part) is
executed, those Mechanisms receive the input provided to the Process (or System).  The `output_values
<Mechanism_Base.output_values>` of any Mechanism designated as the `TERMINAL` Mechanism for a Process is assigned as
the `output <Process.output>` of that Process, and similarly for any System to which it belongs.

.. note::
   A Mechanism that is the `ORIGIN` or `TERMINAL` of a Process does not necessarily have the same role in the
   System(s) to which the Mechanism or Process belongs (see `example <LearningProjection_Target_vs_Terminal_Figure>`).


.. _Mechanism_Execution:

Execution
---------

A Mechanism can be executed using its `execute <Mechanism_Base.execute>` or `run <Mechanism_Base.run>` methods.  This
can be useful in testing a Mechanism and/or debugging.  However, more typically, Mechanisms are executed as part of a
`Process <Process_Execution>` or `System <System_Execution>`.  For either of these, the Mechanism must be included in
the `pathway <Process.pathway>` of a Process.  There, it can be specified on its own, or as the first item of a
tuple that also has an optional set of `runtime parameters <Mechanism_Runtime_Parameters>` (see `Process Mechanisms
<Process_Mechanisms>` for additional details about specifying a Mechanism in a Process `pathway
<Process.pathway>`).

.. _Mechanism_Runtime_Parameters:

*Runtime Parameters*
~~~~~~~~~~~~~~~~~~~~

.. note::
   This is an advanced feature, and is generally not required for most applications.

The parameters of a Mechanism are usually specified when the Mechanism is `created <Mechanism_Creation>`.  However,
these can be overridden when it `executed <Mechanism_Base.execution>`.  This can be done in a `parameter specification
dictionary <ParameterState_Specification>` assigned to the **runtime_param** argument of the Mechanism's `execute
<Mechanism_Base.execute>` method, or in a `tuple with the Mechanism <Process_Mechanism_Specification>` in the `pathway`
of a `Process`.  Any value assigned to a parameter in a **runtime_params** dictionary will override the current value of
the parameter for that (and *only* that) execution of the Mechanism; the value will return to its previous value
following that execution.

The runtime parameters for a Mechanism are specified using a dictionary that contains one or more entries, each of which
is for a parameter of the Mechanism or its  `function <Mechanism_Base.function>`, or for one of the `Mechanism's States
<Mechanism_States>`. Entries for parameters of the Mechanism or its `function <Mechanism_Base.function>` use the
standard format for `parameter specification dictionaries <ParameterState_Specification>`. Entries for the Mechanism's
States can be used to specify runtime parameters of the corresponding State, its `function <State_Base.function>`, or
any of the `Projections to that state <State_Projections>`. Each entry for the parameters of a State uses a key
corresponding to the type of State (*INPUT_STATE_PARAMS*, *OUTPUT_STATE_PARAMS* or *PARAMETER_STATE_PARAMS*), and a
value that is a sub-dictionary containing a dictionary with the runtime  parameter specifications for all States of that
type). Within that sub-dictionary, specification of parameters for the State or its `function <State_Base.function>` use
the  standard format for a `parameter specification dictionary <ParameterState_Specification>`.  Parameters for all of
the `State's Projections <State_Projections>` can be specified in an entry with the key *PROJECTION_PARAMS*, and a
sub-dictionary that contains the parameter specifications;  parameters for Projections of a particular type can be
placed in an entry with a key specifying the type (*MAPPING_PROJECTION_PARAMS*, *LEARNING_PROJECTION_PARAMS*,
*CONTROL_PROJECTION_PARAMS*, or *GATING_PROJECTION_PARAMS*; and parameters for a specific Projection can be placed in
an entry with a key specifying the name of the Projection and a sub-dictionary with the specifications.

COMMENT:
    ADD EXAMPLE(S) HERE
COMMENT

COMMENT:
?? DO PROJECTION DICTIONARIES PERTAIN TO INCOMING OR OUTGOING PROJECTIONS OR BOTH??
?? CAN THE KEY FOR A STATE DICTIONARY REFERENCE A SPECIFIC STATE BY NAME, OR ONLY STATE-TYPE??

State keyword: dict for State's params
    Function or Projection keyword: dict for Funtion or Projection's params
        parameter keyword: vaue of param

    dict: can be one (or more) of the following:
        + INPUT_STATE_PARAMS:<dict>
        + PARAMETER_STATE_PARAMS:<dict>
   [TBI + OUTPUT_STATE_PARAMS:<dict>]
        - each dict will be passed to the corresponding State
        - params can be any permissible executeParamSpecs for the corresponding State
        - dicts can contain the following embedded dicts:
            + FUNCTION_PARAMS:<dict>:
                 will be passed the State's execute method,
                     overriding its paramInstanceDefaults for that call
            + PROJECTION_PARAMS:<dict>:
                 entry will be passed to all of the State's Projections, and used by
                 by their execute methods, overriding their paramInstanceDefaults for that call
            + MAPPING_PROJECTION_PARAMS:<dict>:
                 entry will be passed to all of the State's MappingProjections,
                 along with any in a PROJECTION_PARAMS dict, and override paramInstanceDefaults
            + LEARNING_PROJECTION_PARAMS:<dict>:
                 entry will be passed to all of the State's LearningProjections,
                 along with any in a PROJECTION_PARAMS dict, and override paramInstanceDefaults
            + CONTROL_PROJECTION_PARAMS:<dict>:
                 entry will be passed to all of the State's ControlProjections,
                 along with any in a PROJECTION_PARAMS dict, and override paramInstanceDefaults
            + GATING_PROJECTION_PARAMS:<dict>:
                 entry will be passed to all of the State's GatingProjections,
                 along with any in a PROJECTION_PARAMS dict, and override paramInstanceDefaults
            + <ProjectionName>:<dict>:
                 entry will be passed to the State's Projection with the key's name,
                 along with any in the PROJECTION_PARAMS and MappingProjection or ControlProjection dicts
COMMENT

.. _Mechanism_Class_Reference:

Class Reference
---------------

"""

import inspect
import itertools
import logging
import warnings

from collections import OrderedDict
from inspect import isclass

import numpy as np
import typecheck as tc

from psyneulink.core.components.component import Component, Param, Parameters, function_type, method_type
from psyneulink.core.components.functions.function import FunctionOutputType, Linear
from psyneulink.core.components.shellclasses import Function, Mechanism, Projection, State
from psyneulink.core.components.states.inputstate import DEFER_VARIABLE_SPEC_TO_MECH_MSG, InputState
from psyneulink.core.components.states.modulatorysignals.modulatorysignal import _is_modulatory_spec
from psyneulink.core.components.states.outputstate import OutputState
from psyneulink.core.components.states.parameterstate import ParameterState
from psyneulink.core.components.states.state import REMOVE_STATES, _parse_state_spec
from psyneulink.core.globals.context import ContextFlags
from psyneulink.core.globals.keywords import CHANGED, CURRENT_EXECUTION_COUNT, CURRENT_EXECUTION_TIME, EXECUTION_COUNT, EXECUTION_PHASE, FUNCTION, FUNCTION_PARAMS, INITIALIZING, INIT_EXECUTE_METHOD_ONLY, INIT_FUNCTION_METHOD_ONLY, INPUT_LABELS_DICT, INPUT_STATES, INPUT_STATE_VARIABLES, MONITOR_FOR_CONTROL, MONITOR_FOR_LEARNING, OUTPUT_LABELS_DICT, OUTPUT_STATES, OWNER_VALUE, PARAMETER_STATES, PREVIOUS_VALUE, REFERENCE_VALUE, TARGET_LABELS_DICT, UNCHANGED, VALUE, VARIABLE, kwMechanismComponentCategory, kwMechanismExecuteFunction
from psyneulink.core.globals.preferences.preferenceset import PreferenceLevel
from psyneulink.core.globals.registry import register_category, remove_instance_from_registry
from psyneulink.core.globals.utilities import ContentAddressableList, ReadOnlyOrderedDict, append_type_to_name, convert_to_np_array, iscompatible, kwCompatibilityNumeric, parse_execution_context

from psyneulink.core import llvm as pnlvm

from llvmlite import ir

__all__ = [
    'Mechanism_Base', 'MechanismError', 'MechanismRegistry'
]

logger = logging.getLogger(__name__)
MechanismRegistry = {}


class MechanismError(Exception):
    def __init__(self, error_value):
        self.error_value = error_value

    def __str__(self):
        return repr(self.error_value)


from collections import UserDict
class MechParamsDict(UserDict):
    """Subclass for validation of dicts used to pass Mechanism parameters to OutputState for variable specification."""
    pass


def _input_state_variables_getter(owning_component=None, execution_id=None):
    return [input_state.parameters.variable.get(execution_id) for input_state in owning_component.input_states]


class Mechanism_Base(Mechanism):
    """Base class for Mechanism.

    .. note::
       Mechanism is an abstract class and should **never** be instantiated by a direct call to its constructor.
       It should be instantiated using the :class:`mechanism` command (see it for description of parameters),
       by calling the constructor for a subclass, or using other methods for specifying a Mechanism in context
       (see `Mechanism_Creation`).

    COMMENT:
        Description
        -----------
            Mechanism is a Category of the Component class.
            A Mechanism is associated with a name and:
            - one or more input_states:
                two ways to get multiple input_states, if supported by Mechanism subclass being instantiated:
                    • specify 2d variable for Mechanism (i.e., without explicit InputState specifications)
                        once the variable of the Mechanism has been converted to a 2d array, an InputState is assigned
                        for each item of axis 0, and the corresponding item is assigned as the InputState's variable
                    • explicitly specify input_states in params[*INPUT_STATES*] (each with its own variable
                        specification); those variables will be concantenated into a 2d array to create the Mechanism's
                        variable
                if both methods are used, they must generate the same sized variable for the mechanims
                ?? WHERE IS THIS CHECKED?  WHICH TAKES PRECEDENCE: InputState SPECIFICATION (IN _instantiate_state)??
            - an execute method:
                coordinates updating of input_states, parameter_states (and params), execution of the function method
                implemented by the subclass, (by calling its _execute method), and updating of the OutputStates
            - one or more parameters, each of which must be (or resolve to) a reference to a ParameterState
                these determine the operation of the function of the Mechanism subclass being instantiated
            - one or more OutputStates:
                the variable of each receives the corresponding item in the output of the Mechanism's function
                the value of each is passed to corresponding MappingProjections for which the Mechanism is a sender
                * Notes:
                    by default, a Mechanism has only one OutputState, assigned to <Mechanism>.outputState;  however:
                    if params[OUTPUT_STATES] is a list (of names) or specification dict (of MechanismOuput State
                    specs), <Mechanism>.output_states (note plural) is created and contains a list of OutputStates,
                    the first of which points to <Mechanism>.outputState (note singular)
                [TBI * each OutputState maintains a list of Projections for which it serves as the sender]

        Constraints
        -----------
            - the number of input_states must correspond to the length of the variable of the Mechanism's execute method
            - the value of each InputState must be compatible with the corresponding item in the
                variable of the Mechanism's execute method
            - the value of each ParameterState must be compatible with the corresponding parameter of  the Mechanism's
                 execute method
            - the number of OutputStates must correspond to the length of the output of the Mechanism's execute method,
                (self.value)
            - the value of each OutputState must be compatible with the corresponding item of the self.value
                 (the output of the Mechanism's execute method)

        Class attributes
        ----------------
            + componentCategory = kwMechanismFunctionCategory
            + className = componentCategory
            + suffix = " <className>"
            + className (str): kwMechanismFunctionCategory
            + suffix (str): " <className>"
            + registry (dict): MechanismRegistry
            + classPreference (PreferenceSet): Mechanism_BasePreferenceSet, instantiated in __init__()
            + classPreferenceLevel (PreferenceLevel): PreferenceLevel.CATEGORY
            + ClassDefaults.variable (list)
            + paramClassDefaults (dict):
                + [TBI: kwMechanismExecutionSequenceTemplate (list of States):
                    specifies order in which types of States are executed;  used by self.execute]
            + default_mechanism (str): Currently DDM_MECHANISM (class reference resolved in __init__.py)

        Class methods
        -------------
            - _validate_variable(variable, context)
            - _validate_params(request_set, target_set, context)
            - terminate_execute(self, context=None): terminates execution of Mechanism (for TimeScale = time_step)
            - adjust(params, context)
                modifies specified Mechanism params (by calling Function._instantiate_defaults)
                returns output
            - plot(): generates a plot of the Mechanism's function using the specified parameter values

        MechanismRegistry
        -----------------
            All Mechanisms are registered in MechanismRegistry, which maintains a dict for each subclass,
              a count for all instances of that type, and a dictionary of those instances
    COMMENT

    Attributes
    ----------

    variable : at least ndarray : default self.instance_defaults.variable
        used as input to the Mechanism's `function <Mechanism_Base.function>`.  It is always at least a 2d np.array,
        with each item of axis 0 corresponding to a `value <InputState.value>` of one of the Mechanism's `InputStates
        <InputState>` (in the order they are listed in its `input_states <Mechanism_Base.input_states>` attribute), and
        the first item (i.e., item 0) corresponding to the `value <InputState.value>` of the `primary InputState
        <InputState_Primary>`.  When specified in the **variable** argument of the constructor for the Mechanism,
        it is used as a template to define the format (shape and type of elements) of the input the Mechanism's
        `function <Mechanism_Base.function>`.

        .. _receivesProcessInput (bool): flags if Mechanism (as first in Pathway) receives Process input Projection

    input_state : InputState : default default InputState
        `primary InputState <InputState_Primary>` for the Mechanism;  same as first entry of its `input_states
        <Mechanism_Base.input_states>` attribute.  Its `value <InputState.value>` is assigned as the first item of the
        Mechanism's `variable <Mechanism_Base.variable>`.

    input_states : ContentAddressableList[str, InputState]
        a list of the Mechanism's `InputStates <Mechanism_InputStates>`. The first (and possibly only) entry is always
        the Mechanism's `primary InputState <InputState_Primary>` (i.e., the one in the its `input_state
        <Mechanism_Base.input_state>` attribute).

    input_values : List[List or 1d np.array] : default self.instance_defaults.variable
        each item in the list corresponds to the `value <InputState.value>` of one of the Mechanism's `InputStates
        <Mechanism_InputStates>` listed in its `input_states <Mechanism_Base.input_states>` attribute.  The value of
        each item is the same as the corresponding item in the Mechanism's `variable <Mechanism_Base.variable>`
        attribute.  The latter is a 2d np.array; the `input_values <Mechanism_Base.input_values>` attribute provides
        this information in a simpler list format.

    input_labels_dict : dict
        contains entries that are either label:value pairs, or sub-dictionaries containing label:value pairs,
        in which each label (key) specifies a string associated with a value for the InputState(s) of the
        Mechanism; see `Mechanism_Labels_Dicts` for additional details.

    input_labels : list
        contains the labels corresponding to the value(s) of the InputState(s) of the Mechanism. If the current value
        of an InputState does not have a corresponding label, then its numeric value is used instead.

    external_input_values : list
        same as `input_values <Mechanism_Base.input_values>`, but containing the `value <InputState.value>` only of
        InputStates that are not designated as `internal_only <InputState.internal_only>`.

    COMMENT:
    target_labels_dict : dict
        contains entries that are either label:value pairs, or sub-dictionaries containing label:value pairs,
        in which each label (key) specifies a string associated with a value for the InputState(s) of the
        Mechanism if it is the `TARGET` Mechanism for a System; see `Mechanism_Labels_Dicts` and
        `target mechanism <LearningMechanism_Targets>` for additional details.
    COMMENT

    parameter_states : ContentAddressableList[str, ParameterState]
        a read-only list of the Mechanism's `ParameterStates <Mechanism_ParameterStates>`, one for each of its
        `configurable parameters <ParameterState_Configurable_Parameters>`, including those of its `function
        <Mechanism_Base.function>`.  The value of the parameters of the Mechanism and its `function
        <Mechanism_Base.function>` are also accessible as (and can be modified using) attributes of the Mechanism
        (see `Mechanism_ParameterStates`).

    COMMENT:
       MOVE function and function_params (and add user_params) to Component docstring
    COMMENT

    function : Function, function or method
        the primary function for the Mechanism, called when it is `executed <Mechanism_Execution>`.  It takes the
        Mechanism's `variable <Mechanism_Base.variable>` attribute as its input, and its result is assigned to the
        Mechanism's `value <Mechanism_Base.value>` attribute.

    function_params : Dict[str, value]
        contains the parameters for the Mechanism's `function <Mechanism_Base.function>`.  The key of each entry is the
        name of a parameter of the function, and its value is the parameter's value.

    value : ndarray
        output of the Mechanism's `function <Mechanism_Base.function>`.  It is always at least a 2d np.array, with the
        items of axis 0 corresponding to the values referenced by the corresponding `index <OutputState.index>`
        attribute of the Mechanism's `OutputStates <OutputState>`.  The first item is generally referenced by the
        Mechanism's `primary OutputState <OutputState_Primary>` (i.e., the one in the its `output_state
        <Mechanism_Base.output_state>` attribute).  The `value <Mechanism_Base.value>` is `None` until the Mechanism
        has been executed at least once.

        .. note::
           the `value <Mechanism_Base.value>` of a Mechanism is not necessarily the same as its
           `output_values <Mechanism_Base.output_values>` attribute, which lists the `values <OutputState.value>`
           of its `OutputStates <Mechanism_Base.outputStates>`.

    output_state : OutputState
        `primary OutputState <OutputState_Primary>` for the Mechanism;  same as first entry of its `output_states
        <Mechanism_Base.output_states>` attribute.

    output_states : ContentAddressableList[str, OutputState]
        list of the Mechanism's `OutputStates <Mechanism_OutputStates>`.

        There is always
        at least one entry, which identifies the Mechanism's `primary OutputState <OutputState_Primary>`.

        a list of the Mechanism's `OutputStates <Mechanism_OutputStates>`. The first (and possibly only) entry is always
        the Mechanism's `primary OutputState <OutputState_Primary>` (i.e., the one in the its `output_state
        <Mechanism_Base.output_state>` attribute).

    output_values : List[value]
        each item in the list corresponds to the `value <OutputState.value>` of one of the Mechanism's `OutputStates
        <Mechanism_OutputStates>` listed in its `output_states <Mechanism_Base.output_states>` attribute.

        .. note:: The `output_values <Mechanism_Base.output_values>` of a Mechanism is not necessarily the same as its
                  `value <Mechanism_Base.value>` attribute, since an OutputState's
                  `function <OutputState.OutputState.function>` and/or its `assign <Mechanism_Base.assign>`
                  attribute may use the Mechanism's `value <Mechanism_Base.value>` to generate a derived quantity for
                  the `value <OutputState.OutputState.value>` of that OutputState (and its corresponding item in the
                  the Mechanism's `output_values <Mechanism_Base.output_values>` attribute).

        COMMENT:
            EXAMPLE HERE
        COMMENT

        .. _outputStateValueMapping : Dict[str, int]:
               contains the mappings of OutputStates to their indices in the output_values list
               The key of each entry is the name of an OutputState, and the value is its position in the
                    :py:data:`OutputStates <Mechanism_Base.output_states>` ContentAddressableList.
               Used in ``_update_output_states`` to assign the value of each OutputState to the correct item of
                   the Mechanism's ``value`` attribute.
               Any Mechanism with a function that returns a value with more than one item (i.e., len > 1) MUST implement
                   self.execute rather than just use the params[FUNCTION].  This is so that _outputStateValueMapping
                   can be implemented.
               TBI: if the function of a Mechanism is specified only by params[FUNCTION]
                   (i.e., it does not implement self.execute) and it returns a value with len > 1
                   it MUST also specify kwFunctionOutputStateValueMapping.

    output_labels_dict : dict
        contains entries that are either label:value pairs, or sub-dictionaries containing label:value pairs,
        in which each label (key) specifies a string associated with a value for the OutputState(s) of the
        Mechanism; see `Mechanism_Labels_Dicts` for additional details.

    output_labels : list
        contains the labels corresponding to the value(s) of the OutputState(s) of the Mechanism. If the current value
        of an OutputState does not have a corresponding label, then its numeric value is used instead.

    condition : Condition : None
        condition to be associated with the Mechanism in the `Scheduler` responsible for executing it in each
        `System` to which it is assigned;  if it is not specified (i.e., its value is `None`), the default
        Condition for a `Component` is used.  It can be overridden in a given `System` by assigning a Condition for
        the Mechanism directly to a Scheduler that is then assigned to the System.

    COMMENT:
        phaseSpec : int or float :  default 0
            determines the `TIME_STEP` (s) at which the Mechanism is executed as part of a System
            (see :ref:`Process_Mechanisms` for specification, and :ref:`System Phase <System_Execution_Phase>`
            for how phases are used).
    COMMENT

    states : ContentAddressableList
        a list of all of the Mechanism's `States <State>`, composed from its `input_states
        <Mechanism_Base.input_states>`, `parameter_states <Mechanism_Base.parameter_states>`, and
        `output_states <Mechanism_Base.output_states>` attributes.

    projections : ContentAddressableList
        a list of all of the Mechanism's `Projections <Projection>`, composed from the
        `path_afferents <InputStates.path_afferents>` of all of its `input_states <Mechanism_Base.input_states>`,
        the `mod_afferents` of all of its `input_states <Mechanism_Base.input_states>`,
        `parameter_states <Mechanism)Base.parameter_states>`, and `output_states <Mechanism_Base.output_states>`,
        and the `efferents <OutputState.efferents>` of all of its `output_states <Mechanism_Base.output_states>`.

    afferents : ContentAddressableList
        a list of all of the Mechanism's afferent `Projections <Projection>`, composed from the
        `path_afferents <InputStates.path_afferents>` of all of its `input_states <Mechanism_Base.input_states>`,
        and the `mod_afferents` of all of its `input_states <Mechanism_Base.input_states>`,
        `parameter_states <Mechanism)Base.parameter_states>`, and `output_states <Mechanism_Base.output_states>`.,

    path_afferents : ContentAddressableList
        a list of all of the Mechanism's afferent `PathwayProjections <PathwayProjection>`, composed from the
        `path_afferents <InputStates.path_afferents>` attributes of all of its `input_states
        <Mechanism_Base.input_states>`.

    mod_afferents : ContentAddressableList
        a list of all of the Mechanism's afferent `ModulatoryProjections <ModulatoryProjection>`, composed from the
        `mod_afferents` attributes of all of its `input_states <Mechanism_Base.input_states>`, `parameter_states
        <Mechanism)Base.parameter_states>`, and `output_states <Mechanism_Base.output_states>`.

    efferents : ContentAddressableList
        a list of all of the Mechanism's efferent `Projections <Projection>`, composed from the `efferents
        <OutputState.efferents>` attributes of all of its `output_states <Mechanism_Base.output_states>`.

    senders : ContentAddressableList
        a list of all of the Mechanisms that send `Projections <Projection>` to the Mechanism (i.e., the senders of
        its `afferents <Mechanism_Base.afferents>`; this includes both `ProcessingMechanisms <ProcessingMechanism>`
        (that send `MappingProjections <MappingProjection>` and `AdaptiveMechanisms <AdaptiveMechanism>` (that send
        `ModulatoryProjections <ModulatoryProjection>` (also see `modulators <Mechanism_Base.modulators>`).

    modulators : ContentAddressableList
        a list of all of the `AdapativeMechanisms <AdaptiveMechanism>` that send `ModulatoryProjections
        <ModulatoryProjection>` to the Mechanism (i.e., the senders of its `mod_afferents
        <Mechanism_Base.mod_afferents>` (also see `senders <Mechanism_Base.senders>`).

    receivers : ContentAddressableList
        a list of all of the Mechanisms that receive `Projections <Projection>` from the Mechanism (i.e.,
        the receivers of its `efferents <Mechanism_Base.efferents>`.

    processes : Dict[Process, str]
        a dictionary of the `Processes <Process>` to which the Mechanism belongs, that designates its  `role
        <Mechanism_Role_In_Processes_And_Systems>` in each.  The key of each entry is a Process to which the Mechansim
        belongs, and its value is the Mechanism's `role in that Process <Process_Mechanisms>`.

    systems : Dict[System, str]
        a dictionary of the `Systems <System>` to which the Mechanism belongs, that designates its `role
        <Mechanism_Role_In_Processes_And_Systems>` in each. The key of each entry is a System to which the Mechanism
        belongs, and its value is the Mechanism's `role in that System <System_Mechanisms>`.

    attributes_dict : Dict[keyword, value]
        a dictionary containing the attributes (and their current values) that can be used to specify the
        `variable <OutputState.variable>` of the Mechanism's `OutputState` (see `OutputState_Customization`).

    name : str
        the name of the Mechanism; if it is not specified in the **name** argument of the constructor, a default is
        assigned by MechanismRegistry (see `Naming` for conventions used for default and duplicate names).

    prefs : PreferenceSet or specification dict
        the `PreferenceSet` for the Mechanism; if it is not specified in the **prefs** argument of the
        constructor, a default is assigned using `classPreferences` defined in __init__.py (see :doc:`PreferenceSet
        <LINK>` for details).

        .. _stateRegistry : Registry
               registry containing dicts for each State type (InputState, OutputState and ParameterState) with instance
               dicts for the instances of each type and an instance count for each State type in the Mechanism.
               Note: registering instances of State types with the Mechanism (rather than in the StateRegistry)
                     allows the same name to be used for instances of a State type belonging to different Mechanisms
                     without adding index suffixes for that name across Mechanisms
                     while still indexing multiple uses of the same base name within a Mechanism.
    """

    # CLASS ATTRIBUTES
    componentCategory = kwMechanismComponentCategory
    className = componentCategory
    suffix = " " + className

    class Params(Mechanism.Params):
        variable = Param(np.array([[0]]), read_only=True)
        value = Param(np.array([[0]]), read_only=True)
        previous_value = Param(None, read_only=True)
        function = Linear
        has_initializers = False

        input_state_variables = Param(None, read_only=True, user=False, getter=_input_state_variables_getter)

    class _CompilationData(Parameters):
        nv_state = None

    registry = MechanismRegistry

    classPreferenceLevel = PreferenceLevel.CATEGORY
    # Any preferences specified below will override those specified in CategoryDefaultPreferences
    # Note: only need to specify setting;  level will be assigned to CATEGORY automatically
    # classPreferences = {
    #     kwPreferenceSetName: 'MechanismCustomClassPreferences',
    #     kp<pref>: <setting>...}

    # Class-specific loggable items
    @property
    def _loggable_items(self):
        # States, afferent Projections are loggable for a Mechanism
        #     - this allows the value of InputStates and OutputStates to be logged
        #     - for MappingProjections, this logs the value of the Projection's matrix parameter
        #     - for ModulatoryProjections, this logs the value of the Projection
        # IMPLEMENTATION NOTE: this needs to be a property as Projections may be added after instantiation
        try:
            # return list(self.states) + list(self.afferents)
            return list(self.states)
        except:
            return []

    #FIX:  WHEN CALLED BY HIGHER LEVEL OBJECTS DURING INIT (e.g., PROCESS AND SYSTEM), SHOULD USE FULL Mechanism.execute
    # By default, init only the _execute method of Mechanism subclass objects when their execute method is called;
    #    that is, DO NOT run the full Mechanism execute Process, since some components may not yet be instantiated
    #    (such as OutputStates)
    initMethod = INIT_EXECUTE_METHOD_ONLY

    # Note:  the following enforce encoding as 2D np.ndarrays,
    #        to accomodate multiple States:  one 1D np.ndarray per state
    variableEncodingDim = 2
    valueEncodingDim = 2

    stateListAttr = {InputState:INPUT_STATES,
                       ParameterState:PARAMETER_STATES,
                       OutputState:OUTPUT_STATES}

    # Category specific defaults:
    paramClassDefaults = Component.paramClassDefaults.copy()
    paramClassDefaults.update({
        INPUT_STATES:None,
        OUTPUT_STATES:None,
        MONITOR_FOR_CONTROL: NotImplemented,  # This has to be here to "register" it as a valid param for the class
                                              # but is set to NotImplemented so that it is ignored if it is not
                                              # assigned;  setting it to None actively disallows assignment
                                              # (see EVCControlMechanism_instantiate_input_states for more details)
        MONITOR_FOR_LEARNING: None,
        INPUT_LABELS_DICT: {},
        TARGET_LABELS_DICT: {},
        OUTPUT_LABELS_DICT: {}
        # TBI - kwMechanismExecutionSequenceTemplate: [
        #     Components.States.InputState.InputState,
        #     Components.States.ParameterState.ParameterState,
        #     Components.States.OutputState.OutputState]
        })

    # def __new__(cls, *args, **kwargs):
    # def __new__(cls, name=NotImplemented, params=NotImplemented, context=None):

    @tc.typecheck
    def __init__(self,
                 default_variable=None,
                 size=None,
                 input_states=None,
                 output_states=None,
                 params=None,
                 name=None,
                 prefs=None,
                 context=None,
                 function=None,
                 ):
        """Assign name, category-level preferences, and variable; register Mechanism; and enforce category methods

        This is an abstract class, and can only be called from a subclass;
           it must be called by the subclass with a context value

        NOTES:
        * Since Mechanism is a subclass of Component, it calls super.__init__
            to validate size and default_variable and param_defaults, and assign params to paramInstanceDefaults;
            it uses INPUT_STATE as the default_variable
        * registers Mechanism with MechanismRegistry

        """

        # Forbid direct call to base class constructor
        if context is None or (context !=ContextFlags.CONSTRUCTOR and
                               not self.context.initialization_status == ContextFlags.VALIDATING):
            raise MechanismError("Direct call to abstract class Mechanism() is not allowed; use a subclass")

        # IMPLEMENT **kwargs (PER State)

        self._is_finished = False
        self.processes = ReadOnlyOrderedDict() # Note: use _add_process method to add item to processes property
        self.systems = ReadOnlyOrderedDict() # Note: use _add_system method to add item to systems property
        self.aux_components = []
        # Register with MechanismRegistry or create one
        if self.context.initialization_status != ContextFlags.VALIDATING:
            register_category(entry=self,
                              base_class=Mechanism_Base,
                              name=name,
                              registry=MechanismRegistry,
                              context=context)

        # Create Mechanism's _stateRegistry and state type entries
        from psyneulink.core.components.states.state import State_Base
        self._stateRegistry = {}

        # InputState
        from psyneulink.core.components.states.inputstate import InputState
        register_category(entry=InputState,
                          base_class=State_Base,
                          registry=self._stateRegistry,
                          context=context)
        # ParameterState
        from psyneulink.core.components.states.parameterstate import ParameterState
        register_category(entry=ParameterState,
                          base_class=State_Base,
                          registry=self._stateRegistry,
                          context=context)
        # OutputState
        from psyneulink.core.components.states.outputstate import OutputState
        register_category(entry=OutputState,
                          base_class=State_Base,
                          registry=self._stateRegistry,
                          context=context)

        default_variable = self._handle_default_variable(default_variable, size, input_states, params)

        super(Mechanism_Base, self).__init__(default_variable=default_variable,
                                             size=size,
                                             function=function,
                                             param_defaults=params,
                                             prefs=prefs,
                                             name=name)
        # try:
        #     self.instance_defaults.value = self.value.copy()
        # except AttributeError:
        #     self.instance_defaults.value = self.value
        self.value = self._old_value = None
        # FIX: 10/3/17 - IS THIS CORRECT?  SHOULD IT BE INITIALIZED??
        self._status = INITIALIZING
        self._receivesProcessInput = False
        self.phaseSpec = None

<<<<<<< HEAD
        self._nv_state = None
=======
        self._compilation_data = self._CompilationData(owner=self)
>>>>>>> a6286dd1

    # ------------------------------------------------------------------------------------------------------------------
    # Parsing methods
    # ------------------------------------------------------------------------------------------------------------------
    # ---------------------------------------------------------
    # Argument parsers
    # ---------------------------------------------------------

    def _parse_arg_variable(self, variable):
        if variable is None:
            return None

        return super()._parse_arg_variable(convert_to_np_array(variable, dimension=2))

    # ------------------------------------------------------------------------------------------------------------------
    # Handlers
    # ------------------------------------------------------------------------------------------------------------------

    def _handle_default_variable(self, default_variable=None, size=None, input_states=None, params=None):
        '''
            Finds whether default_variable can be determined using **default_variable** and **size**
            arguments.

            Returns
            -------
                a default variable if possible
                None otherwise
        '''
        default_variable_from_input_states = None

        # handle specifying through params dictionary
        try:
            default_variable_from_input_states, input_states_variable_was_specified = self._handle_arg_input_states(params[INPUT_STATES])

            # updated here in case it was parsed in _handle_arg_input_states
            params[INPUT_STATES] = self.input_states
        except (TypeError, KeyError):
            pass
        except AttributeError as e:
            if DEFER_VARIABLE_SPEC_TO_MECH_MSG in e.args[0]:
                pass

        if default_variable_from_input_states is None:
            # fallback to standard arg specification
            try:
                default_variable_from_input_states, input_states_variable_was_specified = self._handle_arg_input_states(input_states)
            except AttributeError as e:
                if DEFER_VARIABLE_SPEC_TO_MECH_MSG in e.args[0]:
                    pass

        if default_variable_from_input_states is not None:
            if default_variable is None:
                if size is None:
                    default_variable = default_variable_from_input_states
                else:
                    if input_states_variable_was_specified:
                        size_variable = self._handle_size(size, None)
                        if iscompatible(size_variable, default_variable_from_input_states):
                            default_variable = default_variable_from_input_states
                        else:
                            raise MechanismError(
                                'default variable determined from the specified input_states spec ({0}) '
                                'is not compatible with the default variable determined from size parameter ({1})'.
                                    format(default_variable_from_input_states, size_variable,
                                )
                            )
                    else:
                        # do not pass input_states variable as default_variable, fall back to size specification
                        pass
            else:
                if input_states_variable_was_specified:
                    if not iscompatible(self._parse_arg_variable(default_variable), default_variable_from_input_states):
                        raise MechanismError(
                            'Default variable determined from the specified input_states spec ({0}) for {1} '
                            'is not compatible with its specified default variable ({2})'.format(
                                default_variable_from_input_states, self.name, default_variable
                            )
                        )
                else:
                    # do not pass input_states variable as default_variable, fall back to default_variable specification
                    pass

        return super()._handle_default_variable(default_variable=default_variable, size=size)

    def _handle_arg_input_states(self, input_states):
        '''
        Takes user-inputted argument **input_states** and returns an instance_defaults.variable-like
        object that it represents

        Returns
        -------
            A, B where
            A is an instance_defaults.variable-like object
            B is True if **input_states** contained an explicit variable specification, False otherwise
        '''

        if input_states is None:
            return None, False

        default_variable_from_input_states = []
        input_state_variable_was_specified = None

        if not isinstance(input_states, list):
            input_states = [input_states]
            # KDM 6/28/18: you can't set to self.input_states because this triggers
            # a check for validation pref, but self.prefs does not exist yet so this fails
            self._input_states = input_states

        for i, s in enumerate(input_states):


            try:
                parsed_input_state_spec = _parse_state_spec(owner=self,
                                                            state_type=InputState,
                                                            state_spec=s,
                                                            context='_handle_arg_input_states')
            except AttributeError as e:
                if DEFER_VARIABLE_SPEC_TO_MECH_MSG in e.args[0]:
                    default_variable_from_input_states.append(InputState.ClassDefaults.variable)
                    continue
                else:
                    raise MechanismError("PROGRAM ERROR: Problem parsing {} specification ({}) for {}".
                                         format(InputState.__name__, s, self.name))

            mech_variable_item = None

            if isinstance(parsed_input_state_spec, dict):
                try:
                    mech_variable_item = parsed_input_state_spec[VALUE]
                    if parsed_input_state_spec[VARIABLE] is None:
                        input_state_variable_was_specified = False
                except KeyError:
                    pass
            elif isinstance(parsed_input_state_spec, (Projection, Mechanism, State)):
                if parsed_input_state_spec.context.initialization_status == ContextFlags.DEFERRED_INIT:
                    args = parsed_input_state_spec.init_args
                    if REFERENCE_VALUE in args and args[REFERENCE_VALUE] is not None:
                        mech_variable_item = args[REFERENCE_VALUE]
                    elif VALUE in args and args[VALUE] is not None:
                        mech_variable_item = args[VALUE]
                    elif VARIABLE in args and args[VARIABLE] is not None:
                        mech_variable_item = args[VARIABLE]
                else:
                    try:
                        mech_variable_item = parsed_input_state_spec.value
                    except AttributeError:
                        mech_variable_item = parsed_input_state_spec.instance_defaults.mech_variable_item
            else:
                mech_variable_item = parsed_input_state_spec.instance_defaults.mech_variable_item

            if mech_variable_item is None:
                mech_variable_item = InputState.ClassDefaults.variable
            elif input_state_variable_was_specified is None and not InputState._state_spec_allows_override_variable(s):
                input_state_variable_was_specified = True

            default_variable_from_input_states.append(mech_variable_item)

        return default_variable_from_input_states, input_state_variable_was_specified

    # ------------------------------------------------------------------------------------------------------------------
    # Validation methods
    # ------------------------------------------------------------------------------------------------------------------

    def _validate_variable(self, variable, context=None):
        """Convert variable to 2D np.array: one 1D value for each InputState

        # VARIABLE SPECIFICATION:                                        ENCODING:
        # Simple value variable:                                         0 -> [array([0])]
        # Single state array (vector) variable:                         [0, 1] -> [array([0, 1])
        # Multiple state variables, each with a single value variable:  [[0], [0]] -> [array[0], array[0]]

        :param variable:
        :param context:
        :return:
        """

        variable = super(Mechanism_Base, self)._validate_variable(variable, context)

        # Force Mechanism variable specification to be a 2D array (to accomodate multiple InputStates - see above):
        variable = convert_to_np_array(variable, 2)

        return variable

    def _filter_params(self, params):
        """Add rather than override INPUT_STATES and/or OUTPUT_STATES

        Allows specification of INPUT_STATES or OUTPUT_STATES in params dictionary to be added to,
        rather than override those in paramClassDefaults (the default behavior)
        """

        import copy

        # INPUT_STATES:

        # Check if input_states is in params (i.e., was specified in arg of constructor)
        if not INPUT_STATES in params or params[INPUT_STATES] is None:
            # If it wasn't, assign from paramClassDefaults (even if it is None) to force creation of input_states attrib
            if self.paramClassDefaults[INPUT_STATES] is not None:
                params[INPUT_STATES] = copy.deepcopy(self.paramClassDefaults[INPUT_STATES])
            else:
                params[INPUT_STATES] = None
        # Convert input_states_spec to list if it is not one
        if params[INPUT_STATES] is not None and not isinstance(params[INPUT_STATES], (list, dict)):
            params[INPUT_STATES] = [params[INPUT_STATES]]
        self.user_params.__additem__(INPUT_STATES, params[INPUT_STATES])

        # OUTPUT_STATES:

        # Check if OUTPUT_STATES is in params (i.e., was specified in arg of contructor)
        if not OUTPUT_STATES in params or params[OUTPUT_STATES] is None:
            if self.paramClassDefaults[OUTPUT_STATES] is not None:
                params[OUTPUT_STATES] = copy.deepcopy(self.paramClassDefaults[OUTPUT_STATES])
            else:
                params[OUTPUT_STATES] = None
        # Convert OUTPUT_STATES_spec to list if it is not one
        if params[OUTPUT_STATES] is not None and not isinstance(params[OUTPUT_STATES], (list, dict)):
            params[OUTPUT_STATES] = [params[OUTPUT_STATES]]
        self.user_params.__additem__(OUTPUT_STATES, params[OUTPUT_STATES])

        # try:
        #     input_states_spec = params[INPUT_STATES]
        # except KeyError:
        #     pass
        # else:
        #     # Convert input_states_spec to list if it is not one
        #     if not isinstance(input_states_spec, list):
        #         input_states_spec = [input_states_spec]
        #     # # Get input_states specified in paramClassDefaults
        #     # if self.paramClassDefaults[INPUT_STATES] is not None:
        #     #     default_input_states = self.paramClassDefaults[INPUT_STATES].copy()
        #     # else:
        #     #     default_input_states = None
        #     # # Convert input_states from paramClassDefaults to a list if it is not one
        #     # if default_input_states is not None and not isinstance(default_input_states, list):
        #     #     default_input_states = [default_input_states]
        #     # # Add InputState specified in params to those in paramClassDefaults
        #     # #    Note: order is important here;  new ones should be last, as paramClassDefaults defines the
        #     # #          the primary InputState which must remain first for the input_states ContentAddressableList
        #     # default_input_states.extend(input_states_spec)
        #     # # Assign full set back to params_arg
        #     # params[INPUT_STATES] = default_input_states
        #
        #     # Get inputStates specified in paramClassDefaults
        #     if self.paramClassDefaults[INPUT_STATES] is not None:
        #         default_input_states = self.paramClassDefaults[INPUT_STATES].copy()
        #         # Convert inputStates from paramClassDefaults to a list if it is not one
        #         if not isinstance(default_input_states, list):
        #             default_input_states = [default_input_states]
        #         # Add input_states specified in params to those in paramClassDefaults
        #         #    Note: order is important here;  new ones should be last, as paramClassDefaults defines the
        #         #          the primary InputState which must remain first for the input_states ContentAddressableList
        #         default_input_states.extend(input_states_spec)
        #         # Assign full set back to params_arg
        #         params[INPUT_STATES] = default_input_states

        # # OUTPUT_STATES:
        # try:
        #     output_states_spec = params[OUTPUT_STATES]
        # except KeyError:
        #     pass
        # else:
        #     # Convert output_states_spec to list if it is not one
        #     if not isinstance(output_states_spec, list):
        #         output_states_spec = [output_states_spec]
        #     # Get OutputStates specified in paramClassDefaults
        #     default_output_states = self.paramClassDefaults[OUTPUT_STATES].copy()
        #     # Convert OutputStates from paramClassDefaults to a list if it is not one
        #     if not isinstance(default_output_states, list):
        #         default_output_states = [default_output_states]
        #     # Add output_states specified in params to those in paramClassDefaults
        #     #    Note: order is important here;  new ones should be last, as paramClassDefaults defines the
        #     #          the primary OutputState which must remain first for the output_states ContentAddressableList
        #     default_output_states.extend(output_states_spec)
        #     # Assign full set back to params_arg
        #     params[OUTPUT_STATES] = default_output_states

    def _validate_params(self, request_set, target_set=None, context=None):
        """validate TimeScale, INPUT_STATES, FUNCTION_PARAMS, OUTPUT_STATES and MONITOR_FOR_CONTROL

        Go through target_set params (populated by Component._validate_params) and validate values for:
            + INPUT_STATES:
                <MechanismsInputState or Projection object or class,
                specification dict for one, 2-item tuple, or numeric value(s)>;
                if it is missing or not one of the above types, it is set to self.instance_defaults.variable
            + FUNCTION_PARAMS:  <dict>, every entry of which must be one of the following:
                ParameterState or Projection object or class, specification dict for one, 2-item tuple, or numeric
                value(s);
                if invalid, default (from paramInstanceDefaults or paramClassDefaults) is assigned
            + OUTPUT_STATES:
                <MechanismsOutputState object or class, specification dict, or numeric value(s);
                if it is missing or not one of the above types, it is set to None here;
                    and then to default value of self.value (output of execute method) in instantiate_output_state
                    (since execute method must be instantiated before self.value is known)
                if OUTPUT_STATES is a list or OrderedDict, it is passed along (to instantiate_output_states)
                if it is a OutputState class ref, object or specification dict, it is placed in a list
            + MONITORED_STATES:
                ** DOCUMENT

        Note: PARAMETER_STATES are validated separately -- ** DOCUMENT WHY

        TBI - Generalize to go through all params, reading from each its type (from a registry),
                                   and calling on corresponding subclass to get default values (if param not found)
                                   (as PROJECTION_TYPE and PROJECTION_SENDER are currently handled)
        """

        from psyneulink.core.components.states.state import _parse_state_spec
        from psyneulink.core.components.states.inputstate import InputState

        # Perform first-pass validation in Function.__init__():
        # - returns full set of params based on subclass paramClassDefaults
        super(Mechanism, self)._validate_params(request_set,target_set,context)

        params = target_set

        # VALIDATE INPUT STATE(S)

        # INPUT_STATES is specified, so validate:
        if INPUT_STATES in params and params[INPUT_STATES] is not None:
            try:
                for state_spec in params[INPUT_STATES]:
                    _parse_state_spec(owner=self, state_type=InputState, state_spec=state_spec)
            except AttributeError as e:
                if DEFER_VARIABLE_SPEC_TO_MECH_MSG in e.args[0]:
                    pass
        # INPUT_STATES is not specified and call is from constructor (i.e., not assign_params):
        elif context & ContextFlags.CONSTRUCTOR:
            # - set to None, so it is set to default (self.instance_defaults.variable) in instantiate_inputState
            # - warning (if in VERBOSE mode) will be issued in instantiate_inputState, where default value is known
            params[INPUT_STATES] = None

        # VALIDATE FUNCTION_PARAMS
        try:
            function_param_specs = params[FUNCTION_PARAMS]
        except KeyError:
            if context & (ContextFlags.COMMAND_LINE | ContextFlags.PROPERTY):
                pass
            elif self.prefs.verbosePref:
                print("No params specified for {0}".format(self.__class__.__name__))
        else:
            if not (isinstance(function_param_specs, dict)):
                raise MechanismError("{0} in {1} must be a dict of param specifications".
                                     format(FUNCTION_PARAMS, self.__class__.__name__))
            # Validate params

            from psyneulink.core.components.states.parameterstate import ParameterState
            for param_name, param_value in function_param_specs.items():
                try:
                    self.instance_defaults.value = self.paramInstanceDefaults[FUNCTION_PARAMS][param_name]
                except KeyError:
                    raise MechanismError("{0} not recognized as a param of execute method for {1}".
                                         format(param_name, self.__class__.__name__))
                if not ((isclass(param_value) and
                             (issubclass(param_value, ParameterState) or
                                  issubclass(param_value, Projection))) or
                        isinstance(param_value, ParameterState) or
                        isinstance(param_value, Projection) or
                        isinstance(param_value, dict) or
                        iscompatible(param_value, self.instance_defaults.value)):
                    params[FUNCTION_PARAMS][param_name] = self.instance_defaults.value
                    if self.prefs.verbosePref:
                        print("{0} param ({1}) for execute method {2} of {3} is not a ParameterState, "
                              "projection, tuple, or value; default value ({4}) will be used".
                              format(param_name,
                                     param_value,
                                     self.execute.__self__.componentName,
                                     self.__class__.__name__,
                                     self.instance_defaults.value))

        # VALIDATE OUTPUT STATE(S)

        # OUTPUT_STATES is specified, so validate:
        if OUTPUT_STATES in params and params[OUTPUT_STATES] is not None:

            param_value = params[OUTPUT_STATES]

            # If it is a single item or a non-OrderedDict, place in list (for use here and in instantiate_output_state)
            if not isinstance(param_value, (ContentAddressableList, list, OrderedDict)):
                param_value = [param_value]
            # Validate each item in the list or OrderedDict
            i = 0
            for key, item in param_value if isinstance(param_value, dict) else enumerate(param_value):
                from psyneulink.core.components.states.outputstate import OutputState
                # If not valid...
                if not ((isclass(item) and issubclass(item, OutputState)) or # OutputState class ref
                            isinstance(item, OutputState) or            # OutputState object
                            isinstance(item, dict) or                   # OutputState specification dict
                            isinstance(item, str) or                    # Name (to be used as key in OutputStates list)
                            isinstance(item, tuple) or                  # Projection specification tuple
                            _is_modulatory_spec(item) or                # Modulatory specification for the OutputState
                            iscompatible(item, **{kwCompatibilityNumeric: True})):  # value
                    # set to None, so it is set to default (self.value) in instantiate_output_state
                    param_value[key] = None
                    if self.prefs.verbosePref:
                        print("Item {0} of {1} param ({2}) in {3} is not a"
                              " OutputState, specification dict or value, nor a list of dict of them; "
                              "output ({4}) of execute method for {5} will be used"
                              " to create a default OutputState for {3}".
                              format(i,
                                     OUTPUT_STATES,
                                     param_value,
                                     self.__class__.__name__,
                                     self.value,
                                     self.execute.__self__.name))
                i += 1
            params[OUTPUT_STATES] = param_value

        # OUTPUT_STATES is not specified and call is from construct (i.e., not assign_params)
        elif context & ContextFlags.CONSTRUCTOR:
            # - set to None, so that it is set to default (self.value) in instantiate_output_state
            # - warning (if in VERBOSE mode) will be issued in instantiate_inputState, where default value is known
            # - number of OutputStates is validated against length of owner Mechanism's execute method output (EMO)
            #     in instantiate_output_state, where an OutputState is assigned to each item (value) of the EMO
            params[OUTPUT_STATES] = None

        def validate_labels_dict(lablel_dict, type):
            for label, value in labels_dict.items():
                if not isinstance(label,str):
                    raise MechanismError("Key ({}) in the {} for {} must be a string".
                                         format(label, type, self.name))
                if not isinstance(value,(list, np.ndarray)):
                    raise MechanismError("The value of {} ({}) in the {} for {} must be a list or array".
                                         format(label, value, type, self.name))
        def validate_subdict_key(state_type, key, dict_type):
            # IMPLEMENTATION NOTE:
            #    can't yet validate that string is a legit InputState name or that index is within
            #    bounds of the number of InputStates;  that is done in _get_state_value_labels()
            if not isinstance(key, (int, str)):
                raise MechanismError("Key ({}) for {} of {} must the name of an {} or the index for one".
                                     format(key, dict_type, self.name, state_type.__name__))

        if INPUT_LABELS_DICT in params and params[INPUT_LABELS_DICT]:
            labels_dict = params[INPUT_LABELS_DICT]
            if isinstance(list(labels_dict.values())[0], dict):
                for key, ld in labels_dict.values():
                    validate_subdict_key(InputState, key, INPUT_LABELS_DICT)
                    validate_labels_dict(ld, INPUT_LABELS_DICT)
            else:
                validate_labels_dict(labels_dict, INPUT_LABELS_DICT)

        if OUTPUT_LABELS_DICT in params and params[OUTPUT_LABELS_DICT]:
            labels_dict = params[OUTPUT_LABELS_DICT]
            if isinstance(list(labels_dict.values())[0], dict):
                for key, ld in labels_dict.values():
                    validate_subdict_key(OutputState, key, OUTPUT_LABELS_DICT)
                    validate_labels_dict(ld, OUTPUT_LABELS_DICT)
            else:
                validate_labels_dict(labels_dict, OUTPUT_LABELS_DICT)

        if TARGET_LABELS_DICT in params and params[TARGET_LABELS_DICT]:
            for label, value in params[TARGET_LABELS_DICT].items():
                if not isinstance(label,str):
                    raise MechanismError("Key ({}) in the {} for {} must be a string".
                                         format(label, TARGET_LABELS_DICT, self.name))
                if not isinstance(value,(list, np.ndarray)):
                    raise MechanismError("The value of {} ({}) in the {} for {} must be a list or array".
                                         format(label, value, TARGET_LABELS_DICT, self.name))

    def _validate_inputs(self, inputs=None):
        # Only ProcessingMechanism supports run() method of Function;  ControlMechanism and LearningMechanism do not
        raise MechanismError("{} does not support run() method".format(self.__class__.__name__))

    def _instantiate_attributes_before_function(self, function=None, context=None):
        self.previous_value = None
        self._instantiate_input_states(context=context)
        self._instantiate_parameter_states(function=function, context=context)
        super()._instantiate_attributes_before_function(function=function, context=context)

        # Assign attributes to be included in attributes_dict
        #   keys are keywords exposed to user for assignment
        #   values are names of corresponding attributes
        self.attributes_dict_entries = dict(OWNER_VARIABLE = VARIABLE,
                                            OWNER_VALUE = VALUE,
                                            EXECUTION_COUNT = CURRENT_EXECUTION_COUNT,
                                            EXECUTION_TIME = CURRENT_EXECUTION_TIME)
        if hasattr(self, PREVIOUS_VALUE):
            self.attributes_dict_entries.update({'PREVIOUS_VALUE': PREVIOUS_VALUE})

    def _instantiate_function(self, function, function_params=None, context=None):
        """Assign weights and exponents if specified in input_states
        """

        super()._instantiate_function(function=function, function_params=function_params, context=context)

        if self.input_states and any(input_state.weight is not None for input_state in self.input_states):

            # Construct defaults:
            #    from function_object.weights if specified else 1's
            try:
                default_weights = self.function_object.weights
            except AttributeError:
                default_weights = None
            if default_weights is None:
                default_weights = default_weights or [1.0] * len(self.input_states)

            # Assign any weights specified in input_state spec
            weights = [[input_state.weight if input_state.weight is not None else default_weight]
                       for input_state, default_weight in zip(self.input_states, default_weights)]
            self.function_object._weights = weights

        if self.input_states and any(input_state.exponent is not None for input_state in self.input_states):

            # Construct defaults:
            #    from function_object.weights if specified else 1's
            try:
                default_exponents = self.function_object.exponents
            except AttributeError:
                default_exponents = None
            if default_exponents is None:
                default_exponents = default_exponents or [1.0] * len(self.input_states)

            # Assign any exponents specified in input_state spec
            exponents = [[input_state.exponent if input_state.exponent is not None else default_exponent]
                       for input_state, default_exponent in zip(self.input_states, default_exponents)]
            self.function_object._exponents = exponents

        # this may be removed when the restriction making all Mechanism values 2D np arrays is lifted
        # ignore warnings of certain Functions that disable conversion
        with warnings.catch_warnings():
            warnings.simplefilter(action='ignore', category=UserWarning)
            self.function_object.output_type = FunctionOutputType.NP_2D_ARRAY
            self.function_object.enable_output_type_conversion = True
        self.function_object._instantiate_value(context)

    def _instantiate_attributes_after_function(self, context=None):
        from psyneulink.core.components.states.parameterstate import _instantiate_parameter_state

        self._instantiate_output_states(context=context)
        # instantiate parameter states from UDF custom parameters if necessary
        try:
            cfp = self.function_object.cust_fct_params
            udf_parameters_lacking_states = {param_name: cfp[param_name] for param_name in cfp if param_name not in self.parameter_states.names}

            _instantiate_parameter_state(self, FUNCTION_PARAMS, udf_parameters_lacking_states, context=context, function=self.function_object)
        except AttributeError:
            pass

        super()._instantiate_attributes_after_function(context=context)

    def _instantiate_input_states(self, input_states=None, reference_value=None, context=None):
        """Call State._instantiate_input_states to instantiate orderedDict of InputState(s)

        This is a stub, implemented to allow Mechanism subclasses to override _instantiate_input_states
            or process InputStates before and/or after call to _instantiate_input_states
        """
        from psyneulink.core.components.states.inputstate import _instantiate_input_states
        return _instantiate_input_states(owner=self,
                                         input_states=input_states or self.input_states,
                                         reference_value=reference_value,
                                         context=context)

    def _instantiate_parameter_states(self, function=None, context=None):
        """Call State._instantiate_parameter_states to instantiate a ParameterState for each parameter in user_params

        This is a stub, implemented to allow Mechanism subclasses to override _instantiate_parameter_states
            or process InputStates before and/or after call to _instantiate_parameter_states
            :param function:
        """
        from psyneulink.core.components.states.parameterstate import _instantiate_parameter_states
        _instantiate_parameter_states(owner=self, function=function, context=context)

    def _instantiate_output_states(self, context=None):
        """Call State._instantiate_output_states to instantiate orderedDict of OutputState(s)

        This is a stub, implemented to allow Mechanism subclasses to override _instantiate_output_states
            or process InputStates before and/or after call to _instantiate_output_states
        """
        from psyneulink.core.components.states.outputstate import _instantiate_output_states
        # self._update_parameter_states(context=context)
        self._update_attribs_dicts(context=context)
        _instantiate_output_states(owner=self, output_states=self.output_states, context=context)

    def _add_projection_to_mechanism(self, state, projection, context=None):
        from psyneulink.core.components.projections.projection import _add_projection_to
        _add_projection_to(receiver=self, state=state, projection_spec=projection, context=context)

    def _add_projection_from_mechanism(self, receiver, state, projection, context=None):
        """Add projection to specified state
        """
        from psyneulink.core.components.projections.projection import _add_projection_from
        _add_projection_from(sender=self, state=state, projection_spec=projection, receiver=receiver, context=context)

    def _projection_added(self, projection, context=None):
        '''Stub that can be overidden by subclasses that need to know when a projection is added to the Mechanism'''
        pass

    def reinitialize(self, *args, execution_context=None):
        """
            If the mechanism's `function <Mechanism.function>` is an `Integrator`, or if the mechanism has and
            `integrator_function <TransferMechanism.integrator_function>` (see `TransferMechanism`), this method
            effectively begins the function's accumulation over again at the specified value, and updates related
            attributes on the mechanism.  It also reassigns `previous_value <Mechanism.previous_value>` to None.

            If the mechanism's `function <Mechanism_Base.function>` is an `Integrator`, its `reinitialize
            <Mechanism_Base.reinitialize>` method:

                (1) Calls the function's own `reinitialize <Integrator.reinitialize>` method (see Note below for
                    details)

                (2) Sets the mechanism's `value <Mechanism_Base.value>` to the output of the function's
                    reinitialize method

                (3) Updates its `output states <Mechanism_Base.output_state>` based on its new `value
                    <Mechanism_Base.value>`

            If the mechanism has an `integrator_function <TransferMechanism.integrator_function>`, its `reinitialize
            <Mechanism_Base.reinitialize>` method::

                (1) Calls the `integrator_function's <TransferMechanism.integrator_function>` own `reinitialize
                    <Integrator.reinitialize>` method (see Note below for details)

                (2) Executes its `function <Mechanism_Base.function>` using the output of the `integrator_function's
                    <TransferMechanism.integrator_function>` `reinitialize <Integrator.reinitialize>` method as the
                    function's variable

                (3) Sets the mechanism's `value <Mechanism_Base.value>` to the output of its function

                (4) Updates its `output states <Mechanism_Base.output_state>` based on its new `value
                    <Mechanism_Base.value>`

        .. note::
                The reinitialize method of an Integrator Function typically resets the function's `previous_value
                <Integrator.previous_value>` (and any other `stateful_attributes <Integrator.stateful_attributes>`) and
                `value <Integrator.value>` to the quantity (or quantities) specified. If `reinitialize
                <Mechanism_Base.reinitialize>` is called without arguments, the `initializer <Integrator.initializer>`
                value (or the values of each of the attributes in `initializers <Integrator.initializers>`) is used
                instead. The `reinitialize <Integrator.reinitialize>` method may vary across different Integrators.
                See individual functions for details on their `stateful_attributes <Integrator.stateful_attributes>`,
                as well as other reinitialization steps that the reinitialize method may carry out.
        """
        from psyneulink.core.components.functions.function import Integrator

        # If the primary function of the mechanism is an integrator:
        # (1) reinitialize it, (2) update value, (3) update output states
        if isinstance(self.function_object, Integrator):
            new_value = self.function_object.reinitialize(*args, execution_context=execution_context)
            self.parameters.value.set(np.atleast_2d(new_value), execution_context=execution_context, override=True)
            self._update_output_states(context="REINITIALIZING", execution_id=parse_execution_context(execution_context))

        # If the mechanism has an auxiliary integrator function:
        # (1) reinitialize it, (2) run the primary function with the new "previous_value" as input
        # (3) update value, (4) update output states
        elif hasattr(self, "integrator_function"):
            if isinstance(self.integrator_function, Integrator):
                new_input = self.integrator_function.reinitialize(*args, execution_context=execution_context)[0]
                self.parameters.value.set(
                    self.function_object.execute(variable=new_input, context="REINITIALIZING"),
                    execution_context=execution_context,
                    override=True
                )
                self._update_output_states(context="REINITIALIZING", execution_id=parse_execution_context(execution_context))

            elif self.integrator_function is None:
                if hasattr(self, "integrator_mode"):
                    raise MechanismError("Reinitializing {} is not allowed because this Mechanism is not stateful. "
                                         "(It does not have an accumulator to reinitialize.) If this Mechanism "
                                         "should be stateful, try setting the integrator_mode argument to True. "
                                         .format(self.name))
                else:
                    raise MechanismError("Reinitializing {} is not allowed because this Mechanism is not stateful. "
                                         "(It does not have an accumulator to reinitialize).".format(self.name))

            else:
                raise MechanismError("Reinitializing {} is not allowed because its integrator_function is not an "
                                     "Integrator type function, therefore the Mechanism does not have an accumulator to"
                                     " reinitialize.".format(self.name))
        else:
            raise MechanismError("Reinitializing {} is not allowed because this Mechanism is not stateful. "
                                 "(It does not have an accumulator to reinitialize).".format(self.name))

        # if hasattr(self, PREVIOUS_VALUE):
        #     self.previous_value = None

    def get_current_mechanism_param(self, param_name, execution_id=None):
        if param_name == "variable":
            raise MechanismError("The method 'get_current_mechanism_param' is intended for retrieving the current "
                                 "value of a mechanism parameter. 'variable' is not a mechanism parameter. If looking "
                                 "for {}'s default variable, try {}.instance_defaults.variable."
                                 .format(self.name, self.name))
        try:
            return self._parameter_states[param_name].parameters.value.get(execution_id)
        except (AttributeError, TypeError):
            return getattr(self.parameters, param_name).get(execution_id)

    def execute(self,
                input=None,
                execution_id=None,
                runtime_params=None,
                context=None,
                bin_execute=False):
        """Carry out a single `execution <Mechanism_Execution>` of the Mechanism.


        COMMENT:
            Update InputState(s) and parameter(s), call subclass _execute, update OutputState(s), and assign self.value

            Execution sequence:
            - Call self.input_state.execute() for each entry in self.input_states:
                + execute every self.input_state.path_afferents.[<Projection>.execute()...]
                + aggregate results and/or gate state using self.input_state.function()
                + assign the result in self.input_state.value
            - Call every self.params[<ParameterState>].execute(); for each:
                + execute self.params[<ParameterState>].mod_afferents.[<Projection>.execute()...]
                    (usually this is just a single ControlProjection)
                + aggregate results for each ModulationParam or assign value from an OVERRIDE specification
                + assign the result to self.params[<ParameterState>].value
            - Call subclass' self.execute(params):
                - use self.input_state.value as its variable,
                - use self.params[<ParameterState>].value for each param of subclass' self.function
                - call self._update_output_states() to assign the output to each self.output_states[<OutputState>].value
                Note:
                * if execution is occurring as part of initialization, each output_state is reset to 0
                * otherwise, their values are left as is until the next update
        COMMENT

        Arguments
        ---------

        input : List[value] or ndarray : default self.instance_defaults.variable
            input to use for execution of the Mechanism.
            This must be consistent with the format of the Mechanism's `InputState(s) <Mechanism_InputStates>`:
            the number of items in the  outermost level of the list, or axis 0 of the ndarray, must equal the number
            of the Mechanism's `input_states  <Mechanism_Base.input_states>`, and each item must be compatible with the
            format (number and type of elements) of the `variable <InputState.InputState.variable>` of the
            corresponding InputState (see `Run Inputs <Run_Inputs>` for details of input
            specification formats).

        runtime_params : Optional[Dict[str, Dict[str, Dict[str, value]]]]:
            a dictionary that can include any of the parameters used as arguments to instantiate the Mechanism or
            its function. Any value assigned to a parameter will override the current value of that parameter for *only
            the current* execution of the Mechanism. When runtime_params are passed down from the `Composition` level
            `Run` method, parameters reset to their original values immediately following the execution during which
            runtime_params were used. When `execute <Mechanism.execute>` is called directly, (such as for debugging),
            runtime_params exhibit "lazy updating": parameter values will not reset to their original values until the
            beginning of the next execution.

        Returns
        -------

        Mechanism's output_values : List[value]
            list with the `value <OutputState.value>` of each of the Mechanism's `OutputStates
            <Mechanism_OutputStates>` after either one `TIME_STEP` or a `TRIAL`.

        """
        context = context or ContextFlags.COMMAND_LINE

        # initialize context for this execution_id if not done already
        if execution_id is not None:
            self._assign_context_values(execution_id)

        if not self.parameters.context.get(execution_id).source or context & ContextFlags.COMMAND_LINE:
            self.parameters.context.get(execution_id).source = ContextFlags.COMMAND_LINE
        if self.parameters.context.get(execution_id).initialization_status == ContextFlags.INITIALIZED:
            self.parameters.context.get(execution_id).string = "{} EXECUTING {}: {}".format(context.name,self.name,
                                                               ContextFlags._get_context_string(
                                                                       self.parameters.context.get(execution_id).flags, EXECUTION_PHASE))
        else:
            self.parameters.context.get(execution_id).string = "{} INITIALIZING {}".format(context.name, self.name)

        # IMPLEMENTATION NOTE: Re-write by calling execute methods according to their order in functionDict:
        #         for func in self.functionDict:
        #             self.functionsDict[func]()

        # Limit init to scope specified by context
        if self.parameters.context.get(execution_id).initialization_status == ContextFlags.INITIALIZING:
            if self.parameters.context.get(execution_id).composition:
                # Run full execute method for init of Process and System
                pass
            # Only call subclass' _execute method and then return (do not complete the rest of this method)
            elif self.initMethod is INIT_EXECUTE_METHOD_ONLY:
                return_value =  self._execute(
                    variable=self.instance_defaults.variable,
                    execution_id=execution_id,
                    runtime_params=runtime_params,
                    context=context,
                )

                # IMPLEMENTATION NOTE:  THIS IS HERE BECAUSE IF return_value IS A LIST, AND THE LENGTH OF ALL OF ITS
                #                       ELEMENTS ALONG ALL DIMENSIONS ARE EQUAL (E.G., A 2X2 MATRIX PAIRED WITH AN
                #                       ARRAY OF LENGTH 2), np.array (AS WELL AS np.atleast_2d) GENERATES A ValueError
                if (isinstance(return_value, list) and
                    (all(isinstance(item, np.ndarray) for item in return_value) and
                        all(
                                all(item.shape[i]==return_value[0].shape[0]
                                    for i in range(len(item.shape)))
                                for item in return_value))):

                        return return_value
                else:
                    converted_to_2d = np.atleast_2d(return_value)
                # If return_value is a list of heterogenous elements, return as is
                #     (satisfies requirement that return_value be an array of possibly multidimensional values)
                if converted_to_2d.dtype == object:
                    return return_value
                # Otherwise, return value converted to 2d np.array
                else:
                    return converted_to_2d

            # Call only subclass' function during initialization (not its full _execute method nor rest of this method)
            elif self.initMethod is INIT_FUNCTION_METHOD_ONLY:
                return_value = super()._execute(
                    variable=self.instance_defaults.variable,
                    execution_id=execution_id,
                    runtime_params=runtime_params,
                    context=context,
                )
                return np.atleast_2d(return_value)

        # FIX: ??MAKE CONDITIONAL ON self.prefs.paramValidationPref??
        # VALIDATE INPUT STATE(S) AND RUNTIME PARAMS
        self._check_args(
            params=runtime_params,
            target_set=runtime_params,
            execution_id=execution_id,
        )

        # MODIFIED 7/14/18 NEW:
        self._update_previous_value(execution_id)
        # MODIFIED 7/14/18 END

        # UPDATE VARIABLE and INPUT STATE(S)

        # Executing or simulating Process or System, get input by updating input_states

        if (input is None
            and (self.parameters.context.get(execution_id).execution_phase & (ContextFlags.PROCESSING|ContextFlags.LEARNING|ContextFlags.SIMULATION))
            and (self.input_state.path_afferents != [])):
            variable = self._update_input_states(execution_id=execution_id, runtime_params=runtime_params, context=context)

        # Direct call to execute Mechanism with specified input, so assign input to Mechanism's input_states
        else:
            if context & ContextFlags.COMMAND_LINE:
                self.parameters.context.get(execution_id).execution_phase = ContextFlags.PROCESSING
            if input is None:
                input = self.instance_defaults.variable
            #     FIX:  this input value is sent to input CIMs when compositions are nested
            #           variable should be based on afferent projections
            variable = self._get_variable_from_input(input, execution_id)

        self.parameters.variable.set(variable, execution_context=execution_id, override=True)

        # UPDATE PARAMETER STATE(S)
        self._update_parameter_states(execution_id=execution_id, runtime_params=runtime_params, context=context)

        # CALL SUBCLASS _execute method AND ASSIGN RESULT TO self.value

        if bin_execute:
<<<<<<< HEAD
            e = pnlvm.MechExecution(self)
            value = e.execute(variable)
=======
            value = self._bin_execute(
                variable=variable,
                execution_id=execution_id,
                runtime_params=runtime_params,
                context=context,
            )
>>>>>>> a6286dd1
        else:
        # IMPLEMENTATION NOTE: use value as buffer variable until it has been fully processed
        #                      to avoid multiple calls to (and potential log entries for) self.value property
            value = self._execute(
                variable=variable,
                execution_id=execution_id,
                runtime_params=runtime_params,
                context=context
            )

        # IMPLEMENTATION NOTE:  THIS IS HERE BECAUSE IF return_value IS A LIST, AND THE LENGTH OF ALL OF ITS
        #                       ELEMENTS ALONG ALL DIMENSIONS ARE EQUAL (E.G., A 2X2 MATRIX PAIRED WITH AN
        #                       ARRAY OF LENGTH 2), np.array (AS WELL AS np.atleast_2d) GENERATES A ValueError
        if (isinstance(value, list) and
            (all(isinstance(item, np.ndarray) for item in value) and
                all(
                        all(item.shape[i]==value[0].shape[0]
                            for i in range(len(item.shape)))
                        for item in value))):
                pass
        else:
            converted_to_2d = np.atleast_2d(value)
            # If return_value is a list of heterogenous elements, return as is
            #     (satisfies requirement that return_value be an array of possibly multidimensional values)
            if converted_to_2d.dtype == object:
                pass
            # Otherwise, return value converted to 2d np.array
            else:
                # return converted_to_2d
                value = converted_to_2d

        self.parameters.value.set(value, execution_context=execution_id, override=True)

        # UPDATE OUTPUT STATE(S)
        self._update_output_states(execution_id=execution_id, runtime_params=runtime_params, context=context)

        # REPORT EXECUTION
        if self.prefs.reportOutputPref and (self.parameters.context.get(execution_id).execution_phase &
                                            ContextFlags.PROCESSING|ContextFlags.LEARNING):
            self._report_mechanism_execution(self.get_input_values(execution_id), self.user_params, self.output_state.parameters.value.get(execution_id))

        # MODIFIED 10/28/18 OLD:  [JDC: DUPLICATES SAME ON COMPONENT AND THUS DOUBLE-INCREMENTS]
        # if self.parameters.context.get(execution_id).initialization_status & ~(ContextFlags.VALIDATING | ContextFlags.INITIALIZING):
        #     self._increment_execution_count()
        #     self._update_current_execution_time(context=context, execution_id=execution_id)
        # MODIFIED 10/28/18 END

        return value

    def run(
        self,
        inputs,
        num_trials=None,
        call_before_execution=None,
        call_after_execution=None,
    ):
        """Run a sequence of `executions <Mechanism_Execution>`.

        COMMENT:
            Call execute method for each in a sequence of executions specified by the `inputs` argument.
        COMMENT

        Arguments
        ---------

        inputs : List[input] or ndarray(input) : default default_variable
            the inputs used for each in a sequence of executions of the Mechanism (see `Run_Inputs` for a detailed
            description of formatting requirements and options).

        num_trials: int
            number of trials to execute.

        call_before_execution : function : default None
            called before each execution of the Mechanism.

        call_after_execution : function : default None
            called after each execution of the Mechanism.

        Returns
        -------

        Mechanism's output_values : List[value]
            list with the `value <OutputState.value>` of each of the Mechanism's `OutputStates
            <Mechanism_OutputStates>` for each execution of the Mechanism.

        """
        from psyneulink.core.globals.environment import run
        return run(
            self,
            inputs=inputs,
            num_trials=num_trials,
            call_before_trial=call_before_execution,
            call_after_trial=call_after_execution,
        )

    def _get_variable_from_input(self, input, execution_id=None):
        input = np.atleast_2d(input)
        num_inputs = np.size(input, 0)
        num_input_states = len(self.input_states)
        if num_inputs != num_input_states:
            # Check if inputs are of different lengths (indicated by dtype == np.dtype('O'))
            num_inputs = np.size(input)
            if isinstance(input, np.ndarray) and input.dtype is np.dtype('O') and num_inputs == num_input_states:
                # Reduce input back down to sequence of arrays (to remove extra dim added by atleast_2d above)
                input = np.squeeze(input)
            else:
                num_inputs = np.size(input, 0)  # revert num_inputs to its previous value, when printing the error
                raise MechanismError("Number of inputs ({0}) to {1} does not match "
                                  "its number of input_states ({2})".
                                  format(num_inputs, self.name,  num_input_states ))
        for input_item, input_state in zip(input, self.input_states):
            if len(input_state.defaults.value) == len(input_item):
                input_state.parameters.value.set(input_item, execution_id, override=True)
            else:
                raise MechanismError(
                    "Length ({}) of input ({}) does not match "
                    "required length ({}) for input to {} of {}".format(
                        len(input_item),
                        input_item,
                        len(input_state.instance_defaults.variable),
                        input_state.name,
                        self.name
                    )
                )

        return np.array(self.get_input_values(execution_id))

    def _update_previous_value(self, execution_id=None):
        self.parameters.previous_value.set(self.parameters.value.get(execution_id), execution_id, override=True)

    def _update_input_states(self, execution_id=None, runtime_params=None, context=None):
        """ Update value for each InputState in self.input_states:

        Call execute method for all (MappingProjection) Projections in InputState.path_afferents
        Aggregate results (using InputState execute method)
        Update InputState.value
        """
        for i in range(len(self.input_states)):
            state = self.input_states[i]
            state.update(execution_id=execution_id, params=runtime_params, context=context)
        return np.array([state.parameters.value.get(execution_id) for state in self.input_states])

    def _update_parameter_states(self, execution_id=None, runtime_params=None, context=None):

        for state in self._parameter_states:
            state.update(execution_id=execution_id, params=runtime_params, context=context)
        self._update_attribs_dicts(context=context)

    def _update_attribs_dicts(self, context=None):
        from psyneulink.core.globals.keywords import NOISE
        for state in self._parameter_states:
            if NOISE in state.name and self.context.initialization_status == ContextFlags.INITIALIZING:
                continue
            if state.name in self.user_params:
                self.user_params.__additem__(state.name, state.value)
            if state.name in self.function_params:
                self.function_params.__additem__(state.name, state.value)

    def _update_output_states(self, execution_id=None, runtime_params=None, context=None):
        """Execute function for each OutputState and assign result of each to corresponding item of self.output_values

        """
        for state in self.output_states:
            state.update(execution_id=execution_id, params=runtime_params, context=context)

    def initialize(self, value, execution_context=None):
        """Assign an initial value to the Mechanism's `value <Mechanism_Base.value>` attribute and update its
        `OutputStates <Mechanism_OutputStates>`.

        Arguments
        ---------

        value : List[value] or 1d ndarray
            value used to initialize the first item of the Mechanism's `value <Mechanism_Base.value>` attribute.

        """
        if self.paramValidationPref:
            if not iscompatible(value, self.defaults.value):
                raise MechanismError("Initialization value ({}) is not compatiable with value of {}".
                                     format(value, append_type_to_name(self)))
        self.parameters.value.set(np.atleast_1d(value), execution_context, override=True)
        self._update_output_states(execution_id=execution_context, context="INITIAL_VALUE")


    def _get_param_struct_type(self, ctx):
        input_param_list = []
        for state in self.input_states:
            input_param_list.append(ctx.get_param_struct_type(state))
        input_param_struct = ir.LiteralStructType(input_param_list)

        output_param_list = []
        for state in self.output_states:
            output_param_list.append(ctx.get_param_struct_type(state))
        output_param_struct = ir.LiteralStructType(output_param_list)

        param_param_list = []
        for state in self.parameter_states:
            param_param_list.append(ctx.get_param_struct_type(state))
        param_param_struct = ir.LiteralStructType(param_param_list)

        param_list = [input_param_struct,
                      ctx.get_param_struct_type(self.function_object),
                      output_param_struct,
                      param_param_struct]

        mech_params = self._get_mech_params_type()
        if mech_params is not None:
            param_list.append(mech_params)

        return ir.LiteralStructType(param_list)


    def _get_mech_params_type(self):
        pass


    def _get_context_struct_type(self, ctx):
        input_context_list = []
        for state in self.input_states:
            input_context_list.append(ctx.get_context_struct_type(ctx))
        input_context_struct = ir.LiteralStructType(input_context_list)

        output_context_list = []
        for state in self.output_states:
            output_context_list.append(ctx.get_context_struct_type(state))
        output_context_struct = ir.LiteralStructType(output_context_list)

        parameter_context_list = []
        for state in self.parameter_states:
            parameter_context_list.append(ctx.get_context_struct_type(state))
        parameter_context_struct = ir.LiteralStructType(parameter_context_list)

        return ir.LiteralStructType([input_context_struct, ctx.get_context_struct_type(self.function_object), output_context_struct, parameter_context_struct])


    def _get_output_struct_type(self, ctx):
        output_type_list = []
        for state in self.output_states:
            output_type_list.append(ctx.get_output_struct_type(state))
        return ir.LiteralStructType(output_type_list)

    def _get_input_struct_type(self, ctx):
        input_type_list = []
        for state in self.input_states:
            input_type_list.append(ctx.get_input_struct_type(state))
        for state in self.parameter_states:
            state_input_type_list = []
            for proj in state.mod_afferents:
                state_input_type_list.append(ctx.get_output_struct_type(proj))
            input_type_list.append(ir.LiteralStructType(state_input_type_list))
        return ir.LiteralStructType(input_type_list)

<<<<<<< HEAD
    def _get_param_initializer(self):
        input_param_init_list = []
        for state in self.input_states:
            input_param_init_list.append(state._get_param_initializer())
        input_param_init = tuple(input_param_init_list)

        function_param_init = self.function_object._get_param_initializer()

        output_param_init_list = []
        for state in self.output_states:
            output_param_init_list.append(state._get_param_initializer())
=======
    def get_param_initializer(self, execution_id=None):
        input_param_init_list = []
        for state in self.input_states:
            input_param_init_list.append(state.get_param_initializer(execution_id=execution_id))
        input_param_init = tuple(input_param_init_list)

        function_param_init = self.function_object.get_param_initializer(execution_id=execution_id)

        output_param_init_list = []
        for state in self.output_states:
            output_param_init_list.append(state.get_param_initializer(execution_id=execution_id))
>>>>>>> a6286dd1
        output_param_init = tuple(output_param_init_list)

        param_param_init_list = []
        for state in self.parameter_states:
<<<<<<< HEAD
            param_param_init_list.append(state._get_param_initializer())
=======
            param_param_init_list.append(state.get_param_initializer(execution_id=execution_id))
>>>>>>> a6286dd1
        param_param_init = tuple(param_param_init_list)

        param_init_list = [input_param_init, function_param_init,
                           output_param_init, param_param_init]

        mech_params_init = self._get_mech_params_init()
        if mech_params_init is not None:
            param_init_list.append(mech_params_init)

        return tuple(param_init_list)

    def _get_mech_params_init(self):
        pass

<<<<<<< HEAD
    def _get_context_initializer(self):
        input_context_init_list = []
        for state in self.input_states:
            input_context_init_list.append(state._get_context_initializer())
        input_context_init = tuple(input_context_init_list)

        function_context_init = self.function_object._get_context_initializer()

        output_context_init_list = []
        for state in self.output_states:
            output_context_init_list.append(state._get_context_initializer())
=======

    def get_context_initializer(self, execution_id=None):
        input_context_init_list = []
        for state in self.input_states:
            input_context_init_list.append(state.get_context_initializer(execution_id=execution_id))
        input_context_init = tuple(input_context_init_list)

        function_context_init = self.function_object.get_context_initializer(execution_id=execution_id)

        output_context_init_list = []
        for state in self.output_states:
            output_context_init_list.append(state.get_context_initializer(execution_id=execution_id))
>>>>>>> a6286dd1
        output_context_init = tuple(output_context_init_list)

        parameter_context_init_list = []
        for state in self.parameter_states:
<<<<<<< HEAD
            parameter_context_init_list.append(state._get_context_initializer())
=======
            parameter_context_init_list.append(state.get_context_initializer(execution_id=execution_id))
>>>>>>> a6286dd1
        parameter_context_init = tuple(parameter_context_init_list)

        return tuple([input_context_init, function_context_init, output_context_init, parameter_context_init])

    def _gen_llvm_input_states(self, ctx, builder, params, context, si):
        # Allocate temporary storage. We rely on the fact that series
        # of input state results should match the main function input.
        is_output_list = []
        for state in self.input_states:
            is_function = ctx.get_llvm_function(state)
            is_output_list.append(is_function.args[3].type.pointee)

        # Check if all elements are the same
        if len(set(is_output_list)) == 1:
            is_output_type = ir.ArrayType(is_output_list[0], len(is_output_list))
        else:
            is_output_type = ir.LiteralStructType(is_output_list)
        is_output = builder.alloca(is_output_type, 1)

        for i, state in enumerate(self.input_states):
            is_params = builder.gep(params, [ctx.int32_ty(0), ctx.int32_ty(0), ctx.int32_ty(i)])
            is_context = builder.gep(context, [ctx.int32_ty(0), ctx.int32_ty(0), ctx.int32_ty(i)])
            is_in = builder.gep(si, [ctx.int32_ty(0), ctx.int32_ty(i)])
            is_out = builder.gep(is_output, [ctx.int32_ty(0), ctx.int32_ty(i)])
            is_function = ctx.get_llvm_function(state)
            builder.call(is_function, [is_params, is_context, is_in, is_out])

        return is_output, builder

    def _gen_llvm_param_states(self, func, f_params_ptr, ctx, builder, params, context, si):
        # Allocate a shadow structure to overload user supplied parameters
        f_params = builder.alloca(f_params_ptr.type.pointee, 1)

        # Call parameter states for function
        for idx, f_param in enumerate(func._get_param_ids()):
            param_in_ptr = builder.gep(f_params_ptr, [ctx.int32_ty(0), ctx.int32_ty(idx)])
            raw_param_val = builder.load(param_in_ptr)
            param_out_ptr = builder.gep(f_params, [ctx.int32_ty(0), ctx.int32_ty(idx)])
            # If there is no param state, provide a copy of the user param value
            # FIXME: why wouldn't it be there?
            if f_param not in self._parameter_states:
                builder.store(raw_param_val, param_out_ptr)
                continue

            state = self._parameter_states[f_param]
            i = self._parameter_states.key_values.index(f_param)

            assert state is self.parameter_states[i]

            ps_function = ctx.get_llvm_function(state)

            # Param states are in the 4th block (idx 3).
            # After input, function_object,  and output
            ps_idx = ctx.int32_ty(3)
            ps_params = builder.gep(params, [ctx.int32_ty(0), ps_idx, ctx.int32_ty(i)])
            ps_context = builder.gep(context, [ctx.int32_ty(0), ps_idx, ctx.int32_ty(i)])

            # Construct the input out of the user value and incoming projection
            ps_input = builder.alloca(ps_function.args[2].type.pointee, 1)
            raw_ptr = builder.gep(ps_input, [ctx.int32_ty(0), ctx.int32_ty(0)])

            builder.store(raw_param_val, raw_ptr)

            # Copy mod_afferent inputs
            for idx, ps_mod in enumerate(state.mod_afferents):
                mod_in_ptr = builder.gep(si, [ctx.int32_ty(0), ctx.int32_ty(len(self.input_states) + i), ctx.int32_ty(idx)])
                mod_out_ptr = builder.gep(ps_input, [ctx.int32_ty(0), ctx.int32_ty(1 + idx)])
                afferent_val = builder.load(mod_in_ptr)
                builder.store(afferent_val, mod_out_ptr)

            # Parameter states modify corresponding parameter in param struct
            ps_output = param_out_ptr

            builder.call(ps_function, [ps_params, ps_context, ps_input, ps_output])
        return f_params, builder

    def _gen_llvm_output_states(self, ctx, builder, params, context, value, so):
        for i, state in enumerate(self.output_states):
            #FIXME: can we rely on this?
            os_in_spec = state._variable_spec
            if os_in_spec == OWNER_VALUE:
                os_input = value
            elif isinstance(os_in_spec, tuple) and os_in_spec[0] == OWNER_VALUE:
                os_input = builder.gep(value, [ctx.int32_ty(0), ctx.int32_ty(os_in_spec[1])])
            #FIXME: For some reason this can be wrapped in a list
            elif isinstance(os_in_spec, list) and len(os_in_spec) == 1 and isinstance(os_in_spec[0], tuple) and os_in_spec[0][0] == OWNER_VALUE:
                os_input = builder.gep(value, [ctx.int32_ty(0), ctx.int32_ty(os_in_spec[0][1])])
            else:
                #TODO: support more options
                print(value.type)
                print(os_in_spec)
                assert False

            os_params = builder.gep(params, [ctx.int32_ty(0), ctx.int32_ty(2), ctx.int32_ty(i)])
            os_context = builder.gep(context, [ctx.int32_ty(0), ctx.int32_ty(2), ctx.int32_ty(i)])
            os_output = builder.gep(so, [ctx.int32_ty(0), ctx.int32_ty(i)])
            os_function = ctx.get_llvm_function(state)
            builder.call(os_function, [os_params, os_context, os_input, os_output])

        return builder

    def _gen_llvm_invoke_function(self, ctx, builder, function, params, context, variable):
        fun = ctx.get_llvm_function(function)
        fun_in, builder = self._gen_llvm_function_input_parse(builder, ctx, fun, variable)
        fun_out = builder.alloca(fun.args[3].type.pointee, 1)

        builder.call(fun, [params, context, fun_in, fun_out])

        return fun_out, builder

    def _gen_llvm_function_body(self, ctx, builder, params, context, arg_in, arg_out):

        is_output, builder = self._gen_llvm_input_states(ctx, builder, params, context, arg_in)

        mf_params_ptr = builder.gep(params, [ctx.int32_ty(0), ctx.int32_ty(1)])
        mf_params, builder = self._gen_llvm_param_states(self.function_object, mf_params_ptr, ctx, builder, params, context, arg_in)

        mf_state = builder.gep(context, [ctx.int32_ty(0), ctx.int32_ty(1)])
        value, builder = self._gen_llvm_invoke_function(ctx, builder, self.function_object, mf_params, mf_state, is_output)

        ppval, builder = self._gen_llvm_function_postprocess(builder, ctx, value)

        builder = self._gen_llvm_output_states(ctx, builder, params, context, ppval, arg_out)
        return builder

    def _gen_llvm_function_input_parse(self, builder, ctx, func, func_in):
        return func_in, builder

    def _gen_llvm_function_postprocess(self, builder, ctx, mf_out):
        return mf_out, builder

<<<<<<< HEAD
    def _report_mechanism_execution(self, input_val=None, params=None, output=None):
=======

    def _bin_execute(self,
                 variable=None,
                 execution_id=None,
                 runtime_params=None,
                 context=None):


        bf = self._llvmBinFunction

        par_struct_ty, context_struct_ty, vi_ty, vo_ty = bf.byref_arg_types

        __nv_state = self._compilation_data.nv_state.get(execution_id)

        if __nv_state is None:
            initializer = self.get_context_initializer(execution_id=execution_id)
            __nv_state = context_struct_ty(*initializer)

        ct_context = __nv_state
        self._compilation_data.nv_state.set(__nv_state, execution_id)

        ct_param = par_struct_ty(*self.get_param_initializer(execution_id=execution_id))

        # convert to 3d. we always assume that:
        # a) the input is vector of input states
        # b) input states take vector of projection outputs
        # c) projection output is a vector (even 1 element vector)
        new_var = np.asfarray([np.atleast_2d(x) for x in variable])
        ct_vi = vi_ty(*pnlvm._tupleize(new_var))

        ct_vo = vo_ty()

        bf(ctypes.byref(ct_param), ctypes.byref(ct_context),
           ctypes.byref(ct_vi), ctypes.byref(ct_vo))

        return pnlvm._convert_ctype_to_python(ct_vo)

    def _report_mechanism_execution(self, input_val=None, params=None, output=None, execution_id=None):
>>>>>>> a6286dd1

        if input_val is None:
            input_val = self.get_input_values(execution_id)
        if output is None:
            output = self.output_state.parameters.value.get(execution_id)
        params = params or self.user_params

        import re
        if 'mechanism' in self.name or 'Mechanism' in self.name:
            mechanism_string = ' '
        else:
            mechanism_string = ' mechanism'

        # kmantel: previous version would fail on anything but iterables of things that can be cast to floats
        #   if you want more specific output, you can add conditional tests here
        try:
            input_string = [float("{:0.3}".format(float(i))) for i in input_val].__str__().strip("[]")
        except TypeError:
            input_string = input_val

        print ("\n\'{}\'{} executed:\n- input:  {}".
               format(self.name,
                      mechanism_string,
                      input_string))

        if params:
            print("- params:")
            # Sort for consistency of output
            params_keys_sorted = sorted(params.keys())
            for param_name in params_keys_sorted:
                # No need to report:
                #    function_params here, as they will be reported for the function itself below;
                #    input_states or output_states, as these are not really params
                if param_name in {FUNCTION_PARAMS, INPUT_STATES, OUTPUT_STATES}:
                    continue
                param_is_function = False
                param_value = params[param_name]
                if isinstance(param_value, Function):
                    param = param_value.name
                    param_is_function = True
                elif isinstance(param_value, type(Function)):
                    param = param_value.__name__
                    param_is_function = True
                elif isinstance(param_value, (function_type, method_type)):
                    param = param_value.__self__.__class__.__name__
                    param_is_function = True
                else:
                    param = param_value
                print ("\t{}: {}".format(param_name, str(param).__str__().strip("[]")))
                if param_is_function:
                    # Sort for consistency of output
                    func_params_keys_sorted = sorted(self.function_object.user_params.keys())
                    for fct_param_name in func_params_keys_sorted:
                        print ("\t\t{}: {}".
                               format(fct_param_name,
                                      str(self.function_object.user_params[fct_param_name]).__str__().strip("[]")))

        # kmantel: previous version would fail on anything but iterables of things that can be cast to floats
        #   if you want more specific output, you can add conditional tests here
        try:
            output_string = re.sub(r'[\[,\],\n]', '', str([float("{:0.3}".format(float(i))) for i in output]))
        except TypeError:
            output_string = output

        print("- output: {}".format(output_string))

    def show_structure(self,
                       # direction = 'BT',
                       show_functions=False,
                       show_values=False,
                       use_labels=False,
                       show_headers=False,
                       show_role=False,
                       system=None,
                       output_fmt='pdf'
                       ):
        """Generate a detailed display of a the structure of a Mechanism.

        .. note::
           This method relies on `graphviz <http://www.graphviz.org>`_, which must be installed and imported
           (standard with PsyNeuLink pip install)

        Displays the structure of a Mechanism using the GraphViz `record
        <http://graphviz.readthedocs.io/en/stable/examples.html#structs-revisited-py>`_ shape.  This method is called
        by `System.show_graph` if its **show_mechanism_structure** argument is specified as `True` when it is called.

        Arguments
        ---------

        show_functions : bool : default False
            specifies whether or not to show the `function <Component.function>` of the Mechanism and each of its
            States in the record (enclosed in parentheses).

        show_values : bool : default False
            specifies whether or not to show the `value <Component.value>` of the Mechanism and each of its States
            in the record (prefixed by "=").

        use_labels : bool : default False
            specifies whether or not to use labels for values if **show_values** is `True`; labels must be specified
            in the `input_labels_dict <Mechanism.input_labels_dict>` (for InputState values) and
            `output_labels_dict <Mechanism.output_labels_dict>` (for OutputState values), otherwise the value is used.

        show_headers : bool : default False
            specifies whether or not to show the Mechanism, InputState, ParameterState and OutputState headers
            (shown in caps).

        show_role : bool : default False
            specifies whether or not to show the `role <System_Mechanisms>` of the Mechanism in the `System` specified
            in the **system** argument (shown in caps and enclosed in square brackets);
            if **system** is not specified, show_roles is ignored.

        system : System : default None
            specifies the `System` (to which the Mechanism must belong) for which to show its role (see **roles**);
            if this is not specified, the **show_role** argument is ignored.

        output_fmt : keyword : default 'pdf'
            'pdf': generate and open a pdf with the visualization;\n
            'jupyter': return the object (ideal for working in jupyter/ipython notebooks)\n
            'struct': return a string that specifies the structure of the record shape,
            for use in a GraphViz node specification.

        """

        open_bracket = r'{'
        pipe = r' | '
        close_bracket = r'}'
        mechanism_header = r'MECHANISM:\n'
        input_states_header = r'______INPUTSTATES______\n' \
                  r'/\ \ \ \ \ \ \ \ \ \ \ \ \ \ \ \ \ \ \ \ \ \ \ \ \ \ \ \ \ \ \ \ \ \ \ \ \ \ \ \ \ \ \ \ \ \ \ \ \\'
        parameter_states_header = r'PARAMETERSTATES:'
        output_states_header = r'\\______\ \ \ \ \ \ \ \ \ \ \ \ \ \ \ \ \ \ \ \ \ \ \ \ \ \ \ \ \ ______/' \
                               r'\nOUTPUTSTATES'

        def mech_string(mech):
            '''Return string with name of mechanism possibly with function and/or value
            Inclusion of role, function and/or value is determined by arguments of call to show_structure '''
            if show_headers:
                mech_header = mechanism_header
            else:
                mech_header = ''
            mech_name = r' <{0}> {1}{0}'.format(mech.name, mech_header)
            mech_role = ''
            if system and show_role:
                try:
                    mech_role = r'\n[{}]'.format(self.systems[system])
                except KeyError:
                    # # mech_role = r'\n[{}]'.format(self.system)
                    # mech_role = r'\n[CONTROLLER]'
                    from psyneulink.core.components.mechanisms.adaptive.control.controlmechanism import ControlMechanism
                    from psyneulink.core.components.mechanisms.processing.objectivemechanism import ObjectiveMechanism
                    if isinstance(mech, ControlMechanism) and hasattr(mech, 'system'):
                        mech_role = r'\n[CONTROLLER]'
                    elif isinstance(mech, ObjectiveMechanism) and hasattr(mech, '_role'):
                        mech_role = r'\n[{}]'.format(mech._role)
                    else:
                        mech_role = ""


            mech_function = ''
            if show_functions:
                mech_function = r'\n({})'.format(mech.function_object.__class__.__name__)
            mech_value = ''
            if show_values:
                mech_value = r'\n={}'.format(mech.value)
            return mech_name + mech_role + mech_function + mech_value

        def states_string(state_list:ContentAddressableList,
                          state_type,
                          include_function:bool=False,
                          include_value:bool=False,
                          use_label:bool=False):
            '''Return string with name of states in ContentAddressableList with functions and/or values as specified'''
            states = open_bracket
            for i, state in enumerate(state_list):
                if i:
                    states += pipe
                function = ''
                if include_function:
                    function = r'\n({})'.format(state.function_object.__class__.__name__)
                value = ''
                if include_value:
                    if use_label:
                        value = r'\n={}'.format(state.label)
                    else:
                        value = r'\n={}'.format(state.value)
                states += r'<{0}-{1}> {1}{2}{3}'.format(state_type.__name__,
                                                        state.name,
                                                        function,
                                                        value)
            states += close_bracket
            return states

        # Construct Mechanism specification
        mech = mech_string(self)

        # Construct InputStates specification
        if len(self.input_states):
            if show_headers:
                input_states = input_states_header + pipe + states_string(self.input_states,
                                                                          InputState,
                                                                          include_function=show_functions,
                                                                          include_value=show_values,
                                                                          use_label=use_labels)
            else:
                input_states = states_string(self.input_states,
                                             InputState,
                                             include_function=show_functions,
                                             include_value=show_values,
                                             use_label=use_labels)
            input_states = pipe + input_states
        else:
            input_states = ''

        # Construct ParameterStates specification
        if len(self.parameter_states):
            if show_headers:
                parameter_states = parameter_states_header + pipe + states_string(self.parameter_states,
                                                                                  ParameterState,
                                                                                  include_function=show_functions,
                                                                                  include_value=show_values)
            else:
                parameter_states = states_string(self.parameter_states,
                                                 ParameterState,
                                                 include_function=show_functions,
                                                 include_value=show_values)
            parameter_states = pipe + parameter_states
        else:
            parameter_states = ''

        # Construct OutputStates specification
        if len(self.output_states):
            if show_headers:
                output_states = states_string(self.output_states,
                                              OutputState,
                                              include_function=show_functions,
                                              include_value=show_values,
                                              use_label=use_labels) + pipe + output_states_header
            else:
                output_states = states_string(self.output_states,
                                              OutputState,
                                              include_function=show_functions,
                                              include_value=show_values,
                                              use_label=use_labels)

            output_states = output_states + pipe
        else:
            output_states = ''

        m_node_struct = open_bracket + \
                        output_states + \
                        open_bracket + mech + parameter_states + close_bracket + \
                        input_states + \
                        close_bracket

        if output_fmt == 'struct':
            # return m.node
            return m_node_struct

        # Make node
        import graphviz as gv
        m = gv.Digraph(#'mechanisms',
                       #filename='mechanisms_revisited.gv',
                       node_attr={'shape': 'record'},
                       )
        m.node(self.name, m_node_struct, shape='record')

        if output_fmt == 'pdf':
            m.view(self.name.replace(" ", "-"), cleanup=True)

        elif output_fmt == 'jupyter':
            return m

    def plot(self, x_range=None):
        """Generate a plot of the Mechanism's `function <Mechanism_Base.function>` using the specified parameter values
        (see `DDM.plot <DDM.plot>` for details of the animated DDM plot).

        Arguments
        ---------

        x_range : List
            specify the range over which the `function <Mechanism_Base.function>` should be plotted. x_range must be
            provided as a list containing two floats: lowest value of x and highest value of x.  Default values
            depend on the Mechanism's `function <Mechanism_Base.function>`.

            - Logistic Function: default x_range = [-5.0, 5.0]
            - Exponential Function: default x_range = [0.1, 5.0]
            - All Other Functions: default x_range = [-10.0, 10.0]

        Returns
        -------
        Plot of Mechanism's `function <Mechanism_Base.function>` : Matplotlib window
            Matplotlib window of the Mechanism's `function <Mechanism_Base.function>` plotted with specified parameters
            over the specified x_range

        """

        import matplotlib.pyplot as plt

        if not x_range:
            if "Logistic" in str(self.function):
                x_range= [-5.0, 5.0]
            elif "Exponential" in str(self.function):
                x_range = [0.1, 5.0]
            else:
                x_range = [-10.0, 10.0]
        x_space = np.linspace(x_range[0],x_range[1])
        plt.plot(x_space, self.function(x_space)[0], lw=3.0, c='r')
        plt.show()

    @tc.typecheck
    def add_states(self, states):
        """
        add_states(states)

        Add one or more `States <State>` to the Mechanism.  Only `InputStates <InputState>` and `OutputStates
        <OutputState>` can be added; `ParameterStates <ParameterState>` cannot be added to a Mechanism after it has
        been constructed.

        If the `owner <State_Base.owner>` of a State specified in the **states** argument is not the same as the
        Mechanism to which it is being added, the user is given the option of reassigning the State to the `owner
        <State_Base.owner>`, making a copy of the State and assigning that to the `owner <State_Base.owner>`, or
        aborting.  If the name of a specified State is the same as an existing one with the same name, an index is
        appended to its name, and incremented for each State subsequently added with the same name (see :ref:`naming
        conventions <LINK>`).  If a specified State already belongs to the Mechanism, the request is ignored.

        .. note::
            Adding InputStates to a Mechanism changes the size of its `variable <Mechanism_Base.variable>` attribute,
            which may produce an incompatibility with its `function <Mechanism_Base.function>` (see
            `Mechanism InputStates <Mechanism_InputStates>` for a more detailed explanation).

        Arguments
        ---------

        states : State or List[State]
            one more `InputStates <InputState>` or `OutputStates <OutputState>` to be added to the Mechanism.
            State specification(s) can be an InputState or OutputState object, class reference, class keyword, or
            `State specification dictionary <State_Specification>` (the latter must have a *STATE_TYPE* entry
            specifying the class or keyword for InputState or OutputState).

        Returns a dictionary with two entries, containing the list of InputStates and OutputStates added.
        -------

        Dictionary with entries containing InputStates and/or OutputStates added

        """
        from psyneulink.core.components.states.state import _parse_state_type
        from psyneulink.core.components.states.inputstate import InputState, _instantiate_input_states
        from psyneulink.core.components.states.outputstate import OutputState, _instantiate_output_states

        context = ContextFlags.METHOD

        # Put in list to standardize treatment below
        if not isinstance(states, list):
            states = [states]

        input_states = []
        output_states = []
        instantiated_input_states = None
        instantiated_output_states = None

        for state in states:
            # FIX: 11/9/17: REFACTOR USING _parse_state_spec
            state_type = _parse_state_type(self, state)
            if (isinstance(state_type, InputState) or
                    (inspect.isclass(state_type) and issubclass(state_type, InputState))):
                input_states.append(state)

            elif (isinstance(state_type, OutputState) or
                    (inspect.isclass(state_type) and issubclass(state_type, OutputState))):
                output_states.append(state)

        if input_states:
            # FIX: 11/9/17
            added_variable, added_input_state = self._handle_arg_input_states(input_states)
            if added_input_state:
                if not isinstance(self.instance_defaults.variable, list):
                    old_variable = self.instance_defaults.variable.tolist()
                else:
                    old_variable = self.instance_defaults.variable
                old_variable.extend(added_variable)
                self.instance_defaults.variable = np.array(old_variable)
            instantiated_input_states = _instantiate_input_states(self,
                                                                  input_states,
                                                                  added_variable,
                                                                  context=context)
            for state in instantiated_input_states:
                if state.name is state.componentName or state.componentName + '-' in state.name:
                        state._assign_default_state_name(context=context)
            # self._instantiate_function(function=self.function_object)
        if output_states:
            instantiated_output_states = _instantiate_output_states(self, output_states, context=context)

        self.instance_defaults.variable = self.input_values

        return {INPUT_STATES: instantiated_input_states,
                OUTPUT_STATES: instantiated_output_states}

    @tc.typecheck
    def remove_states(self, states, context=REMOVE_STATES):
        """
        remove_states(states)

        Remove one or more `States <State>` from the Mechanism.  Only `InputStates <InputState> and `OutputStates
        <OutputState>` can be removed; `ParameterStates <ParameterState>` cannot be removed from a Mechanism.

        Each Specified state must be owned by the Mechanism, otherwise the request is ignored.

        .. note::
            Removing InputStates from a Mechanism changes the size of its `variable <Mechanism_Base.variable>`
            attribute, which may produce an incompatibility with its `function <Mechanism_Base.function>` (see
            `Mechanism InputStates <Mechanism_InputStates>` for more detailed information).

        Arguments
        ---------

        states : State or List[State]
            one more `InputStates <InputState>` or `OutputStates <OutputState>` to be removed from the Mechanism.
            State specification(s) can be an InputState or OutputState object or the name of one.

        """
        from psyneulink.core.components.states.inputstate import INPUT_STATE
        from psyneulink.core.components.states.outputstate import OutputState, OUTPUT_STATE

        # Put in list to standardize treatment below
        if not isinstance(states, list):
            states = [states]

        input_states = []
        output_states = []

        for state in states:

            if state in self.input_states:
                if isinstance(state, str):
                    state = self.input_states[state]
                index = self.input_states.index(state)
                del self.input_states[index]
                remove_instance_from_registry(registry=self._stateRegistry,
                                              category=INPUT_STATE,
                                              component=state)
                old_variable = self.instance_defaults.variable
                old_variable = np.delete(old_variable,index,0)
                self.instance_defaults.variable = old_variable

            elif state in self.output_states:
                if isinstance(state, OutputState):
                    index = self.output_states.index(state)
                else:
                    index = self.output_states.index(self.output_states[state])
                del self.output_states[state]
                del self.output_values[index]
                remove_instance_from_registry(registry=self._stateRegistry,
                                              category=OUTPUT_STATE,
                                              component=state)

        self.instance_defaults.variable = self.input_values

    def _get_mechanism_param_values(self):
        """Return dict with current value of each ParameterState in paramsCurrent
        :return: (dict)
        """
        from psyneulink.core.components.states.parameterstate import ParameterState
        return dict((param, value.value) for param, value in self.paramsCurrent.items()
                    if isinstance(value, ParameterState) )

    def get_input_state_position(self, state):
        if state in self.input_states:
            return self.input_states.index(state)
        raise MechanismError("{} is not an InputState of {}.".format(state.name, self.name))

    # @tc.typecheck
    # def _get_state_value_labels(self, state_type:tc.any(InputState, OutputState)):
    def _get_state_value_labels(self, state_type, execution_context=None):
        """Return list of labels for the value of each State of specified state_type.
        If the labels_dict has subdicts (one for each State), get label for the value of each State from its subdict.
        If the labels dict does not have subdicts, then use the same dict for the only (or all) State(s)
        """

        if state_type is InputState:
            states = self.input_states

        elif state_type is OutputState:
            states = self.output_states

        labels = []
        for state in states:
            labels.append(state.get_label(execution_context))
        return labels

    @tc.typecheck
    def _add_process(self, process, role:str):
        from psyneulink.core.components.process import Process
        if not isinstance(process, Process):
            raise MechanismError("PROGRAM ERROR: First argument of call to {}._add_process ({}) must be a {}".
                                 format(Mechanism.__name__, process, Process.__name__))
        self.processes.__additem__(process, role)

    @tc.typecheck
    def _add_system(self, system, role:str):
        from psyneulink.core.components.system import System
        if not isinstance(system, System):
            raise MechanismError("PROGRAM ERROR: First argument of call to {}._add_system ({}) must be a {}".
                                 format(Mechanism.__name__, system, System.__name__))
        self.systems.__additem__(system, role)

    def is_finished(self, execution_context=None):
        """
            set by a Mechanism to signal completion of its `execution <Mechanism_Execution>` in a `trial`; used by
            `Component-based Conditions <Conditions_Component_Based>` to predicate the execution of one or more other
            Components on the Mechanism.
        """
        return self._is_finished

    @property
    def input_state(self):
        return self.input_states[0]

    @property
    def input_values(self):
        try:
            return self.input_states.values
        except (TypeError, AttributeError):
            return None

    def get_input_values(self, execution_context=None):
        return [input_state.parameters.value.get(execution_context) for input_state in self.input_states]

    @property
    def external_input_states(self):
        try:
            return [input_state for input_state in self.input_states if not input_state.internal_only]
        except (TypeError, AttributeError):
            return None

    @property
    def external_input_values(self):
        try:
            return [input_state.value for input_state in self.input_states if not input_state.internal_only]
        except (TypeError, AttributeError):
            return None

    @property
    def default_external_input_values(self):
        try:
            return [input_state.instance_defaults.value for input_state in self.input_states if not input_state.internal_only]
        except (TypeError, AttributeError):
            return None

    @property
    def input_labels(self):
        """
        Returns a list with as many items as there are InputStates of the Mechanism. Each list item represents the value
        of the corresponding InputState, and is populated by a string label (from the input_labels_dict) when one
        exists, and the numeric value otherwise.
        """
        return self.get_input_labels()

    def get_input_labels(self, execution_context=None):
        if self.input_labels_dict:
            return self._get_state_value_labels(InputState, execution_context)
        else:
            return self.get_input_values(execution_context)

    @property
    def parameter_states(self):
        return self._parameter_states

    @parameter_states.setter
    def parameter_states(self, value):
        # This keeps parameter_states property readonly,
        #    but averts exception when setting paramsCurrent in Component (around line 850)
        pass

    @property
    def output_state(self):
        return self.output_states[0]

    @property
    def output_values(self):
        return self.output_states.values

    def get_output_values(self, execution_context=None):
        return [output_state.parameters.value.get(execution_context) for output_state in self.output_states]

    @property
    def output_labels(self):
        """
        Returns a list with as many items as there are OutputStates of the Mechanism. Each list item represents the
        value of the corresponding OutputState, and is populated by a string label (from the output_labels_dict) when
        one exists, and the numeric value otherwise.
        """
        return self.get_output_labels()

    def get_output_labels(self, execution_context=None):
        if self.output_labels_dict:
            return self._get_state_value_labels(OutputState, execution_context)
        else:
            return self.get_output_values(execution_context)

    @property
    def states(self):
        """Return list of all of the Mechanism's States"""
        return ContentAddressableList(
                component_type=State,
                list=list(self.input_states) +
                     list(self.parameter_states) +
                     list(self.output_states))

    @property
    def path_afferents(self):
        """Return list of path_afferent Projections to all of the Mechanism's input_states"""
        projs = []
        for input_state in self.input_states:
            projs.extend(input_state.path_afferents)
        return ContentAddressableList(component_type=Projection, list=projs)

    @property
    def mod_afferents(self):
        """Return all of the Mechanism's afferent modulatory Projections"""
        projs = []
        for input_state in self.input_states:
            projs.extend(input_state.mod_afferents)
        for parameter_state in self.parameter_states:
            projs.extend(parameter_state.mod_afferents)
        for output_state in self.input_states:
            projs.extend(output_state.mod_afferents)
        return ContentAddressableList(component_type=Projection, list=projs)

    @property
    def afferents(self):
        """Return all afferent Projections"""
        return ContentAddressableList(component_type=Projection,
                                      list= list(self.path_afferents) + list(self.mod_afferents))

    @property
    def efferents(self):
        """Return list of all of the Mechanism's Projections"""
        projs = []
        try:
            for output_state in self.output_states:
                projs.extend(output_state.efferents)
        except TypeError:
            # self.output_states might be None
            pass
        return ContentAddressableList(component_type=Projection, list=projs)

    @property
    def projections(self):
        """Return all Projections"""
        return ContentAddressableList(component_type=Projection,
                                      list=list(self.path_afferents) +
                                           list(self.mod_afferents) +
                                           list(self.efferents))

    @property
    def senders(self):
        """Return all Mechanisms that send Projections to self"""
        return ContentAddressableList(component_type=Mechanism,
                                      list=[p.sender.owner for p in self.afferents
                                            if isinstance(p.sender.owner, Mechanism_Base)])

    @property
    def receivers(self):
        """Return all Mechanisms that send Projections to self"""
        return ContentAddressableList(component_type=Mechanism,
                                      list=[p.receiver.owner for p in self.efferents
                                            if isinstance(p.sender.owner, Mechanism_Base)])

    @property
    def modulators(self):
        """Return all Mechanisms that send Projections to self"""
        return ContentAddressableList(component_type=Mechanism,
                                      list=[p.sender.owner for p in self.mod_afferents
                                            if isinstance(p.sender.owner, Mechanism_Base)])

    @property
    def attributes_dict(self):
        '''Note: this needs to be updated each time it is called, as it must be able to report current values'''

        # # MODIFIED 6/29/18 OLD:
        # attribs_dict = MechParamsDict(
        #         OWNER_VARIABLE = self.variable,
        #         OWNER_VALUE = self.value,
        #         EXECUTION_COUNT = self.execution_count, # FIX: move to assignment to user_params in Component
        #         EXECUTION_TIME = self.current_execution_time,
        #         INPUT_STATE_VARIABLES = [input_state.variable for input_state in self.input_states]
        # )
        # MODIFIED 6/29/18 NEW JDC:
        # Construct attributes_dict from entries specified in attributes_dict_entries
        #   (which is assigned in _instantiate_attributes_before_function)
        attribs_dict = MechParamsDict({key:getattr(self, value) for key,value in self.attributes_dict_entries.items()})
        attribs_dict.update({INPUT_STATE_VARIABLES: [input_state.variable for input_state in self.input_states]})
        # MODIFIED 6/29/18 END

        attribs_dict.update(self.user_params)
        del attribs_dict[FUNCTION]
        try:
            del attribs_dict[FUNCTION_PARAMS]
        except KeyError:
            pass
        del attribs_dict[INPUT_STATES]
        del attribs_dict[OUTPUT_STATES]
        try:
            attribs_dict.update(self.function_params)
        except KeyError:
            pass
        return attribs_dict

    @property
    def _dependent_components(self):
        return list(itertools.chain(
            super()._dependent_components,
            [self.function_object],
            self.input_states,
            self.output_states,
            self.parameter_states,
        ))


def _is_mechanism_spec(spec):
    """Evaluate whether spec is a valid Mechanism specification

    Return true if spec is any of the following:
    + Mechanism class
    + Mechanism object:
    Otherwise, return :keyword:`False`

    Returns: (bool)
    """
    if inspect.isclass(spec) and issubclass(spec, Mechanism):
        return True
    if isinstance(spec, Mechanism):
        return True
    return False

# MechanismTuple indices
# OBJECT_ITEM = 0
# # PARAMS_ITEM = 1
# # PHASE_ITEM = 2
#
# MechanismTuple = namedtuple('MechanismTuple', 'mechanism')

from collections import UserList
class MechanismList(UserList):
    """Provides access to items and their attributes in a list of :class:`MechanismTuples` for an owner.

    :class:`MechanismTuples` are of the form: (Mechanism object, runtime_params dict, phaseSpec int).

    Attributes
    ----------
    mechanisms : list of Mechanism objects

    names : list of strings
        each item is a Mechanism.name

    values : list of values
        each item is a Mechanism_Base.value

    outputStateNames : list of strings
        each item is an OutputState.name

    outputStateValues : list of values
        each item is an OutputState.value
    """

    def __init__(self, owner, components_list:list):
        super().__init__()
        self.mechs = components_list
        self.data = self.mechs
        self.owner = owner
        # for item in components_list:
        #     if not isinstance(item, MechanismTuple):
        #         raise MechanismError("The following item in the components_list arg of MechanismList()"
        #                              " is not a MechanismTuple: {}".format(item))

        self.process_tuples = components_list

    def __getitem__(self, item):
        """Return specified Mechanism in MechanismList
        """
        # return list(self.mechs[item])[MECHANISM]
        return self.mechs[item]

    def __setitem__(self, key, value):
        raise ("MechanismList is read only ")

    def __len__(self):
        return (len(self.mechs))

    # def _get_tuple_for_mech(self, mech):
    #     """Return first Mechanism tuple containing specified Mechanism from the list of mechs
    #     """
    #     if list(item for item in self.mechs).count(mech):
    #         if self.owner.verbosePref:
    #             print("PROGRAM ERROR:  {} found in more than one object_item in {} in {}".
    #                   format(append_type_to_name(mech), self.__class__.__name__, self.owner.name))
    #     return next((object_item for object_item in self.mechs if object_item is mech), None)

    @property
    def mechs_sorted(self):
        """Return list of mechs sorted by Mechanism name"""
        return sorted(self.mechs, key=lambda object_item: object_item.name)

    @property
    def mechanisms(self):
        """Return list of all mechanisms in MechanismList"""
        return list(self)

    @property
    def names(self):
        """Return names of all mechanisms in MechanismList"""
        return list(item.name for item in self.mechanisms)

    @property
    def values(self):
        """Return values of all mechanisms in MechanismList"""
        return list(item.value for item in self.mechanisms)

    @property
    def outputStateNames(self):
        """Return names of all OutputStates for all mechanisms in MechanismList"""
        names = []
        for item in self.mechanisms:
            for output_state in item.output_states:
                names.append(output_state.name)
        return names

    @property
    def outputStateValues(self):
        """Return values of OutputStates for all mechanisms in MechanismList"""
        values = []
        for item in self.mechanisms:
            for output_state in item.output_states:
                values.append(output_state.value)
        return values

    def get_output_state_values(self, execution_id):
        """Return values of OutputStates for all mechanisms in MechanismList for **execution_id**"""
        values = []
        for item in self.mechanisms:
            for output_state in item.output_states:
                values.append(output_state.parameters.value.get(execution_id))
        return values<|MERGE_RESOLUTION|>--- conflicted
+++ resolved
@@ -1457,11 +1457,7 @@
         self._receivesProcessInput = False
         self.phaseSpec = None
 
-<<<<<<< HEAD
         self._nv_state = None
-=======
-        self._compilation_data = self._CompilationData(owner=self)
->>>>>>> a6286dd1
 
     # ------------------------------------------------------------------------------------------------------------------
     # Parsing methods
@@ -2308,17 +2304,8 @@
         # CALL SUBCLASS _execute method AND ASSIGN RESULT TO self.value
 
         if bin_execute:
-<<<<<<< HEAD
             e = pnlvm.MechExecution(self)
             value = e.execute(variable)
-=======
-            value = self._bin_execute(
-                variable=variable,
-                execution_id=execution_id,
-                runtime_params=runtime_params,
-                context=context,
-            )
->>>>>>> a6286dd1
         else:
         # IMPLEMENTATION NOTE: use value as buffer variable until it has been fully processed
         #                      to avoid multiple calls to (and potential log entries for) self.value property
@@ -2571,40 +2558,22 @@
             input_type_list.append(ir.LiteralStructType(state_input_type_list))
         return ir.LiteralStructType(input_type_list)
 
-<<<<<<< HEAD
-    def _get_param_initializer(self):
+    def _get_param_initializer(self, execution_id=None):
         input_param_init_list = []
         for state in self.input_states:
-            input_param_init_list.append(state._get_param_initializer())
+            input_param_init_list.append(state._get_param_initializer(execution_id=execution_id))
         input_param_init = tuple(input_param_init_list)
 
-        function_param_init = self.function_object._get_param_initializer()
+        function_param_init = self.function_object._get_param_initializer(execution_id=execution_id)
 
         output_param_init_list = []
         for state in self.output_states:
-            output_param_init_list.append(state._get_param_initializer())
-=======
-    def get_param_initializer(self, execution_id=None):
-        input_param_init_list = []
-        for state in self.input_states:
-            input_param_init_list.append(state.get_param_initializer(execution_id=execution_id))
-        input_param_init = tuple(input_param_init_list)
-
-        function_param_init = self.function_object.get_param_initializer(execution_id=execution_id)
-
-        output_param_init_list = []
-        for state in self.output_states:
-            output_param_init_list.append(state.get_param_initializer(execution_id=execution_id))
->>>>>>> a6286dd1
+            output_param_init_list.append(state._get_param_initializer(execution_id=execution_id))
         output_param_init = tuple(output_param_init_list)
 
         param_param_init_list = []
         for state in self.parameter_states:
-<<<<<<< HEAD
-            param_param_init_list.append(state._get_param_initializer())
-=======
-            param_param_init_list.append(state.get_param_initializer(execution_id=execution_id))
->>>>>>> a6286dd1
+            param_param_init_list.append(state._get_param_initializer(execution_id=execution_id))
         param_param_init = tuple(param_param_init_list)
 
         param_init_list = [input_param_init, function_param_init,
@@ -2619,41 +2588,22 @@
     def _get_mech_params_init(self):
         pass
 
-<<<<<<< HEAD
-    def _get_context_initializer(self):
+    def _get_context_initializer(self, execution_id=None):
         input_context_init_list = []
         for state in self.input_states:
-            input_context_init_list.append(state._get_context_initializer())
+            input_context_init_list.append(state._get_context_initializer(execution_id=execution_id))
         input_context_init = tuple(input_context_init_list)
 
-        function_context_init = self.function_object._get_context_initializer()
+        function_context_init = self.function_object._get_context_initializer(execution_id=execution_id)
 
         output_context_init_list = []
         for state in self.output_states:
-            output_context_init_list.append(state._get_context_initializer())
-=======
-
-    def get_context_initializer(self, execution_id=None):
-        input_context_init_list = []
-        for state in self.input_states:
-            input_context_init_list.append(state.get_context_initializer(execution_id=execution_id))
-        input_context_init = tuple(input_context_init_list)
-
-        function_context_init = self.function_object.get_context_initializer(execution_id=execution_id)
-
-        output_context_init_list = []
-        for state in self.output_states:
-            output_context_init_list.append(state.get_context_initializer(execution_id=execution_id))
->>>>>>> a6286dd1
+            output_context_init_list.append(state._get_context_initializer(execution_id=execution_id))
         output_context_init = tuple(output_context_init_list)
 
         parameter_context_init_list = []
         for state in self.parameter_states:
-<<<<<<< HEAD
-            parameter_context_init_list.append(state._get_context_initializer())
-=======
-            parameter_context_init_list.append(state.get_context_initializer(execution_id=execution_id))
->>>>>>> a6286dd1
+            parameter_context_init_list.append(state._get_context_initializer(execution_id=execution_id))
         parameter_context_init = tuple(parameter_context_init_list)
 
         return tuple([input_context_init, function_context_init, output_context_init, parameter_context_init])
@@ -2785,48 +2735,7 @@
     def _gen_llvm_function_postprocess(self, builder, ctx, mf_out):
         return mf_out, builder
 
-<<<<<<< HEAD
-    def _report_mechanism_execution(self, input_val=None, params=None, output=None):
-=======
-
-    def _bin_execute(self,
-                 variable=None,
-                 execution_id=None,
-                 runtime_params=None,
-                 context=None):
-
-
-        bf = self._llvmBinFunction
-
-        par_struct_ty, context_struct_ty, vi_ty, vo_ty = bf.byref_arg_types
-
-        __nv_state = self._compilation_data.nv_state.get(execution_id)
-
-        if __nv_state is None:
-            initializer = self.get_context_initializer(execution_id=execution_id)
-            __nv_state = context_struct_ty(*initializer)
-
-        ct_context = __nv_state
-        self._compilation_data.nv_state.set(__nv_state, execution_id)
-
-        ct_param = par_struct_ty(*self.get_param_initializer(execution_id=execution_id))
-
-        # convert to 3d. we always assume that:
-        # a) the input is vector of input states
-        # b) input states take vector of projection outputs
-        # c) projection output is a vector (even 1 element vector)
-        new_var = np.asfarray([np.atleast_2d(x) for x in variable])
-        ct_vi = vi_ty(*pnlvm._tupleize(new_var))
-
-        ct_vo = vo_ty()
-
-        bf(ctypes.byref(ct_param), ctypes.byref(ct_context),
-           ctypes.byref(ct_vi), ctypes.byref(ct_vo))
-
-        return pnlvm._convert_ctype_to_python(ct_vo)
-
     def _report_mechanism_execution(self, input_val=None, params=None, output=None, execution_id=None):
->>>>>>> a6286dd1
 
         if input_val is None:
             input_val = self.get_input_values(execution_id)
