--- conflicted
+++ resolved
@@ -2094,34 +2094,22 @@
         # If the primary function of the mechanism is an integrator:
         # (1) reinitialize it, (2) update value, (3) update output states
         if isinstance(self.function_object, Integrator):
-<<<<<<< HEAD
-            new_value = self.function_object.reinitialize(*args)
-            self.value = np.atleast_2d(new_value)
-            self._update_output_states(None, context="REINITIALIZING")
-=======
             new_value = self.function_object.reinitialize(*args, execution_context=execution_context)
             self.parameters.value.set(np.atleast_2d(new_value), execution_context=execution_context, override=True)
-            self._update_output_states(context="REINITIALIZING", execution_id=parse_execution_context(execution_context))
->>>>>>> 6375e125
+            self._update_output_states(None, context="REINITIALIZING", execution_id=parse_execution_context(execution_context))
 
         # If the mechanism has an auxiliary integrator function:
         # (1) reinitialize it, (2) run the primary function with the new "previous_value" as input
         # (3) update value, (4) update output states
         elif hasattr(self, "integrator_function"):
             if isinstance(self.integrator_function, Integrator):
-<<<<<<< HEAD
-                new_input = self.integrator_function.reinitialize(*args)[0]
-                self.value = self.function_object.execute(variable=new_input, context="REINITIALIZING")
-                self._update_output_states(None, context="REINITIALIZING")
-=======
                 new_input = self.integrator_function.reinitialize(*args, execution_context=execution_context)[0]
                 self.parameters.value.set(
                     self.function_object.execute(variable=new_input, context="REINITIALIZING"),
                     execution_context=execution_context,
                     override=True
                 )
-                self._update_output_states(context="REINITIALIZING", execution_id=parse_execution_context(execution_context))
->>>>>>> 6375e125
+                self._update_output_states(None, context="REINITIALIZING", execution_id=parse_execution_context(execution_context))
 
             elif self.integrator_function is None:
                 if hasattr(self, "integrator_mode"):
@@ -2215,11 +2203,6 @@
             <Mechanism_OutputStates>` after either one `TIME_STEP` or a `TRIAL`.
 
         """
-<<<<<<< HEAD
-
-        self.ignore_execution_id = ignore_execution_id
-=======
->>>>>>> 6375e125
         context = context or ContextFlags.COMMAND_LINE
 
         # initialize context for this execution_id if not done already
@@ -2359,11 +2342,7 @@
         self.parameters.value.set(value, execution_context=execution_id, override=True)
 
         # UPDATE OUTPUT STATE(S)
-<<<<<<< HEAD
-        self._update_output_states(None, runtime_params=runtime_params, context=context)
-=======
-        self._update_output_states(execution_id=execution_id, runtime_params=runtime_params, context=context)
->>>>>>> 6375e125
+        self._update_output_states(None, execution_id=execution_id, runtime_params=runtime_params, context=context)
 
         # REPORT EXECUTION
         if self.prefs.reportOutputPref and (self.parameters.context.get(execution_id).execution_phase &
@@ -2487,25 +2466,16 @@
             if state.name in self.function_params:
                 self.function_params.__additem__(state.name, state.value)
 
-<<<<<<< HEAD
-    def _update_output_states(self, owner_value=None, runtime_params=None, context=None):
-=======
-    def _update_output_states(self, execution_id=None, runtime_params=None, context=None):
->>>>>>> 6375e125
+    def _update_output_states(self, owner_value=None, execution_id=None, runtime_params=None, context=None):
         """Execute function for each OutputState and assign result of each to corresponding item of self.output_values
         :param owner_value:
 
         """
-<<<<<<< HEAD
         for i in range(len(self.output_states)):
             state = self.output_states[i]
             if owner_value is not None:
-                state.variable = owner_value[i]
-            state.update(params=runtime_params, context=context)
-=======
-        for state in self.output_states:
+                state.parameters.variable.set(owner_value[i], execution_id, override=True)
             state.update(execution_id=execution_id, params=runtime_params, context=context)
->>>>>>> 6375e125
 
     def initialize(self, value, execution_context=None):
         """Assign an initial value to the Mechanism's `value <Mechanism_Base.value>` attribute and update its
@@ -2522,13 +2492,8 @@
             if not iscompatible(value, self.defaults.value):
                 raise MechanismError("Initialization value ({}) is not compatiable with value of {}".
                                      format(value, append_type_to_name(self)))
-<<<<<<< HEAD
-        self.value = np.atleast_1d(value)
-        self._update_output_states(None, context="INITIAL_VALUE")
-=======
         self.parameters.value.set(np.atleast_1d(value), execution_context, override=True)
-        self._update_output_states(execution_id=execution_context, context="INITIAL_VALUE")
->>>>>>> 6375e125
+        self._update_output_states(None, execution_id=execution_context, context="INITIAL_VALUE")
 
     def _get_input_param_struct_type(self, ctx):
         gen = (ctx.get_param_struct_type(state) for state in self.input_states)
