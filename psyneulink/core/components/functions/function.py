--- conflicted
+++ resolved
@@ -331,30 +331,19 @@
         function_param_name = function_mod_meta_param_obj
         function_param_value = mod_proj.sender.parameters.value.get(execution_context)
     else:
-<<<<<<< HEAD
         # # MODIFIED 8/30/19 OLD:
-=======
->>>>>>> 61fbb7c6
         # # Get the actual parameter of owner.function to be modulated
         # function_param_name = owner.function.params[function_mod_meta_param_obj.value.attrib_name]
         # # Get the function parameter's value
         # function_param_value = owner.function.params[function_param_name]
         # MODIFIED 8/30/19 NEW: [JDC] ::GENERAL::
         # Get the name of the actual parameter of owner.function to be modulated
-<<<<<<< HEAD
-        function_param_name = getattr(owner.function.parameters,
-                                      function_mod_meta_param_obj.value.attrib_name).source.name
-        # Get the value of function's parameter
-        function_param_value = getattr(owner.function.parameters,
-                                       function_mod_meta_param_obj.value.attrib_name).get(execution_context)
-        # MODIFIED 8/30/19 END
-=======
         # function_param_name = getattr(owner.function.parameters,
         #                               function_mod_meta_param_obj.value.attrib_name).source.name
         # Get the value of function's parameter
         function_param_value = getattr(owner.function.parameters,
                                        function_mod_meta_param_obj.value.attrib_name).get(execution_context)
->>>>>>> 61fbb7c6
+        # MODIFIED 8/30/19 END
     # # MODIFIED 6/27/18 NEWER:
     # from psyneulink.core.globals.utilities import Modulation
     # mod_spec = function_mod_meta_param_obj.value.attrib_name
