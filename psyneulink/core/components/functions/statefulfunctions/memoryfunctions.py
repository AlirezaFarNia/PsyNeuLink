--- conflicted
+++ resolved
@@ -420,18 +420,11 @@
         specifies a random value added to key (first item of `variable <DND.variable>`) before storing in `memory
         <DND.memory>` (see `noise <DND.noise> for details).
 
-<<<<<<< HEAD
     initializer : 3d array or list : default None
         specifies an initial set of entries for `memory <DND.memory>`. It must be of the following form:
         [[[key],[value]], [[key],[value]], ...], such that each item in the outer dimension (axis 0)
         is a 2d array or list containing a key and a value pair for that entry. All of the keys must 1d arrays or
         lists of the same length, and similarly for the values.
-=======
-    initializer : 3d array : default None
-        specifies an initial set of entries for `memory <DND.memory>`.  The outer dimension (axis 0) must have two
-        2d arrays (one for keys, the other for values);  the length of all the 1d arrays in keys and values must
-        be the same.
->>>>>>> 937e7b1c
 
     distance_function : Distance or function : default Distance(metric=COSINE)
         specifies the function used during retrieval to compare the first item in `variable <DND.variable>`
@@ -494,11 +487,7 @@
         (see `noise <Stateful_Noise>` for additional details).
 
     initializer : 3d array
-<<<<<<< HEAD
         initial set of entries for `memory <DND.memory>`;  each entry is a 2d array with a key-value pair.
-=======
-        initial set of entries for `memory <DND.memory>`.
->>>>>>> 937e7b1c
 
     memory : list
         list of key-value pairs containing entries in DND:  [[[key 1], [value 1]], [[key 2], value 2]]...]
@@ -652,11 +641,7 @@
                  storage_prob: tc.optional(tc.any(int, float))=1.0,
                  noise: tc.optional(tc.any(int, float, list, np.ndarray, callable))=0.0,
                  rate: tc.optional(tc.any(int, float, list, np.ndarray))=1.0,
-<<<<<<< HEAD
                  initializer=None,
-=======
-                 initializer: tc.optional(tc.any(list, np.ndarray))=None,
->>>>>>> 937e7b1c
                  distance_function:tc.optional(tc.any(Distance, is_function_type))=None,
                  selection_function:tc.optional(tc.any(OneHot, is_function_type))=None,
                  duplicate_keys_allowed:bool=False,
@@ -667,12 +652,8 @@
                  owner=None,
                  prefs: is_pref_set = None):
 
-<<<<<<< HEAD
         if initializer is None:
             initializer = []
-=======
-        initializer = np.array(initializer or [])
->>>>>>> 937e7b1c
 
         # It is necessary to create custom instances. Otherwise python would
         # share the same default instance for all DND objects.
@@ -708,16 +689,11 @@
             prefs=prefs,
             context=ContextFlags.CONSTRUCTOR)
 
-<<<<<<< HEAD
         # if len(self.previous_value) != 0:
         if self.previous_value.size != 0:
-            self.parameters.key_size.set(len(self.previous_value[KEYS][0]))
+            # self.parameters.key_size.set(len(self.previous_value[KEYS][0]))
             self.parameters.val_size.set(len(self.previous_value[VALS][0]))
-=======
-        if len(initializer) != 0:
-            # self.parameters.key_size.set(len(list(initializer.keys())[0]))
             self.parameters.key_size.set(initializer.shape[2])
->>>>>>> 937e7b1c
 
         self.has_initializers = True
         self.stateful_attributes = ["previous_value", "random_state"]
@@ -1200,7 +1176,6 @@
         elif len(indices_of_selected_items)==1:
             index_of_selected_item = int(np.flatnonzero(selection_array))
         else:
-<<<<<<< HEAD
             warnings.warn(f'More than one item matched key ({_memory[KEYS]}) in memory for {self.name} of '
                           f'{self.owner.name} even though \'duplicate_keys_allowed\' is False')
             return np.array([])
@@ -1208,16 +1183,7 @@
         best_match_val = _memory[VALS][index_of_selected_item]
 
         # Return as list of lists
-        return [list(best_match_key), list(best_match_val)]
-=======
-            warnings.warn(f'More than one item matched key ({_memory[0]}) in memory for {self.name} of '
-                          f'{self.owner.name} even though \'duplicate_keys_allowed\' is False')
-            return np.array([])
-        best_match_key = _memory[0][index_of_selected_item]
-        best_match_val = _memory[1][index_of_selected_item]
-
-        return np.array([best_match_key, best_match_val])
->>>>>>> 937e7b1c
+        return np.array([list(best_match_key), list(best_match_val)])
 
     @tc.typecheck
     def _store_memory(self, memory:tc.any(list, np.ndarray), execution_id):
@@ -1280,11 +1246,7 @@
     @property
     def memory(self):
         try:
-<<<<<<< HEAD
             # Return 3d array with keys and vals as lists
             return np.array(list(zip(self._memory[KEYS],self._memory[VALS])))
-=======
-            return np.array([[k,v] for k,v in zip(self._memory[0],self._memory[1])])
->>>>>>> 937e7b1c
         except:
             return np.array([])