--- conflicted
+++ resolved
@@ -153,12 +153,7 @@
         builtins.setup_pnl_intrinsics(ctx)
         builtins.setup_vxm(ctx)
         builtins.setup_mersenne_twister(ctx)
-<<<<<<< HEAD
         builtins.setup_vec_add(ctx)
-=======
-
-
->>>>>>> 8ca31aad
 def cleanup():
     _cpu_engine.clean_module()
     if ptx_enabled:
