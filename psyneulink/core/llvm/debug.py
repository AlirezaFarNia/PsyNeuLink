
# Princeton University licenses this file to You under the Apache License, Version 2.0 (the "License");
# you may not use this file except in compliance with the License.  You may obtain a copy of the License at:
#     http://www.apache.org/licenses/LICENSE-2.0
# Unless required by applicable law or agreed to in writing, software distributed under the License is distributed
# on an "AS IS" BASIS, WITHOUT WARRANTIES OR CONDITIONS OF ANY KIND, either express or implied.
# See the License for the specific language governing permissions and limitations under the License.


# ********************************************* Debug environment **************************************************************
<<<<<<< HEAD
# This file provides preprocessed interface to PNL_LLVM_DEBUG environment variable
# The currently recognized values are:
# "compile" -- prints information messages when modules are compiled
# "stat" -- prints code generation and compilation statistics at the end
# "debug_info" -- emit line debugging information when generating LLVM IR
# "const_input" -- hardcode input values for composition runs
# "const_params" -- hardcode base parameter values into generated code,
#                   instead of loading them from the param argument
# "const_state" -- hardcode base context values into generate code,
#                  instead of laoding them from the context argument
# "alloca_data" -- use alloca'd storage for composition data (exposes data flow)
# "comp_node_debug" -- print intermediate results after execution composition node wrapper.
# "llvm" -- dumps LLVM IR into a file (named after the dumped module).
#            Code is dumped both after module generation and linking into global module.
# "opt" -- dump LLVM IR after running through the optimization passes
# "isa" -- dump machine specific ISA
# "cuda" -- enable execution on CUDA devices if available
# "cuda_data" -- print data upload/download statistic (to GPU VRAM)
# "clear_run_data" -- use clean slate to run trials instead of reusing data
# "force_runs" -- set number of runs to be fixed ('1' if no other value is specified)
# "ref_pass" -- Pass arguments to llvm functions by reference, instead of copying structs (SHOULD BE FASTER)
# "print_values" -- Enabled injected printfs in llvm code
=======
"""
Interface to PNL_LLVM_DEBUG environment variable.

The currently recognized values are:
Features:
 * "cuda" -- enable execution on CUDA devices if available

Increased debug output:
 * "compile" -- prints information messages when modules are compiled
 * "stat" -- prints code generation and compilation statistics at the end
 * "cuda_data" -- print data upload/download statistic (to GPU VRAM)
 * "comp_node_debug" -- print intermediate results after execution composition node wrapper.

Compilation modifiers:
 * "alloca_data" -- use alloca'd storage for composition data (exposes data flow)
 * "debug_info" -- emit line debugging information when generating LLVM IR
 * "const_data" -- hardcode initial output values into generated code,
                instead of loading them from the data argument
 * "const_input" -- hardcode input values for composition runs
 * "const_params" -- hardcode base parameter values into generated code,
                  instead of loading them from the param argument
 * "const_state" -- hardcode base context values into generate code,
                 instead of laoding them from the context argument
 * "force_runs" -- set number of runs to be fixed ('1' if no other value is specified)

Compiled code dump:
 * "llvm" -- dumps LLVM IR into a file (named after the dumped module).
           Code is dumped both after module generation and linking into global module.
 * "opt" -- dump LLVM IR after running through the optimization passes
 * "isa" -- dump machine specific ISA
"""

>>>>>>> 3101d3dc
import os

debug_env = dict()

def _update():
    """Update debug_env variable with the latest state of PNL_LLVM_DEBUG env var."""
    global debug_env
    debug_env.clear()
    debug_env.update({x.partition('=')[0:3:2] for x in str(os.environ.get("PNL_LLVM_DEBUG")).split(';')})

_update()<|MERGE_RESOLUTION|>--- conflicted
+++ resolved
@@ -8,30 +8,6 @@
 
 
 # ********************************************* Debug environment **************************************************************
-<<<<<<< HEAD
-# This file provides preprocessed interface to PNL_LLVM_DEBUG environment variable
-# The currently recognized values are:
-# "compile" -- prints information messages when modules are compiled
-# "stat" -- prints code generation and compilation statistics at the end
-# "debug_info" -- emit line debugging information when generating LLVM IR
-# "const_input" -- hardcode input values for composition runs
-# "const_params" -- hardcode base parameter values into generated code,
-#                   instead of loading them from the param argument
-# "const_state" -- hardcode base context values into generate code,
-#                  instead of laoding them from the context argument
-# "alloca_data" -- use alloca'd storage for composition data (exposes data flow)
-# "comp_node_debug" -- print intermediate results after execution composition node wrapper.
-# "llvm" -- dumps LLVM IR into a file (named after the dumped module).
-#            Code is dumped both after module generation and linking into global module.
-# "opt" -- dump LLVM IR after running through the optimization passes
-# "isa" -- dump machine specific ISA
-# "cuda" -- enable execution on CUDA devices if available
-# "cuda_data" -- print data upload/download statistic (to GPU VRAM)
-# "clear_run_data" -- use clean slate to run trials instead of reusing data
-# "force_runs" -- set number of runs to be fixed ('1' if no other value is specified)
-# "ref_pass" -- Pass arguments to llvm functions by reference, instead of copying structs (SHOULD BE FASTER)
-# "print_values" -- Enabled injected printfs in llvm code
-=======
 """
 Interface to PNL_LLVM_DEBUG environment variable.
 
@@ -44,6 +20,7 @@
  * "stat" -- prints code generation and compilation statistics at the end
  * "cuda_data" -- print data upload/download statistic (to GPU VRAM)
  * "comp_node_debug" -- print intermediate results after execution composition node wrapper.
+ * "print_values" -- Enabled printfs in llvm code (from ctx printf helper)
 
 Compilation modifiers:
  * "alloca_data" -- use alloca'd storage for composition data (exposes data flow)
@@ -56,6 +33,7 @@
  * "const_state" -- hardcode base context values into generate code,
                  instead of laoding them from the context argument
  * "force_runs" -- set number of runs to be fixed ('1' if no other value is specified)
+ * "ref_pass" -- Pass arguments to llvm functions by reference, instead of copying structs - is much faster than normal execution
 
 Compiled code dump:
  * "llvm" -- dumps LLVM IR into a file (named after the dumped module).
@@ -64,7 +42,6 @@
  * "isa" -- dump machine specific ISA
 """
 
->>>>>>> 3101d3dc
 import os
 
 debug_env = dict()
