
import psyneulink.components.functions.function as Function
import psyneulink.globals.keywords as kw
import numpy as np
import pytest

SIZE=1000
# Some metrics (CROSS_ENTROPY) don't like 0s
test_var = [np.random.rand(SIZE) + Function.EPSILON, np.random.rand(SIZE) + Function.EPSILON]
v1 = test_var[0]
v2 = test_var[1]
norm = len(test_var[0])

test_data = [
    (test_var, kw.DIFFERENCE, False, None, np.sum(np.abs(v1 - v2))),
    (test_var, kw.DIFFERENCE, True,  None, np.sum(np.abs(v1 - v2))/norm),
    (test_var, kw.EUCLIDEAN, False, None, np.linalg.norm(v1 - v2)),
    (test_var, kw.EUCLIDEAN, True,  None, np.linalg.norm(v1 - v2)/norm),
    (test_var, kw.ANGLE, False, "Needs sci-py", 0),
    (test_var, kw.ANGLE, True,  "Needs sci-py", 0/norm),
    (test_var, kw.CORRELATION, False, None, np.correlate(v1, v2)),
    (test_var, kw.CORRELATION, True,  None, np.correlate(v1, v2)/norm),
    (test_var, kw.PEARSON, False, None, np.corrcoef(v1, v2)),
    (test_var, kw.PEARSON, True,  None, np.corrcoef(v1, v2)/norm),
    (test_var, kw.CROSS_ENTROPY, False, None, -np.sum(v1*np.log(v2))),
    (test_var, kw.CROSS_ENTROPY, True,  None, -np.sum(v1*np.log(v2))/norm),
    (test_var, kw.ENERGY, False, None, -np.sum(v1*v2)/2),
    (test_var, kw.ENERGY, True, None, (-np.sum(v1*v2)/2)/norm**2),
]

# use list, naming function produces ugly names
names = [
    "DIFFERENCE",
    "DIFFERENCE NORMALIZED",
    "EUCLIDEAN",
    "EUCLIDEAN NORMALIZED",
    "ANGLE",
    "ANGLE NORMALIZED",
    "CORRELATION",
    "CORRELATION NORMALIZED",
    "PEARSON",
    "PEARSON NORMALIZED",
    "CROSS_ENTROPY",
    "CROSS_ENTROPY NORMALIZED",
    "ENERGY",
    "ENERGY NORMALIZED",
]

@pytest.mark.function
@pytest.mark.distance_function
@pytest.mark.parametrize("variable, metric, normalize, fail, expected", test_data, ids=names)
@pytest.mark.benchmark
def test_basic(variable, metric, normalize, fail, expected, benchmark):
    if fail is not None:
        # This is a rather ugly hack to stop pytest benchmark complains
        benchmark.disabled = True
        benchmark(lambda _:0,0)
        pytest.xfail(fail)
        return
    f = Function.Distance(default_variable=variable, metric=metric, normalize=normalize)
    benchmark.group = "DistanceFunction " + metric + ("-normalized" if normalize else "")
    res = benchmark(f.function, variable)
    assert np.allclose(res, expected)
<<<<<<< HEAD
    assert np.isscalar(res) or len(res) == 1 or (metric == kw.PEARSON and res.size == 4)

@pytest.mark.function
@pytest.mark.distance_function
@pytest.mark.parametrize("variable, metric, normalize, fail, expected", test_data, ids=names)
@pytest.mark.benchmark
def test_llvm(variable, metric, normalize, fail, expected, benchmark):
    if fail is not None:
        # This is a rather ugly hack to stop pytest benchmark complains
        benchmark.disabled = True
        benchmark(lambda _:0,0)
        pytest.xfail(fail)
        return
    f = Function.Distance(default_variable=variable, metric=metric, normalize=normalize)
    benchmark.group = "DistanceFunction " + metric + ("-normalized" if normalize else "")
    res = benchmark(f.bin_function, variable)
    assert np.allclose(res, expected)
=======
>>>>>>> b28496dc
    assert np.isscalar(res) or len(res) == 1 or (metric == kw.PEARSON and res.size == 4)<|MERGE_RESOLUTION|>--- conflicted
+++ resolved
@@ -61,8 +61,8 @@
     benchmark.group = "DistanceFunction " + metric + ("-normalized" if normalize else "")
     res = benchmark(f.function, variable)
     assert np.allclose(res, expected)
-<<<<<<< HEAD
     assert np.isscalar(res) or len(res) == 1 or (metric == kw.PEARSON and res.size == 4)
+
 
 @pytest.mark.function
 @pytest.mark.distance_function
@@ -79,6 +79,4 @@
     benchmark.group = "DistanceFunction " + metric + ("-normalized" if normalize else "")
     res = benchmark(f.bin_function, variable)
     assert np.allclose(res, expected)
-=======
->>>>>>> b28496dc
     assert np.isscalar(res) or len(res) == 1 or (metric == kw.PEARSON and res.size == 4)