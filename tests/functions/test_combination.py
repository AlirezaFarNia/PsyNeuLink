import psyneulink as pnl
import psyneulink.components.functions.function as Function
import psyneulink.globals.keywords as kw
import numpy as np
import pytest

from itertools import product

class TestReduce:

    @pytest.mark.function
    @pytest.mark.combination_function
    def test_single_array(self):
        R_function = pnl.Reduce(operation=pnl.SUM)
        R_mechanism = pnl.ProcessingMechanism(function=pnl.Reduce(operation=pnl.SUM),
                                              default_variable=[[1, 2, 3, 4, 5]],
                                              name="R_mechanism")

        assert np.allclose(R_function.execute([1, 2, 3, 4, 5]), [15.0])
        assert np.allclose(R_function.execute([[1, 2, 3, 4, 5]]), [15.0])
        assert np.allclose(R_function.execute([[[1, 2, 3, 4, 5]]]), [1, 2, 3, 4, 5])
        # assert np.allclose(R_function.execute([[[1, 2, 3, 4, 5]]]), [15.0])

        assert np.allclose(R_mechanism.execute([1, 2, 3, 4, 5]), [[15.0]])
        assert np.allclose(R_mechanism.execute([[1, 2, 3, 4, 5]]), [[15.0]])
        assert np.allclose(R_mechanism.execute([1, 2, 3, 4, 5]), [15.0])
        # assert np.allclose(R_mechanism.execute([[1, 2, 3, 4, 5]]), [15.0])

    @pytest.mark.function
    @pytest.mark.combination_function
    def test_column_vector(self):
        R_function = pnl.Reduce(operation=pnl.SUM)
        R_mechanism = pnl.ProcessingMechanism(function=pnl.Reduce(operation=pnl.SUM),
                                              default_variable=[[1], [2], [3], [4], [5]],
                                              name="R_mechanism")

        assert np.allclose(R_function.execute([[1], [2], [3], [4], [5]]), [1, 2, 3, 4, 5])
        # assert np.allclose(R_function.execute([[1], [2], [3], [4], [5]]), [15.0])
        assert np.allclose(R_function.execute([[[1], [2], [3], [4], [5]]]), [15.0])

        assert np.allclose(R_mechanism.execute([[1], [2], [3], [4], [5]]), [1, 2, 3, 4, 5])
        # assert np.allclose(R_mechanism.execute([[1], [2], [3], [4], [5]]), [15.0])

    @pytest.mark.function
    @pytest.mark.combination_function
    def test_matrix(self):
        R_function = pnl.Reduce(operation=pnl.SUM)
        R_mechanism = pnl.ProcessingMechanism(function=pnl.Reduce(operation=pnl.SUM),
                                              default_variable=[[1, 2, 3], [4, 5, 6], [7, 8, 9]],
                                              name="R_mechanism")

        assert np.allclose(R_function.execute([[1, 2, 3], [4, 5, 6], [7, 8, 9]]), [6, 15, 24])
        assert np.allclose(R_function.execute([[[1, 2, 3], [4, 5, 6], [7, 8, 9]]]), [12, 15, 18])

        assert np.allclose(R_mechanism.execute([[1, 2, 3], [4, 5, 6], [7, 8, 9]]), [6, 15, 24])

    # def test_heterogeneous_arrays(self):
    #     R_function = pnl.Reduce(operation=pnl.SUM)
    #     # R_mechanism = pnl.ProcessingMechanism(function=pnl.Reduce(operation=pnl.SUM),
    #     #                                       default_variable=[[1, 2], [3, 4, 5], [6, 7, 8, 9]],
    #     #                                       name="R_mechanism")
    #     print(R_function.execute([[1, 2], [3, 4, 5], [6, 7, 8, 9]]))
    #     print(R_function.execute([[[1, 2], [3, 4, 5], [6, 7, 8, 9]]]))
    #
    #     # print("mech = ", R_mechanism.execute([[1, 2], [3, 4, 5], [6, 7, 8, 9]]))
    #     # print("mech = ", R_mechanism.execute([[[1, 2], [3, 4, 5], [6, 7, 8, 9]]]))
    #     # print("mech = ", R_mechanism.execute([[[1, 2], [3, 4, 5], [6, 7, 8, 9]]]))
    #


SIZE=5
#This gives us the correct 2d array
test_var = np.random.rand(1, SIZE)
test_var2 = np.random.rand(2, SIZE)

RAND1_V = np.random.rand(1, SIZE)
RAND2_V = np.random.rand(1, SIZE)
RAND3_V = np.random.rand(1, SIZE)

RAND1_S = np.random.rand()
RAND2_S = np.random.rand()
RAND3_S = np.random.rand()

test_linear_combination_data = [
    (Function.LinearCombination, test_var, {'scale':RAND1_S, 'offset':RAND2_S, 'operation':pnl.SUM}, test_var * RAND1_S + RAND2_S),
    (Function.LinearCombination, test_var, {'scale':RAND1_S, 'offset':RAND2_V, 'operation':pnl.SUM}, test_var * RAND1_S + RAND2_V),
    (Function.LinearCombination, test_var, {'scale':RAND1_V, 'offset':RAND2_S, 'operation':pnl.SUM}, test_var * RAND1_V + RAND2_S),
    (Function.LinearCombination, test_var, {'scale':RAND1_V, 'offset':RAND2_V, 'operation':pnl.SUM}, test_var * RAND1_V + RAND2_V),

    (Function.LinearCombination, test_var, {'scale':RAND1_S, 'offset':RAND2_S, 'operation':pnl.PRODUCT}, test_var * RAND1_S + RAND2_S),
    (Function.LinearCombination, test_var, {'scale':RAND1_S, 'offset':RAND2_V, 'operation':pnl.PRODUCT}, test_var * RAND1_S + RAND2_V),
    (Function.LinearCombination, test_var, {'scale':RAND1_V, 'offset':RAND2_S, 'operation':pnl.PRODUCT}, test_var * RAND1_V + RAND2_S),
    (Function.LinearCombination, test_var, {'scale':RAND1_V, 'offset':RAND2_V, 'operation':pnl.PRODUCT}, test_var * RAND1_V + RAND2_V),

    (Function.LinearCombination, test_var2, {'scale':RAND1_S, 'offset':RAND2_S, 'operation':pnl.SUM}, np.sum(test_var2, axis=0) * RAND1_S + RAND2_S),
# TODO: enable vector scale/offset when the validation is fixed
#    (Function.LinearCombination, test_var2, {'scale':RAND1_S, 'offset':RAND2_V, 'operation':pnl.SUM}, np.sum(test_var2, axis=0) * RAND1_S + RAND2_V),
#    (Function.LinearCombination, test_var2, {'scale':RAND1_V, 'offset':RAND2_S, 'operation':pnl.SUM}, np.sum(test_var2, axis=0) * RAND1_V + RAND2_S),
#    (Function.LinearCombination, test_var2, {'scale':RAND1_V, 'offset':RAND2_V, 'operation':pnl.SUM}, np.sum(test_var2, axis=0) * RAND1_V + RAND2_V),

    (Function.LinearCombination, test_var2, {'scale':RAND1_S, 'offset':RAND2_S, 'operation':pnl.PRODUCT}, np.product(test_var2, axis=0) * RAND1_S + RAND2_S),
# TODO: enable vector scale/offset when the validation is fixed
#    (Function.LinearCombination, test_var2, {'scale':RAND1_S, 'offset':RAND2_V, 'operation':pnl.PRODUCT}, np.product(test_var2, axis=0) * RAND1_S + RAND2_V),
#    (Function.LinearCombination, test_var2, {'scale':RAND1_V, 'offset':RAND2_S, 'operation':pnl.PRODUCT}, np.product(test_var2, axis=0) * RAND1_V + RAND2_S),
#    (Function.LinearCombination, test_var2, {'scale':RAND1_V, 'offset':RAND2_V, 'operation':pnl.PRODUCT}, np.product(test_var2, axis=0) * RAND1_V + RAND2_V),
]

# pytest naming function produces ugly names
def _naming_function(config):
    _, var, params, _, form = config
    inputs = var.shape[0]
    op = params['operation']
    vector_string = ""
    if not np.isscalar(params['scale']):
        vector_string += " SCALE"
    if not np.isscalar(params['offset']):
        vector_string += " OFFSET"
    if vector_string != "":
        vector_string = " VECTOR" + vector_string
    return "COMBINE-{} {}{} {}".format(inputs, op, vector_string, form)

_data =[a + (b,) for a, b in  product(test_linear_combination_data, ['Python', 'LLVM'])]

@pytest.mark.function
@pytest.mark.combination_function
@pytest.mark.parametrize("func, variable, params, expected, bin_execute", _data, ids=list(map(_naming_function, _data)))
@pytest.mark.benchmark
def test_linear_combination_function(func, variable, params, expected, bin_execute, benchmark):
    f = func(default_variable=variable, **params)
<<<<<<< HEAD
    benchmark.group = "LinearCombinationFunction " + func.componentName;
    if (bin_execute == 'LLVM'):
        res = benchmark(f.bin_function, variable)
    else:
        res = benchmark(f.function, variable)
=======
    benchmark.group = "CombinationFunction " + func.componentName
    res = benchmark(f.function, variable)
    assert np.allclose(res, expected)

# ------------------------------------

# testing within a mechanism using various input states
input_1 = np.array([[1, 2, 3, 4]])

test_linear_comb_data_2 = [
    (pnl.SUM, [[1, 2, 3, 4]], 4, ['hi'], None, None, [[1, 2, 3, 4]]),
    (pnl.SUM, [[1, 2, 3, 4]], 4, ['hi'], 2, None, [[2, 4, 6, 8]]),
    (pnl.SUM, [[1, 2, 3, 4]], 4, ['hi'], [1, 2, -1, 0], None, [1, 4, -3, 0]),
    (pnl.SUM, [[1, 2, 3, 4]], 4, ['hi'], None, 2, [3, 4, 5, 6]),
    (pnl.SUM, [[1, 2, 3, 4]], 4, ['hi'], -2, 3, None),
    (pnl.SUM, [[1, 2, 3, 4]], 4, ['hi'], [1, 2.5, 0, 0], 1.5, [2.5, 6.5, 1.5, 1.5]),
    (pnl.SUM, [[1, 2, 3, 4]], 4, ['hi'], None, [1, 0, -1, 0], [2, 2, 2, 4]),
    (pnl.SUM, [[1, 2, 3, 4]], 4, ['hi'], -2, [1, 0, -1, 0], None),
    (pnl.SUM, [[1, 2, 3, 4]], 4, ['hi'], [1, 2.5, 0, 0], [1, 0, -1, 0], None),

    (pnl.PRODUCT, [[1, 2, 3, 4]], 4, ['hi'], [1, 2.5, 0, 0], [1, 0, -1, 0], None),

    (pnl.SUM, [[1, 2, 3, 4], [5, 6, 7, 8], [9, 10, 11, 12]], 4, ['1', '2', '3'], None, None, [[15, 18, 21, 24]]),
    (pnl.SUM, [[1, 2, 3, 4], [5, 6, 7, 8], [9, 10, 11, 12]], 4, ['1', '2', '3'], 2, None, [[30, 36, 42, 48]]),
    (pnl.SUM, [[1, 2, 3, 4], [5, 6, 7, 8], [9, 10, 11, 12]], 4, ['1', '2', '3'], [1, 2, -1, 0], None, [[15, 36, -21, 0]]),
    (pnl.SUM, [[1, 2, 3, 4], [5, 6, 7, 8], [9, 10, 11, 12]], 4, ['1', '2', '3'], None, 2, [[17, 20, 23, 26]]),
    (pnl.SUM, [[1, 2, 3, 4], [5, 6, 7, 8], [9, 10, 11, 12]], 4, ['1', '2', '3'], -2, 3, None),
    (pnl.SUM, [[1, 2, 3, 4], [5, 6, 7, 8], [9, 10, 11, 12]], 4, ['1', '2', '3'], [1, 2.5, 0, 0], 1.5, None),
    (pnl.SUM, [[1, 2, 3, 4], [5, 6, 7, 8], [9, 10, 11, 12]], 4, ['1', '2', '3'], None, [1, 0, -1, 0], [[16, 18, 20, 24]]),
    (pnl.SUM, [[1, 2, 3, 4], [5, 6, 7, 8], [9, 10, 11, 12]], 4, ['1', '2', '3'], -2, [1, 0, -1, 0], None),
    (pnl.SUM, [[1, 2, 3, 4], [5, 6, 7, 8], [9, 10, 11, 12]], 4, ['1', '2', '3'], [1, 2.5, 0, 0], [1, 0, -1, 0], None),

    (pnl.PRODUCT, [[1, 2, 3, 4], [5, 6, 7, 8], [0, 0, 1, 2]], 4, ['1', '2', '3'], None, None, [[0, 0, 21, 64]]),
    (pnl.PRODUCT, [[1, 2, 3, 4], [5, 6, 7, 8], [0, 0, 1, 2]], 4, ['1', '2', '3'], 2, None, [[0, 0, 42, 128]]),
    (pnl.PRODUCT, [[1, 2, 3, 4], [5, 6, 7, 8], [0, 0, 1, 2]], 4, ['1', '2', '3'], [1, 2, -1, 0], None, [[0, 0, -21, 0]]),
    (pnl.PRODUCT, [[1, 2, 3, 4], [5, 6, 7, 8], [0, 0, 1, 2]], 4, ['1', '2', '3'], None, 2, [[2, 2, 23, 66]]),
    (pnl.PRODUCT, [[1, 2, 3, 4], [5, 6, 7, 8], [0, 0, 1, 2]], 4, ['1', '2', '3'], -2, 3, None),
    (pnl.PRODUCT, [[1, 2, 3, 4], [5, 6, 7, 8], [0, 0, 1, 2]], 4, ['1', '2', '3'], [1, 2.5, 0, 0], 1.5, None),
    (pnl.PRODUCT, [[1, 2, 3, 4], [5, 6, 7, 8], [0, 0, 1, 2]], 4, ['1', '2', '3'], None, [1, 0, -1, 0], [[1, 0, 20, 64]]),
    (pnl.PRODUCT, [[1, 2, 3, 4], [5, 6, 7, 8], [0, 0, 1, 2]], 4, ['1', '2', '3'], -2, [1, 0, -1, 0], None),
    (pnl.PRODUCT, [[1, 2, 3, 4], [5, 6, 7, 8], [0, 0, 1, 2]], 4, ['1', '2', '3'], [1, 2.5, 0, 0], [1, 0, -1, 0], None),

]

linear_comb_names_2 = [
    'sum_one_input_no_scale_no_offset',
    'sum_one_input_scalar_scale_no_offset',
    'sum_one_input_hadamard_scale_no_offset',
    'sum_one_input_no_scale_scalar_offset',
    'sum_one_input_scalar_scale_scalar_offset',
    'sum_one_input_hadamard_scale_scalar_offset',
    'sum_one_input_no_scale_hadamard_offset',
    'sum_one_input_scalar_scale_hadamard_offset',
    'sum_one_input_hadamard_scale_hadamard_offset',

    'product_one_input_hadamard_scale_hadamard_offset',

    'sum_3_input_no_scale_no_offset',
    'sum_3_input_scalar_scale_no_offset',
    'sum_3_input_hadamard_scale_no_offset',
    'sum_3_input_no_scale_scalar_offset',
    'sum_3_input_scalar_scale_scalar_offset',
    'sum_3_input_hadamard_scale_scalar_offset',
    'sum_3_input_no_scale_hadamard_offset',
    'sum_3_input_scalar_scale_hadamard_offset',
    'sum_3_input_hadamard_scale_hadamard_offset',

    'product_3_input_no_scale_no_offset',
    'product_3_input_scalar_scale_no_offset',
    'product_3_input_hadamard_scale_no_offset',
    'product_3_input_no_scale_scalar_offset',
    'product_3_input_scalar_scale_scalar_offset',
    'product_3_input_hadamard_scale_scalar_offset',
    'product_3_input_no_scale_hadamard_offset',
    'product_3_input_scalar_scale_hadamard_offset',
    'product_3_input_hadamard_scale_hadamard_offset',
]

@pytest.mark.function
@pytest.mark.combination_function
@pytest.mark.parametrize("operation, input, size, input_states, scale, offset, expected", test_linear_comb_data_2, ids=linear_comb_names_2)
@pytest.mark.benchmark
def test_linear_combination_function(operation, input, size, input_states, scale, offset, expected, benchmark):
    f = pnl.LinearCombination(default_variable=np.zeros(size), operation=operation, scale=scale, offset=offset)
    p = pnl.ProcessingMechanism(size=[size] * len(input_states), function=f, input_states=input_states)
    benchmark.group = "CombinationFunction " + pnl.LinearCombination.componentName + "in Mechanism"
    res = benchmark(f.execute, input)
    if expected is None:
        if operation == pnl.SUM:
            expected = np.sum(input, axis=0) * scale + offset
        if operation == pnl.PRODUCT:
            expected = np.product(input, axis=0) * scale + offset

>>>>>>> 5ef84fff
    assert np.allclose(res, expected)<|MERGE_RESOLUTION|>--- conflicted
+++ resolved
@@ -127,15 +127,11 @@
 @pytest.mark.benchmark
 def test_linear_combination_function(func, variable, params, expected, bin_execute, benchmark):
     f = func(default_variable=variable, **params)
-<<<<<<< HEAD
     benchmark.group = "LinearCombinationFunction " + func.componentName;
     if (bin_execute == 'LLVM'):
         res = benchmark(f.bin_function, variable)
     else:
         res = benchmark(f.function, variable)
-=======
-    benchmark.group = "CombinationFunction " + func.componentName
-    res = benchmark(f.function, variable)
     assert np.allclose(res, expected)
 
 # ------------------------------------
@@ -227,5 +223,4 @@
         if operation == pnl.PRODUCT:
             expected = np.product(input, axis=0) * scale + offset
 
->>>>>>> 5ef84fff
     assert np.allclose(res, expected)