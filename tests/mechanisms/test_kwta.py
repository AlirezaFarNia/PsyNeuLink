import pytest

from psyneulink.components.component import ComponentError
from psyneulink.components.functions.function import Linear, Logistic
from psyneulink.components.mechanisms.mechanism import MechanismError
from psyneulink.components.process import Process
from psyneulink.components.system import System
from psyneulink.globals.keywords import MATRIX_KEYWORD_VALUES, RANDOM_CONNECTIVITY_MATRIX
from psyneulink.globals.preferences.componentpreferenceset import REPORT_OUTPUT_PREF, VERBOSE_PREF
from psyneulink.globals.utilities import UtilitiesError
from psyneulink.library.mechanisms.processing.transfer.kwta import KWTA, KWTAError
from psyneulink.scheduling.timescale import TimeScale
import numpy as np

class TestKWTAInputs:
    simple_prefs = {REPORT_OUTPUT_PREF: False, VERBOSE_PREF: False}

    def test_kwta_empty_spec(self):
        K = KWTA()
        assert(K.value is None)
        assert(K.instance_defaults.variable == [[0]])
        assert(K.size == [1])
        assert(K.matrix == [[5]])

    def test_kwta_check_attrs(self):
        K = KWTA(
            name='K',
            size=3
        )
        assert(K.value is None)
        assert(np.allclose(K.instance_defaults.variable, [[0., 0., 0.]]))
        assert(K.size == [3])
        assert(np.allclose(K.matrix, [[5, 0, 0], [0, 5, 0], [0, 0, 5]]))
        assert(K.recurrent_projection.sender is K.output_state)
        assert(K.recurrent_projection.receiver is K.input_state)

    def test_kwta_inputs_list_of_ints(self):
        K = KWTA(
            name='K',
            default_variable=[0, 0, 0, 0]
        )
        val = K.execute([10, 12, 0, -1])
        assert(np.allclose(val, [[0.9933071490757153, 0.9990889488055994, 0.0066928509242848554, 0.0024726231566347743]]))
        val = K.execute([1, 2, 3, 0])
        assert(np.allclose(val, [[0.3775406687981454, 0.6224593312018546, 0.8175744761936437, 0.18242552380635635]]))

    def test_kwta_no_inputs(self):
        K = KWTA(
            name='K'
        )
        assert(K.instance_defaults.variable == [[0]])
        val = K.execute([10])
        assert(np.allclose(val, [[0.5]]))

    def test_kwta_inputs_list_of_strings(self):
        with pytest.raises(KWTAError) as error_text:
            K = KWTA(
                name='K',
                size = 4,
            )
            K.execute(["one", "two", "three", "four"])
        assert("which is not supported for KWTA" in str(error_text.value))

    def test_kwta_var_list_of_strings(self):
        with pytest.raises(UtilitiesError) as error_text:
            K = KWTA(
                name='K',
                default_variable=['a', 'b', 'c', 'd'],
                integrator_mode=True
            )
        assert("has non-numeric entries" in str(error_text.value))

    def test_recurrent_mech_inputs_mismatched_with_default_longer(self):
        with pytest.raises(MechanismError) as error_text:
            K = KWTA(
                name='K',
                size=4
            )
            K.execute([1, 2, 3, 4, 5])
        assert("does not match required length" in str(error_text.value))

    def test_recurrent_mech_inputs_mismatched_with_default_shorter(self):
        with pytest.raises(MechanismError) as error_text:
            K = KWTA(
                name='K',
                size=6
            )
            K.execute([1, 2, 3, 4, 5])
        assert("does not match required length" in str(error_text.value))


class TestKWTAFunction:

    def test_kwta_function_various_spec(self):
        specs = [Logistic, Linear, Linear(slope=3), Logistic(gain=2, bias=-4.2)]
        for s in specs:
            K = KWTA(
                name='K',
                size=5,
                function=s,
                k_value=4
            )
            K.execute([1, 2, 5, -2, .3])

    def test_kwta_log_gain(self):
        K = KWTA(
            name='K',
            size=3,
            function=Logistic(gain=2),
            k_value=2
        )
        val = K.execute(input = [1, 2, 3])
        assert np.allclose(val, [[0.2689414213699951, 0.7310585786300049, 0.9525741268224334]])

    def test_kwta_log_bias(self):
        K = KWTA(
            name='K',
            size=3,
            function=Logistic(bias=-.2),
            k_value=2
        )
        val = K.execute(input=[1, 2, 3])
        assert np.allclose(val, [[0.425557483188341, 0.6681877721681662, 0.84553473491646523]])

    # the inhibition would have to be positive in order to get the desired activity level: thus, inhibition is set to 0
    def test_kwta_log_gain_bias(self):
        K = KWTA(
            name='K',
            size=2,
            function=Logistic(gain=-.2, bias=4),
            k_value=1
        )
        val = K.execute(input = [.1, -4])
        assert np.allclose(val, [[0.017636340339722684, 0.039165722796764356]])

    def test_kwta_linear(self): # inhibition would be positive: so instead it is set to zero
        K = KWTA(
            name='K',
            threshold=3,
            size=3,
            k_value=2,
            function=Linear
        )
        val = K.execute(input=[1, 3, 4])
        assert np.allclose(val, [[1, 3, 4]])

    def test_kwta_linear_slope(self):
        K = KWTA(
            name='K',
            threshold=.5,
            size=5,
            k_value=2,
            function=Linear(slope=2)
        )
        val = K.execute(input=[1, 3, 4, 2, 1])
        assert np.allclose(val, [[-2, 2, 4, 0, -2]])

    def test_kwta_linear_system(self):
        K=KWTA(
            name='K',
            size=4,
            k_value=3,
            function=Linear
        )

class TestKWTAMatrix:

    def test_kwta_matrix_keyword_spec(self):

        for m in MATRIX_KEYWORD_VALUES:
            if m != RANDOM_CONNECTIVITY_MATRIX:
                K = KWTA(
                    name='K',
                    size=4,
                    matrix=m
                )
                val = K.execute([10, 10, 10, 10])
                assert(np.allclose(val, [[.5, .5, .5, .5]]))

    def test_kwta_matrix_auto_hetero_spec(self):
        K = KWTA(
            name='K',
            size=4,
            auto=3,
            hetero=2
        )
        assert(np.allclose(K.recurrent_projection.matrix, [[3, 2, 2, 2], [2, 3, 2, 2], [2, 2, 3, 2], [2, 2, 2, 3]]))

    def test_kwta_matrix_hetero_spec(self):
        K = KWTA(
            name='K',
            size=3,
            hetero=-.5,
        )
        assert(np.allclose(K.recurrent_projection.matrix, [[5, -.5, -.5], [-.5, 5, -.5], [-.5, -.5, 5]]))

    def test_kwta_matrix_auto_spec(self):
        K = KWTA(
            name='K',
            size=3,
            auto=-.5,
        )
        assert(np.allclose(K.recurrent_projection.matrix, [[-.5, 0, 0], [0, -.5, 0], [0, 0, -.5]]))


class TestKWTARatio:
    simple_prefs = {REPORT_OUTPUT_PREF: False, VERBOSE_PREF: False}

    def test_kwta_ratio_empty(self):
        K = KWTA(
            name='K',
            size=4
        )
        p = Process(pathway = [K], prefs = TestKWTARatio.simple_prefs)
        s = System(processes=[p], prefs = TestKWTARatio.simple_prefs)
<<<<<<< HEAD
        s.run(inputs = {K: [[2, 4, 1, 6]]})
        assert K.value.tolist() == [[0.2689414213699951, 0.7310585786300049, 0.11920292202211755, 0.9525741268224334]]
        s.run(inputs = {K: [[1, 2, 3, 4]]})
        assert K.value.tolist() == [[0.09271329298112314, 0.7368459299092773, 0.2631540700907225, 0.9842837170829899]]
=======
        s.run(inputs = {K: [2, 4, 1, 6]})
        assert np.allclose(K.value, [[0.2689414213699951, 0.7310585786300049, 0.11920292202211755, 0.9525741268224334]])
        s.run(inputs = {K: [1, 2, 3, 4]})
        assert np.allclose(K.value, [[0.09271329298112314, 0.7368459299092773, 0.2631540700907225, 0.9842837170829899]])
>>>>>>> 9e3ddd4b

    def test_kwta_ratio_1(self):
        K = KWTA(
            name='K',
            size=4,
            ratio=1
        )
        p = Process(pathway = [K], prefs = TestKWTARatio.simple_prefs)
        s = System(processes=[p], prefs = TestKWTARatio.simple_prefs)
<<<<<<< HEAD
        s.run(inputs = {K: [[2, 4, 1, 6]]})
        assert K.value.tolist() == [[0.5, 0.8807970779778823, 0.2689414213699951, 0.9820137900379085]]
        s.run(inputs = {K: [[1, 2, 3, 4]]})
        assert K.value.tolist() == [[0.30054433998850033, 0.8868817857039745, 0.5, 0.9897010588046231]]
=======
        s.run(inputs = {K: [2, 4, 1, 6]})
        assert np.allclose(K.value, [[0.5, 0.8807970779778823, 0.2689414213699951, 0.9820137900379085]])
        s.run(inputs = {K: [1, 2, 3, 4]})
        assert np.allclose(K.value, [[0.30054433998850033, 0.8868817857039745, 0.5, 0.9897010588046231]])
>>>>>>> 9e3ddd4b

    def test_kwta_ratio_0(self):
        K = KWTA(
            name='K',
            size=4,
            ratio=0
        )
        p = Process(pathway = [K], prefs = TestKWTARatio.simple_prefs)
        s = System(processes=[p], prefs = TestKWTARatio.simple_prefs)
<<<<<<< HEAD
        s.run(inputs = {K: [[2, 4, 1, 6]]})
        assert K.value.tolist() == [[0.11920292202211755, 0.5, 0.04742587317756678, 0.8807970779778823]]
        s.run(inputs = {K: [[1, 2, 3, 4]]})
        assert K.value.tolist() == [[0.051956902301427035, 0.5, 0.22048012438199008, 0.9802370486903237]]
=======
        s.run(inputs = {K: [2, 4, 1, 6]})
        assert np.allclose(K.value, [[0.11920292202211755, 0.5, 0.04742587317756678, 0.8807970779778823]])
        s.run(inputs = {K: [1, 2, 3, 4]})
        assert np.allclose(K.value, [[0.051956902301427035, 0.5, 0.22048012438199008, 0.9802370486903237]])
>>>>>>> 9e3ddd4b

    # answers for this tests should be exactly 70% of the way between the answers for ratio=0 and ratio=1
    # (after taking the inverse of the Logistic function on the output)
    def test_kwta_ratio_0_3(self):
        K = KWTA(
            name='K',
            size=4,
            ratio=0.3
        )
        p = Process(pathway=[K], prefs=TestKWTARatio.simple_prefs)
        s = System(processes=[p], prefs=TestKWTARatio.simple_prefs)
<<<<<<< HEAD
        s.run(inputs={K: [[2, 4, 1, 6]]})
        assert K.value.tolist() == [[0.19781611144141834, 0.6456563062257956, 0.08317269649392241, 0.9308615796566533]]
        s.run(inputs={K: [[1, 2, 3, 4]]})
        assert K.value.tolist() == [[0.06324086143390241, 0.6326786177649943, 0.21948113371757957, 0.9814716617176014]]
=======
        s.run(inputs={K: [2, 4, 1, 6]})
        assert np.allclose(K.value, [[0.19781611144141834, 0.6456563062257956, 0.08317269649392241, 0.9308615796566533]])
        s.run(inputs={K: [1, 2, 3, 4]})
        assert np.allclose(K.value, [[0.06324086143390241, 0.6326786177649943, 0.21948113371757957, 0.9814716617176014]])
>>>>>>> 9e3ddd4b

    def test_kwta_ratio_2(self):
        with pytest.raises(KWTAError) as error_text:
            K = KWTA(
                name='K',
                size=4,
                ratio=2
            )
        assert "must be between 0 and 1" in str(error_text.value)

    def test_kwta_ratio_neg_1(self):
        with pytest.raises(KWTAError) as error_text:
            K = KWTA(
                name='K',
                size=4,
                ratio=-1
            )
        assert "must be between 0 and 1" in str(error_text.value)


class TestKWTAKValue:
    def test_kwta_k_value_empty_size_4(self):
        K = KWTA(
            name='K',
            size=4
        )
        assert K.k_value == 0.5
        p = Process(pathway=[K], prefs=TestKWTARatio.simple_prefs)
        s = System(processes=[p], prefs=TestKWTARatio.simple_prefs)
<<<<<<< HEAD
        s.run(inputs={K: [[1, 2, 3, 4]]})
        assert K.value.tolist() == [[0.18242552380635635, 0.3775406687981454, 0.6224593312018546, 0.8175744761936437]]
=======
        s.run(inputs={K: [1, 2, 3, 4]})
        assert np.allclose(K.value, [[0.18242552380635635, 0.3775406687981454, 0.6224593312018546, 0.8175744761936437]])
>>>>>>> 9e3ddd4b

    def test_kwta_k_value_empty_size_6(self):
        K = KWTA(
            name='K',
            size=6
        )
        assert K.k_value == 0.5
        p = Process(pathway=[K], prefs=TestKWTARatio.simple_prefs)
        s = System(processes=[p], prefs=TestKWTARatio.simple_prefs)
<<<<<<< HEAD
        s.run(inputs={K: [[1, 2, 2, 3, 3, 4]]})
        assert K.value.tolist() == [[0.18242552380635635, 0.3775406687981454, 0.3775406687981454,
                                     0.6224593312018546, 0.6224593312018546, 0.8175744761936437]]
=======
        s.run(inputs={K: [1, 2, 2, 3, 3, 4]})
        assert np.allclose(K.value, [[0.18242552380635635, 0.3775406687981454, 0.3775406687981454,
                                     0.6224593312018546, 0.6224593312018546, 0.8175744761936437]])
>>>>>>> 9e3ddd4b

    def test_kwta_k_value_int_size_5(self):
        K = KWTA(
            name='K',
            size=5,
            k_value=3
        )
        assert K.k_value == 3

    # This is a deprecated test used when the int_k optimization was being used. It's no longer useful since int_k is
    # dynamically calculated as of 8/9/17 -CW
    # def test_kwta_k_value_float_0_4(self):
    #     size_and_int_k_pairs = [(1, 0), (2, 1), (3, 1), (4, 2), (5, 2), (6, 2), (7, 3)]
    #     for size_val, expected_int_k in size_and_int_k_pairs:
    #         K = KWTA(
    #             name='K',
    #             size=size_val,
    #             k_value=0.4
    #         )
    #         assert K.k_value == 0.4
    #         assert K.int_k == expected_int_k
    #         p = Process(pathway=[K], prefs=TestKWTARatio.simple_prefs)
    #         s = System(processes=[p], prefs=TestKWTARatio.simple_prefs)
    #         input1 = list(range(size_val))
    #         s.run(inputs={K: input1})

    def test_kwta_k_value_bad_float(self):
        with pytest.raises(KWTAError) as error_text:
            K = KWTA(
                name='K',
                size=4,
                k_value=2.5
            )
        assert "must be an integer, or between 0 and 1." in str(error_text.value)

    def test_kwta_k_value_list(self):
        with pytest.raises(KWTAError) as error_text:
            K = KWTA(
                name='K',
                size=4,
                k_value=[1, 2]
            )
        assert "must be a single number" in str(error_text.value)

    def test_kwta_k_value_too_large(self):
        with pytest.raises(KWTAError) as error_text:
            K = KWTA(
                name='K',
                size=4,
                k_value=5
            )
        assert "was larger than the total number of elements" in str(error_text.value)

    def test_kwta_k_value_too_low(self):
        with pytest.raises(KWTAError) as error_text:
            K = KWTA(
                name='K',
                size=4,
                k_value=-5
            )
        assert "was larger than the total number of elements" in str(error_text.value)


class TestKWTAThreshold:
    simple_prefs = {REPORT_OUTPUT_PREF: False, VERBOSE_PREF: False}

    def test_kwta_threshold_empty(self):
        K = KWTA(
            name='K',
            size=4
        )
        assert K.threshold == 0

    def test_kwta_threshold_int(self):
        K = KWTA(
            name='K',
            size=4,
            threshold=-1
        )
        p = Process(pathway=[K], prefs=TestKWTAThreshold.simple_prefs)
        s = System(processes=[p], prefs=TestKWTAThreshold.simple_prefs)
<<<<<<< HEAD
        s.run(inputs={K: [[1, 2, 3, 4]]})
        assert K.value.tolist() == [[0.07585818002124355, 0.18242552380635635, 0.3775406687981454, 0.6224593312018546]]
=======
        s.run(inputs={K: [1, 2, 3, 4]})
        assert np.allclose(K.value, [[0.07585818002124355, 0.18242552380635635, 0.3775406687981454, 0.6224593312018546]])
>>>>>>> 9e3ddd4b

    def test_kwta_threshold_float(self):
        K = KWTA(
            name='K',
            size=4,
            threshold=0.5
        )
        p = Process(pathway=[K], prefs=TestKWTARatio.simple_prefs)
        s = System(processes=[p], prefs=TestKWTARatio.simple_prefs)
<<<<<<< HEAD
        s.run(inputs={K: [[1, 2, 3, 3]]})
        assert K.value.tolist() == [[0.2689414213699951, 0.5, 0.7310585786300049, 0.7310585786300049]]
=======
        s.run(inputs={K: [1, 2, 3, 3]})
        assert np.allclose(K.value, [[0.2689414213699951, 0.5, 0.7310585786300049, 0.7310585786300049]])
>>>>>>> 9e3ddd4b


class TestKWTAControl:
    pass


class TestKWTALongTerm:

    simple_prefs = {REPORT_OUTPUT_PREF: False, VERBOSE_PREF: False}

    def test_kwta_size_10_k_3_threshold_1(self):
        K = KWTA(
            name='K',
            size=10,
            k_value=3,
            threshold=1,
            decay=0.3,
            time_scale=TimeScale.TIME_STEP
        )
        p = Process(pathway=[K], prefs=TestKWTALongTerm.simple_prefs)
        s = System(processes=[p], prefs=TestKWTALongTerm.simple_prefs)
        kwta_input = {K: [[-1, -.5, 0, 0, 0, 1, 1, 2, 3, 3]]}
        print("")
        for i in range(20):
            s.run(inputs=kwta_input)
            print('\ntrial number', i)
            print('K.value: ', K.value)
        assert np.allclose(K.value, [[0.012938850123312412, 0.022127587008877226, 0.039010157367582114,
                                     0.039010157367582114, 0.039010157367582114, 0.19055156271846602,
<<<<<<< HEAD
                                     0.19055156271846602, 0.969124504436019, 0.9895271824560731, 0.9895271824560731]]
        kwta_input2 = {K: [[0] * 10]}
=======
                                     0.19055156271846602, 0.969124504436019, 0.9895271824560731, 0.9895271824560731]])
        kwta_input2 = {K: [0] * 10}
>>>>>>> 9e3ddd4b
        print('\n\nturning to zero-inputs now:')
        for i in range(20):
            s.run(inputs=kwta_input2)
            print('\ntrial number', i)
            print('K.value: ', K.value)
        assert np.allclose(K.value, [[0.13127237999481228, 0.13130057846907178, 0.1313653354768465, 0.1313653354768465,
                                     0.1313653354768465, 0.5863768938723602, 0.5863768938723602, 0.8390251365605804,
                                     0.8390251603214743, 0.8390251603214743]])

class TestKWTAAverageBased:

    simple_prefs = {REPORT_OUTPUT_PREF: False, VERBOSE_PREF: False}

    def test_kwta_average_k_2(self):
        K = KWTA(
            name='K',
            size=4,
            k_value=2,
            threshold=0,
            function=Linear,
            average_based=True
        )
        p = Process(pathway=[K], prefs=TestKWTAAverageBased.simple_prefs)
        s = System(processes=[p], prefs=TestKWTAAverageBased.simple_prefs)
        kwta_input = {K: [[1, 2, 3, 4]]}
        s.run(inputs=kwta_input)
        assert np.allclose(K.value, [[-1.5, -0.5, 0.5, 1.5]])

    def test_kwta_average_k_1(self):
        K = KWTA(
            name='K',
            size=4,
            k_value=1,
            threshold=0,
            function=Linear,
            average_based=True
        )
        p = Process(pathway=[K], prefs=TestKWTAAverageBased.simple_prefs)
        s = System(processes=[p], prefs=TestKWTAAverageBased.simple_prefs)
        kwta_input = {K: [[1, 2, 3, 4]]}
        s.run(inputs=kwta_input)
        assert np.allclose(K.value, [[-2, -1, 0, 1]])

    def test_kwta_average_k_1_ratio_0_2(self):
        K = KWTA(
            name='K',
            size=4,
            k_value=1,
            threshold=0,
            ratio=0.2,
            function=Linear,
            average_based=True
        )
        p = Process(pathway=[K], prefs=TestKWTAAverageBased.simple_prefs)
        s = System(processes=[p], prefs=TestKWTAAverageBased.simple_prefs)
        kwta_input = {K: [[1, 2, 3, 4]]}
        s.run(inputs=kwta_input)
        assert np.allclose(K.value, [[-2.6, -1.6, -0.6000000000000001, 0.3999999999999999]])

    def test_kwta_average_k_1_ratio_0_8(self):
        K = KWTA(
            name='K',
            size=4,
            k_value=1,
            threshold=0,
            ratio=0.8,
            function=Linear,
            average_based=True
        )
        p = Process(pathway=[K], prefs=TestKWTAAverageBased.simple_prefs)
        s = System(processes=[p], prefs=TestKWTAAverageBased.simple_prefs)
        kwta_input = {K: [[1, 2, 3, 4]]}
        s.run(inputs=kwta_input)
        assert np.allclose(K.value, [[-1.4, -0.3999999999999999, 0.6000000000000001, 1.6]])<|MERGE_RESOLUTION|>--- conflicted
+++ resolved
@@ -213,17 +213,12 @@
         )
         p = Process(pathway = [K], prefs = TestKWTARatio.simple_prefs)
         s = System(processes=[p], prefs = TestKWTARatio.simple_prefs)
-<<<<<<< HEAD
-        s.run(inputs = {K: [[2, 4, 1, 6]]})
-        assert K.value.tolist() == [[0.2689414213699951, 0.7310585786300049, 0.11920292202211755, 0.9525741268224334]]
-        s.run(inputs = {K: [[1, 2, 3, 4]]})
-        assert K.value.tolist() == [[0.09271329298112314, 0.7368459299092773, 0.2631540700907225, 0.9842837170829899]]
-=======
+
         s.run(inputs = {K: [2, 4, 1, 6]})
         assert np.allclose(K.value, [[0.2689414213699951, 0.7310585786300049, 0.11920292202211755, 0.9525741268224334]])
         s.run(inputs = {K: [1, 2, 3, 4]})
         assert np.allclose(K.value, [[0.09271329298112314, 0.7368459299092773, 0.2631540700907225, 0.9842837170829899]])
->>>>>>> 9e3ddd4b
+
 
     def test_kwta_ratio_1(self):
         K = KWTA(
@@ -233,17 +228,12 @@
         )
         p = Process(pathway = [K], prefs = TestKWTARatio.simple_prefs)
         s = System(processes=[p], prefs = TestKWTARatio.simple_prefs)
-<<<<<<< HEAD
-        s.run(inputs = {K: [[2, 4, 1, 6]]})
-        assert K.value.tolist() == [[0.5, 0.8807970779778823, 0.2689414213699951, 0.9820137900379085]]
-        s.run(inputs = {K: [[1, 2, 3, 4]]})
-        assert K.value.tolist() == [[0.30054433998850033, 0.8868817857039745, 0.5, 0.9897010588046231]]
-=======
+
         s.run(inputs = {K: [2, 4, 1, 6]})
         assert np.allclose(K.value, [[0.5, 0.8807970779778823, 0.2689414213699951, 0.9820137900379085]])
         s.run(inputs = {K: [1, 2, 3, 4]})
         assert np.allclose(K.value, [[0.30054433998850033, 0.8868817857039745, 0.5, 0.9897010588046231]])
->>>>>>> 9e3ddd4b
+
 
     def test_kwta_ratio_0(self):
         K = KWTA(
@@ -253,17 +243,12 @@
         )
         p = Process(pathway = [K], prefs = TestKWTARatio.simple_prefs)
         s = System(processes=[p], prefs = TestKWTARatio.simple_prefs)
-<<<<<<< HEAD
-        s.run(inputs = {K: [[2, 4, 1, 6]]})
-        assert K.value.tolist() == [[0.11920292202211755, 0.5, 0.04742587317756678, 0.8807970779778823]]
-        s.run(inputs = {K: [[1, 2, 3, 4]]})
-        assert K.value.tolist() == [[0.051956902301427035, 0.5, 0.22048012438199008, 0.9802370486903237]]
-=======
+
         s.run(inputs = {K: [2, 4, 1, 6]})
         assert np.allclose(K.value, [[0.11920292202211755, 0.5, 0.04742587317756678, 0.8807970779778823]])
         s.run(inputs = {K: [1, 2, 3, 4]})
         assert np.allclose(K.value, [[0.051956902301427035, 0.5, 0.22048012438199008, 0.9802370486903237]])
->>>>>>> 9e3ddd4b
+
 
     # answers for this tests should be exactly 70% of the way between the answers for ratio=0 and ratio=1
     # (after taking the inverse of the Logistic function on the output)
@@ -275,17 +260,12 @@
         )
         p = Process(pathway=[K], prefs=TestKWTARatio.simple_prefs)
         s = System(processes=[p], prefs=TestKWTARatio.simple_prefs)
-<<<<<<< HEAD
-        s.run(inputs={K: [[2, 4, 1, 6]]})
-        assert K.value.tolist() == [[0.19781611144141834, 0.6456563062257956, 0.08317269649392241, 0.9308615796566533]]
-        s.run(inputs={K: [[1, 2, 3, 4]]})
-        assert K.value.tolist() == [[0.06324086143390241, 0.6326786177649943, 0.21948113371757957, 0.9814716617176014]]
-=======
+
         s.run(inputs={K: [2, 4, 1, 6]})
         assert np.allclose(K.value, [[0.19781611144141834, 0.6456563062257956, 0.08317269649392241, 0.9308615796566533]])
         s.run(inputs={K: [1, 2, 3, 4]})
         assert np.allclose(K.value, [[0.06324086143390241, 0.6326786177649943, 0.21948113371757957, 0.9814716617176014]])
->>>>>>> 9e3ddd4b
+
 
     def test_kwta_ratio_2(self):
         with pytest.raises(KWTAError) as error_text:
@@ -315,13 +295,10 @@
         assert K.k_value == 0.5
         p = Process(pathway=[K], prefs=TestKWTARatio.simple_prefs)
         s = System(processes=[p], prefs=TestKWTARatio.simple_prefs)
-<<<<<<< HEAD
-        s.run(inputs={K: [[1, 2, 3, 4]]})
-        assert K.value.tolist() == [[0.18242552380635635, 0.3775406687981454, 0.6224593312018546, 0.8175744761936437]]
-=======
+
         s.run(inputs={K: [1, 2, 3, 4]})
         assert np.allclose(K.value, [[0.18242552380635635, 0.3775406687981454, 0.6224593312018546, 0.8175744761936437]])
->>>>>>> 9e3ddd4b
+
 
     def test_kwta_k_value_empty_size_6(self):
         K = KWTA(
@@ -331,15 +308,11 @@
         assert K.k_value == 0.5
         p = Process(pathway=[K], prefs=TestKWTARatio.simple_prefs)
         s = System(processes=[p], prefs=TestKWTARatio.simple_prefs)
-<<<<<<< HEAD
-        s.run(inputs={K: [[1, 2, 2, 3, 3, 4]]})
-        assert K.value.tolist() == [[0.18242552380635635, 0.3775406687981454, 0.3775406687981454,
-                                     0.6224593312018546, 0.6224593312018546, 0.8175744761936437]]
-=======
+
         s.run(inputs={K: [1, 2, 2, 3, 3, 4]})
         assert np.allclose(K.value, [[0.18242552380635635, 0.3775406687981454, 0.3775406687981454,
                                      0.6224593312018546, 0.6224593312018546, 0.8175744761936437]])
->>>>>>> 9e3ddd4b
+
 
     def test_kwta_k_value_int_size_5(self):
         K = KWTA(
@@ -421,13 +394,9 @@
         )
         p = Process(pathway=[K], prefs=TestKWTAThreshold.simple_prefs)
         s = System(processes=[p], prefs=TestKWTAThreshold.simple_prefs)
-<<<<<<< HEAD
-        s.run(inputs={K: [[1, 2, 3, 4]]})
-        assert K.value.tolist() == [[0.07585818002124355, 0.18242552380635635, 0.3775406687981454, 0.6224593312018546]]
-=======
+
         s.run(inputs={K: [1, 2, 3, 4]})
         assert np.allclose(K.value, [[0.07585818002124355, 0.18242552380635635, 0.3775406687981454, 0.6224593312018546]])
->>>>>>> 9e3ddd4b
 
     def test_kwta_threshold_float(self):
         K = KWTA(
@@ -437,13 +406,9 @@
         )
         p = Process(pathway=[K], prefs=TestKWTARatio.simple_prefs)
         s = System(processes=[p], prefs=TestKWTARatio.simple_prefs)
-<<<<<<< HEAD
-        s.run(inputs={K: [[1, 2, 3, 3]]})
-        assert K.value.tolist() == [[0.2689414213699951, 0.5, 0.7310585786300049, 0.7310585786300049]]
-=======
+
         s.run(inputs={K: [1, 2, 3, 3]})
         assert np.allclose(K.value, [[0.2689414213699951, 0.5, 0.7310585786300049, 0.7310585786300049]])
->>>>>>> 9e3ddd4b
 
 
 class TestKWTAControl:
@@ -473,13 +438,10 @@
             print('K.value: ', K.value)
         assert np.allclose(K.value, [[0.012938850123312412, 0.022127587008877226, 0.039010157367582114,
                                      0.039010157367582114, 0.039010157367582114, 0.19055156271846602,
-<<<<<<< HEAD
-                                     0.19055156271846602, 0.969124504436019, 0.9895271824560731, 0.9895271824560731]]
-        kwta_input2 = {K: [[0] * 10]}
-=======
+
                                      0.19055156271846602, 0.969124504436019, 0.9895271824560731, 0.9895271824560731]])
         kwta_input2 = {K: [0] * 10}
->>>>>>> 9e3ddd4b
+
         print('\n\nturning to zero-inputs now:')
         for i in range(20):
             s.run(inputs=kwta_input2)
