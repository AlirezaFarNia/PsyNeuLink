import logging

import pytest

from psyneulink.core.components.functions.transferfunctions import Linear
from psyneulink.core.components.mechanisms.processing.transfermechanism import TransferMechanism
from psyneulink.core.components.projections.pathway.mappingprojection import MappingProjection
from psyneulink.core.compositions.composition import Composition
from psyneulink.core.scheduling.condition import AfterCall, AfterNCalls, AfterNCallsCombined, AfterNPasses, AfterNTrials, AfterPass, AfterTrial, All, AllHaveRun, Always, Any, AtPass, AtTimeStep, AtTrial, AtTrialStart, BeforeNCalls, BeforePass, BeforeTimeStep, BeforeTrial, Condition, ConditionError, ConditionSet, EveryNCalls, EveryNPasses, NWhen, Not, WhenFinished, WhenFinishedAll, WhenFinishedAny, WhileNot
from psyneulink.core.scheduling.scheduler import Scheduler
from psyneulink.core.scheduling.time import TimeScale

logger = logging.getLogger(__name__)


class TestCondition:

    def test_invalid_input_WhenFinished(self):
        with pytest.raises(ConditionError):
            WhenFinished(None).is_satisfied()

    def test_invalid_input_WhenFinishedAny_1(self):
        with pytest.raises(ConditionError):
            WhenFinished(None).is_satisfied()

    def test_invalid_input_WhenFinishedAny_2(self):
        with pytest.raises(ConditionError):
            WhenFinished({None}).is_satisfied()

    def test_invalid_input_WhenFinishedAll_1(self):
        with pytest.raises(ConditionError):
            WhenFinished(None).is_satisfied()

    def test_invalid_input_WhenFinishedAll_2(self):
        with pytest.raises(ConditionError):
            WhenFinished({None}).is_satisfied()

    def test_additional_args(self):
        class OneSatisfied(Condition):
            def __init__(self, a):
                def func(a, b):
                    return a or b
                super().__init__(func, a)

        cond = OneSatisfied(True)
        assert cond.is_satisfied(True)
        assert cond.is_satisfied(False)

        cond = OneSatisfied(False)
        assert cond.is_satisfied(True)
        assert not cond.is_satisfied(False)

    def test_additional_kwargs(self):
        class OneSatisfied(Condition):
            def __init__(self, a, c=True):
                def func(a, b, c=True):
                    return a or b or c
                super().__init__(func, a, c=True)

        cond = OneSatisfied(True)
        assert cond.is_satisfied(True)
        assert cond.is_satisfied(False, c=True)
        assert cond.is_satisfied(False, c=False)

        cond = OneSatisfied(True, c=False)
        assert cond.is_satisfied(True)
        assert cond.is_satisfied(False, c=True)
        assert cond.is_satisfied(False, c=False)

        cond = OneSatisfied(False)
        assert cond.is_satisfied(True)
        assert cond.is_satisfied(False, c=True)
        assert not cond.is_satisfied(False, c=False)
        assert not cond.is_satisfied(False, c=False, extra_arg=True)

    class TestGeneric:
        def test_WhileNot_AtPass(self):
            comp = Composition()
            A = TransferMechanism(function=Linear(slope=5.0, intercept=2.0), name='A')
            comp.add_node(A)

            sched = Scheduler(composition=comp)
            sched.add_condition(A, WhileNot(lambda sched: sched.clock.get_total_times_relative(TimeScale.PASS, TimeScale.TRIAL) == 0, sched))

            termination_conds = {}
            termination_conds[TimeScale.RUN] = AfterNTrials(1)
            termination_conds[TimeScale.TRIAL] = AtPass(5)
            output = list(sched.run(termination_conds=termination_conds))

            expected_output = [set(), A, A, A, A]
            assert output == pytest.helpers.setify_expected_output(expected_output)

        def test_WhileNot_AtPass_in_middle(self):
            comp = Composition()
            A = TransferMechanism(function=Linear(slope=5.0, intercept=2.0), name='A')
            comp.add_node(A)

            sched = Scheduler(composition=comp)
            sched.add_condition(A, WhileNot(lambda sched: sched.clock.get_total_times_relative(TimeScale.PASS, TimeScale.TRIAL) == 2, sched))

            termination_conds = {}
            termination_conds[TimeScale.RUN] = AfterNTrials(1)
            termination_conds[TimeScale.TRIAL] = AtPass(5)
            output = list(sched.run(termination_conds=termination_conds))

            expected_output = [A, A, set(), A, A]
            assert output == pytest.helpers.setify_expected_output(expected_output)

    class TestRelative:

        def test_Any_end_before_one_finished(self):
            comp = Composition()
            A = TransferMechanism(function=Linear(slope=5.0, intercept=2.0), name='A')
            for m in [A]:
                comp.add_node(m)
            sched = Scheduler(composition=comp)

            sched.add_condition(A, EveryNPasses(1))

            termination_conds = {}
            termination_conds[TimeScale.RUN] = AfterNTrials(1)
            termination_conds[TimeScale.TRIAL] = Any(AfterNCalls(A, 10), AtPass(5))
            output = list(sched.run(termination_conds=termination_conds))

            expected_output = [A for _ in range(5)]
            assert output == pytest.helpers.setify_expected_output(expected_output)

        def test_All_end_after_one_finished(self):
            comp = Composition()
            A = TransferMechanism(function=Linear(slope=5.0, intercept=2.0), name='A')
            for m in [A]:
                comp.add_node(m)
            sched = Scheduler(composition=comp)

            sched.add_condition(A, EveryNPasses(1))

            termination_conds = {}
            termination_conds[TimeScale.RUN] = AfterNTrials(1)
            termination_conds[TimeScale.TRIAL] = Any(AfterNCalls(A, 5), AtPass(10))
            output = list(sched.run(termination_conds=termination_conds))

            expected_output = [A for _ in range(5)]
            assert output == pytest.helpers.setify_expected_output(expected_output)

        def test_Not_AtPass(self):
            comp = Composition()
            A = TransferMechanism(function=Linear(slope=5.0, intercept=2.0), name='A')
            comp.add_node(A)

            sched = Scheduler(composition=comp)
            sched.add_condition(A, Not(AtPass(0)))

            termination_conds = {}
            termination_conds[TimeScale.RUN] = AfterNTrials(1)
            termination_conds[TimeScale.TRIAL] = AtPass(5)
            output = list(sched.run(termination_conds=termination_conds))

            expected_output = [set(), A, A, A, A]
            assert output == pytest.helpers.setify_expected_output(expected_output)

        def test_Not_AtPass_in_middle(self):
            comp = Composition()
            A = TransferMechanism(function=Linear(slope=5.0, intercept=2.0), name='A')
            comp.add_node(A)

            sched = Scheduler(composition=comp)
            sched.add_condition(A, Not(AtPass(2)))

            termination_conds = {}
            termination_conds[TimeScale.RUN] = AfterNTrials(1)
            termination_conds[TimeScale.TRIAL] = AtPass(5)
            output = list(sched.run(termination_conds=termination_conds))

            expected_output = [A, A, set(), A, A]
            assert output == pytest.helpers.setify_expected_output(expected_output)

        @pytest.mark.parametrize(
            'n,expected_output', [
                (0, ['A', 'A', 'A', 'A', 'A', 'A']),
                (1, ['A', 'A', 'A', 'B', 'A', 'A', 'A']),
                (2, ['A', 'A', 'A', 'B', 'A', 'B', 'A', 'A']),
            ]
        )
        def test_NWhen_AfterNCalls(self, n, expected_output):
            comp = Composition()
            A = TransferMechanism(function=Linear(slope=5.0, intercept=2.0), name='A')
            B = TransferMechanism(function=Linear(intercept=4.0), name='B')
            for m in [A, B]:
                comp.add_node(m)
            comp.add_projection(MappingProjection(), A, B)

            sched = Scheduler(composition=comp)
            sched.add_condition(A, Always())
            sched.add_condition(B, NWhen(AfterNCalls(A, 3), n))

            termination_conds = {}
            termination_conds[TimeScale.RUN] = AfterNTrials(1)
            termination_conds[TimeScale.TRIAL] = AfterNCalls(A, 6)
            output = list(sched.run(termination_conds=termination_conds))

            expected_output = [A if x == 'A' else B for x in expected_output]

            assert output == pytest.helpers.setify_expected_output(expected_output)

    class TestTime:

        def test_BeforeTimeStep(self):
            comp = Composition()
            A = TransferMechanism(function=Linear(slope=5.0, intercept=2.0), name='A')
            comp.add_node(A)

            sched = Scheduler(composition=comp)
            sched.add_condition(A, BeforeTimeStep(2))

            termination_conds = {}
            termination_conds[TimeScale.RUN] = AfterNTrials(1)
            termination_conds[TimeScale.TRIAL] = AtPass(5)
            output = list(sched.run(termination_conds=termination_conds))

            expected_output = [A, A, set(), set(), set()]
            assert output == pytest.helpers.setify_expected_output(expected_output)

        def test_BeforeTimeStep_2(self):
            comp = Composition()
            A = TransferMechanism(function=Linear(slope=5.0, intercept=2.0), name='A')
            B = TransferMechanism(name='B')
            comp.add_node(A)
            comp.add_node(B)

            comp.add_projection(MappingProjection(), A, B)

            sched = Scheduler(composition=comp)
            sched.add_condition(A, BeforeTimeStep(2))
            sched.add_condition(B, Always())

            termination_conds = {}
            termination_conds[TimeScale.RUN] = AfterNTrials(1)
            termination_conds[TimeScale.TRIAL] = AtPass(5)
            output = list(sched.run(termination_conds=termination_conds))

            expected_output = [A, B, B, B, B, B]
            assert output == pytest.helpers.setify_expected_output(expected_output)

        def test_AtTimeStep(self):
            comp = Composition()
            A = TransferMechanism(function=Linear(slope=5.0, intercept=2.0), name='A')
            comp.add_node(A)

            sched = Scheduler(composition=comp)
            sched.add_condition(A, AtTimeStep(0))

            termination_conds = {}
            termination_conds[TimeScale.RUN] = AfterNTrials(1)
            termination_conds[TimeScale.TRIAL] = AtPass(5)
            output = list(sched.run(termination_conds=termination_conds))

            expected_output = [A, set(), set(), set(), set()]
            assert output == pytest.helpers.setify_expected_output(expected_output)

        def test_BeforePass(self):
            comp = Composition()
            A = TransferMechanism(function=Linear(slope=5.0, intercept=2.0), name='A')
            comp.add_node(A)

            sched = Scheduler(composition=comp)
            sched.add_condition(A, BeforePass(2))

            termination_conds = {}
            termination_conds[TimeScale.RUN] = AfterNTrials(1)
            termination_conds[TimeScale.TRIAL] = AtPass(5)
            output = list(sched.run(termination_conds=termination_conds))

            expected_output = [A, A, set(), set(), set()]
            assert output == pytest.helpers.setify_expected_output(expected_output)

        def test_AtPass(self):
            comp = Composition()
            A = TransferMechanism(function=Linear(slope=5.0, intercept=2.0), name='A')
            comp.add_node(A)

            sched = Scheduler(composition=comp)
            sched.add_condition(A, AtPass(0))

            termination_conds = {}
            termination_conds[TimeScale.RUN] = AfterNTrials(1)
            termination_conds[TimeScale.TRIAL] = AtPass(5)
            output = list(sched.run(termination_conds=termination_conds))

            expected_output = [A, set(), set(), set(), set()]
            assert output == pytest.helpers.setify_expected_output(expected_output)

        def test_AtPass_underconstrained(self):
            comp = Composition()
            A = TransferMechanism(function=Linear(slope=5.0, intercept=2.0), name='A')
            B = TransferMechanism(function=Linear(intercept=4.0), name='B')
            C = TransferMechanism(function=Linear(intercept=1.5), name='C')
            for m in [A, B, C]:
                comp.add_node(m)
            comp.add_projection(MappingProjection(), A, B)
            comp.add_projection(MappingProjection(), B, C)

            sched = Scheduler(composition=comp)
            sched.add_condition(A, AtPass(0))
            sched.add_condition(B, Always())
            sched.add_condition(C, Always())

            termination_conds = {}
            termination_conds[TimeScale.RUN] = AfterNTrials(1)
            termination_conds[TimeScale.TRIAL] = AfterNCalls(C, 2)
            output = list(sched.run(termination_conds=termination_conds))

            expected_output = [A, B, C, B, C]
            assert output == pytest.helpers.setify_expected_output(expected_output)

        def test_AtPass_in_middle(self):
            comp = Composition()
            A = TransferMechanism(function=Linear(slope=5.0, intercept=2.0), name='A')
            comp.add_node(A)

            sched = Scheduler(composition=comp)
            sched.add_condition(A, AtPass(2))

            termination_conds = {}
            termination_conds[TimeScale.RUN] = AfterNTrials(1)
            termination_conds[TimeScale.TRIAL] = AtPass(5)
            output = list(sched.run(termination_conds=termination_conds))

            expected_output = [set(), set(), A, set(), set()]
            assert output == pytest.helpers.setify_expected_output(expected_output)

        def test_AtPass_at_end(self):
            comp = Composition()
            A = TransferMechanism(function=Linear(slope=5.0, intercept=2.0), name='A')
            comp.add_node(A)

            sched = Scheduler(composition=comp)
            sched.add_condition(A, AtPass(5))

            termination_conds = {}
            termination_conds[TimeScale.RUN] = AfterNTrials(1)
            termination_conds[TimeScale.TRIAL] = AtPass(5)
            output = list(sched.run(termination_conds=termination_conds))

            expected_output = [set(), set(), set(), set(), set()]
            assert output == pytest.helpers.setify_expected_output(expected_output)

        def test_AtPass_after_end(self):
            comp = Composition()
            A = TransferMechanism(function=Linear(slope=5.0, intercept=2.0), name='A')
            comp.add_node(A)

            sched = Scheduler(composition=comp)
            sched.add_condition(A, AtPass(6))

            termination_conds = {}
            termination_conds[TimeScale.RUN] = AfterNTrials(1)
            termination_conds[TimeScale.TRIAL] = AtPass(5)
            output = list(sched.run(termination_conds=termination_conds))

            expected_output = [set(), set(), set(), set(), set()]
            assert output == pytest.helpers.setify_expected_output(expected_output)

        def test_AfterPass(self):
            comp = Composition()
            A = TransferMechanism(function=Linear(slope=5.0, intercept=2.0), name='A')
            comp.add_node(A)

            sched = Scheduler(composition=comp)
            sched.add_condition(A, AfterPass(0))

            termination_conds = {}
            termination_conds[TimeScale.RUN] = AfterNTrials(1)
            termination_conds[TimeScale.TRIAL] = AtPass(5)
            output = list(sched.run(termination_conds=termination_conds))

            expected_output = [set(), A, A, A, A]
            assert output == pytest.helpers.setify_expected_output(expected_output)

        def test_AfterNPasses(self):
            comp = Composition()
            A = TransferMechanism(function=Linear(slope=5.0, intercept=2.0), name='A')
            comp.add_node(A)

            sched = Scheduler(composition=comp)
            sched.add_condition(A, AfterNPasses(1))

            termination_conds = {}
            termination_conds[TimeScale.RUN] = AfterNTrials(1)
            termination_conds[TimeScale.TRIAL] = AtPass(5)
            output = list(sched.run(termination_conds=termination_conds))

            expected_output = [set(), A, A, A, A]
            assert output == pytest.helpers.setify_expected_output(expected_output)

        def test_BeforeTrial(self):
            comp = Composition()
            A = TransferMechanism(function=Linear(slope=5.0, intercept=2.0), name='A')
            comp.add_node(A)

            sched = Scheduler(composition=comp)
            sched.add_condition(A, BeforeTrial(4))

            termination_conds = {}
            termination_conds[TimeScale.RUN] = AfterNTrials(5)
            termination_conds[TimeScale.TRIAL] = AtPass(1)
            comp.run(
                inputs={A: range(6)},
                scheduler=sched,
                termination_processing=termination_conds
            )
            output = sched.execution_list[comp.default_execution_id]

            expected_output = [A, A, A, A, set()]
            assert output == pytest.helpers.setify_expected_output(expected_output)

        def test_AtTrial(self):
            comp = Composition()
            A = TransferMechanism(function=Linear(slope=5.0, intercept=2.0), name='A')
            comp.add_node(A)

            sched = Scheduler(composition=comp)
            sched.add_condition(A, Always())

            termination_conds = {}
            termination_conds[TimeScale.RUN] = AtTrial(4)
            termination_conds[TimeScale.TRIAL] = AtPass(1)
            comp.run(
                inputs={A: range(6)},
                scheduler=sched,
                termination_processing=termination_conds
            )
            output = sched.execution_list[comp.default_execution_id]

            expected_output = [A, A, A, A]
            assert output == pytest.helpers.setify_expected_output(expected_output)

        def test_AfterTrial(self):
            comp = Composition()
            A = TransferMechanism(function=Linear(slope=5.0, intercept=2.0), name='A')
            comp.add_node(A)

            sched = Scheduler(composition=comp)
            sched.add_condition(A, Always())

            termination_conds = {}
            termination_conds[TimeScale.RUN] = AfterTrial(4)
            termination_conds[TimeScale.TRIAL] = AtPass(1)
            comp.run(
                inputs={A: range(6)},
                scheduler=sched,
                termination_processing=termination_conds
            )
            output = sched.execution_list[comp.default_execution_id]

            expected_output = [A, A, A, A, A]
            assert output == pytest.helpers.setify_expected_output(expected_output)

        def test_AfterNTrials(self):
            comp = Composition()
            A = TransferMechanism(function=Linear(slope=5.0, intercept=2.0), name='A')
            comp.add_node(A)

            sched = Scheduler(composition=comp)
            sched.add_condition(A, AfterNPasses(1))

            termination_conds = {}
            termination_conds[TimeScale.RUN] = AfterNTrials(1)
            termination_conds[TimeScale.TRIAL] = AtPass(5)
            output = list(sched.run(termination_conds=termination_conds))

            expected_output = [set(), A, A, A, A]
            assert output == pytest.helpers.setify_expected_output(expected_output)

    class TestComponentBased:

        def test_BeforeNCalls(self):
            comp = Composition()
            A = TransferMechanism(function=Linear(slope=5.0, intercept=2.0), name='A')
            comp.add_node(A)

            sched = Scheduler(composition=comp)
            sched.add_condition(A, BeforeNCalls(A, 3))

            termination_conds = {}
            termination_conds[TimeScale.RUN] = AfterNTrials(1)
            termination_conds[TimeScale.TRIAL] = AtPass(5)
            output = list(sched.run(termination_conds=termination_conds))

            expected_output = [A, A, A, set(), set()]
            assert output == pytest.helpers.setify_expected_output(expected_output)

        # NOTE:
        # The behavior is not desired (i.e. depending on the order mechanisms are checked, B running AtCall(A, x))
        # may run on both the xth and x+1st call of A; if A and B are not parent-child
        # A fix could invalidate key assumptions and affect many other conditions
        # Since this condition is unlikely to be used, it's best to leave it for now
        # def test_AtCall(self):
        #     comp = Composition()
        #     A = TransferMechanism(function = Linear(slope=5.0, intercept = 2.0), name = 'A')
        #     B = TransferMechanism(function = Linear(intercept = 4.0), name = 'B')
        #     C = TransferMechanism(function = Linear(intercept = 1.5), name = 'C')
        #     for m in [A,B]:
        #         comp.add_node(m)

        #     sched = Scheduler(composition=comp)
        #     sched.add_condition(A, Always())
        #     sched.add_condition(B, AtCall(A, 3))

        #     termination_conds = {}
        #     termination_conds[TimeScale.RUN] = AfterNTrials(1)
        #     termination_conds[TimeScale.TRIAL] = AtPass(5)
        #     output = list(sched.run(termination_conds=termination_conds))

        #     expected_output = [A, A, set([A, B]), A, A]
        #     assert output == pytest.helpers.setify_expected_output(expected_output)

        def test_AfterCall(self):
            comp = Composition()
            A = TransferMechanism(function=Linear(slope=5.0, intercept=2.0), name='A')
            B = TransferMechanism(function=Linear(intercept=4.0), name='B')
            for m in [A, B]:
                comp.add_node(m)

            sched = Scheduler(composition=comp)
            sched.add_condition(B, AfterCall(A, 3))

            termination_conds = {}
            termination_conds[TimeScale.RUN] = AfterNTrials(1)
            termination_conds[TimeScale.TRIAL] = AtPass(5)
            output = list(sched.run(termination_conds=termination_conds))

            expected_output = [A, A, A, set([A, B]), set([A, B])]
            assert output == pytest.helpers.setify_expected_output(expected_output)

        def test_AfterNCalls(self):
            comp = Composition()
            A = TransferMechanism(function=Linear(slope=5.0, intercept=2.0), name='A')
            B = TransferMechanism(function=Linear(intercept=4.0), name='B')
            for m in [A, B]:
                comp.add_node(m)

            sched = Scheduler(composition=comp)
            sched.add_condition(A, Always())
            sched.add_condition(B, AfterNCalls(A, 3))

            termination_conds = {}
            termination_conds[TimeScale.RUN] = AfterNTrials(1)
            termination_conds[TimeScale.TRIAL] = AtPass(5)
            output = list(sched.run(termination_conds=termination_conds))

            expected_output = [A, A, set([A, B]), set([A, B]), set([A, B])]
            assert output == pytest.helpers.setify_expected_output(expected_output)

    class TestConvenience:

        def test_AtTrialStart(self):
            comp = Composition()
            A = TransferMechanism(name='A')
            B = TransferMechanism(name='B')
            comp.add_linear_processing_pathway([A, B])

            sched = Scheduler(composition=comp)
            sched.add_condition(B, AtTrialStart())

            termination_conds = {
                TimeScale.TRIAL: AtPass(3)
            }
            output = list(sched.run(termination_conds=termination_conds))

            expected_output = [A, B, A, A]
            assert output == pytest.helpers.setify_expected_output(expected_output)

    def test_composite_condition_multi(self):
        comp = Composition()
        A = TransferMechanism(function=Linear(slope=5.0, intercept=2.0), name='A')
        B = TransferMechanism(function=Linear(intercept=4.0), name='B')
        C = TransferMechanism(function=Linear(intercept=1.5), name='C')
        for m in [A, B, C]:
            comp.add_node(m)
        comp.add_projection(MappingProjection(), A, B)
        comp.add_projection(MappingProjection(), B, C)
        sched = Scheduler(composition=comp)

        sched.add_condition(A, EveryNPasses(1))
        sched.add_condition(B, EveryNCalls(A, 2))
        sched.add_condition(C, All(
            Any(
                AfterPass(6),
                AfterNCalls(B, 2)
            ),
            Any(
                AfterPass(2),
                AfterNCalls(B, 3)
            )
        )
        )

        termination_conds = {}
        termination_conds[TimeScale.RUN] = AfterNTrials(1)
        termination_conds[TimeScale.TRIAL] = AfterNCalls(C, 3)
        output = list(sched.run(termination_conds=termination_conds))
        expected_output = [
            A, A, B, A, A, B, C, A, C, A, B, C
        ]
        assert output == pytest.helpers.setify_expected_output(expected_output)

    def test_AfterNCallsCombined(self):
        comp = Composition()
        A = TransferMechanism(function=Linear(slope=5.0, intercept=2.0), name='A')
<<<<<<< HEAD
        A.is_finished_flag = True
        B = TransferMechanism(function=Linear(intercept=4.0), name='B')
        B.is_finished_flag = True
=======
        B = TransferMechanism(function=Linear(intercept=4.0), name='B')
>>>>>>> e8765002
        C = TransferMechanism(function=Linear(intercept=1.5), name='C')
        for m in [A, B, C]:
            comp.add_node(m)
        comp.add_projection(MappingProjection(), A, B)
        comp.add_projection(MappingProjection(), B, C)
        sched = Scheduler(composition=comp)

        sched.add_condition(A, EveryNPasses(1))
        sched.add_condition(B, EveryNCalls(A, 2))
        sched.add_condition(C, EveryNCalls(B, 2))

        termination_conds = {}
        termination_conds[TimeScale.RUN] = AfterNTrials(1)
        termination_conds[TimeScale.TRIAL] = AfterNCallsCombined(B, C, n=4)
        output = list(sched.run(termination_conds=termination_conds))

        expected_output = [
            A, A, B, A, A, B, C, A, A, B
        ]
        assert output == pytest.helpers.setify_expected_output(expected_output)

    def test_AllHaveRun(self):
        comp = Composition()
        A = TransferMechanism(function=Linear(slope=5.0, intercept=2.0), name='A')
<<<<<<< HEAD
        A.is_finished_flag = False
        B = TransferMechanism(function=Linear(intercept=4.0), name='B')
        B.is_finished_flag = True
=======
        B = TransferMechanism(function=Linear(intercept=4.0), name='B')
>>>>>>> e8765002
        C = TransferMechanism(function=Linear(intercept=1.5), name='C')
        for m in [A, B, C]:
            comp.add_node(m)
        comp.add_projection(MappingProjection(), A, B)
        comp.add_projection(MappingProjection(), B, C)
        sched = Scheduler(composition=comp)

        sched.add_condition(A, EveryNPasses(1))
        sched.add_condition(B, EveryNCalls(A, 2))
        sched.add_condition(C, EveryNCalls(B, 2))

        termination_conds = {}
        termination_conds[TimeScale.RUN] = AfterNTrials(1)
        termination_conds[TimeScale.TRIAL] = AllHaveRun(A, B, C)
        output = list(sched.run(termination_conds=termination_conds))

        expected_output = [
            A, A, B, A, A, B, C
        ]
        assert output == pytest.helpers.setify_expected_output(expected_output)

    def test_AllHaveRun_2(self):
        comp = Composition()
        A = TransferMechanism(function=Linear(slope=5.0, intercept=2.0), name='A')
        B = TransferMechanism(function=Linear(intercept=4.0), name='B')
        C = TransferMechanism(function=Linear(intercept=1.5), name='C')
        for m in [A, B, C]:
            comp.add_node(m)
        comp.add_projection(MappingProjection(), A, B)
        comp.add_projection(MappingProjection(), B, C)
        sched = Scheduler(composition=comp)

        sched.add_condition(A, EveryNPasses(1))
        sched.add_condition(B, EveryNCalls(A, 2))
        sched.add_condition(C, EveryNCalls(B, 2))

        termination_conds = {}
        termination_conds[TimeScale.RUN] = AfterNTrials(1)
<<<<<<< HEAD
        termination_conds[TimeScale.TRIAL] = WhenFinishedAny()
        output = []
        i = 0
        A.is_finished_flag = False
        B.is_finished_flag = False
        C.is_finished_flag = False
        for step in sched.run(termination_conds=termination_conds):
            if i == 3:
                A.is_finished_flag = True
                B.is_finished_flag = True
            if i == 4:
                C.is_finished_flag = True
            output.append(step)
            i += 1
=======
        termination_conds[TimeScale.TRIAL] = AllHaveRun()
        output = list(sched.run(termination_conds=termination_conds))

>>>>>>> e8765002
        expected_output = [
            A, A, B, A, A, B, C
        ]
        assert output == pytest.helpers.setify_expected_output(expected_output)


class TestWhenFinished:

    @classmethod
    def setup_class(self):
        self.orig_is_finished = TransferMechanism.is_finished
        TransferMechanism._is_finished = True
        TransferMechanism.is_finished = lambda self, context: self._is_finished

    @classmethod
    def teardown_class(self):
        del TransferMechanism._is_finished
        TransferMechanism.is_finished = self.orig_is_finished

    def test_WhenFinishedAny_1(self):
        comp = Composition()
        A = TransferMechanism(function=Linear(slope=5.0, intercept=2.0), name='A')
<<<<<<< HEAD
        A.is_finished_flag = True
        B = TransferMechanism(function=Linear(intercept=4.0), name='B')
        B.is_finished_flag = True
=======
        B = TransferMechanism(function=Linear(intercept=4.0), name='B')
>>>>>>> e8765002
        C = TransferMechanism(function=Linear(intercept=1.5), name='C')
        for m in [A, B, C]:
            comp.add_node(m)
        comp.add_projection(MappingProjection(), A, C)
        comp.add_projection(MappingProjection(), B, C)
        sched = Scheduler(composition=comp)

        sched.add_condition(A, EveryNPasses(1))
        sched.add_condition(B, EveryNPasses(1))
        sched.add_condition(C, WhenFinishedAny(A, B))

        termination_conds = {}
        termination_conds[TimeScale.RUN] = AfterNTrials(1)
        termination_conds[TimeScale.TRIAL] = AfterNCalls(C, 1)
        output = list(sched.run(termination_conds=termination_conds))
        expected_output = [
            set([A, B]), C
        ]
        assert output == pytest.helpers.setify_expected_output(expected_output)

    def test_WhenFinishedAny_2(self):
        comp = Composition()
        A = TransferMechanism(function=Linear(slope=5.0, intercept=2.0), name='A')
        A.is_finished_flag = False
        B = TransferMechanism(function=Linear(intercept=4.0), name='B')
<<<<<<< HEAD
        B.is_finished_flag = True
=======
>>>>>>> e8765002
        C = TransferMechanism(function=Linear(intercept=1.5), name='C')
        for m in [A, B, C]:
            comp.add_node(m)
        comp.add_projection(MappingProjection(), A, C)
        comp.add_projection(MappingProjection(), B, C)
        sched = Scheduler(composition=comp)

        sched.add_condition(A, EveryNPasses(1))
        sched.add_condition(B, EveryNPasses(1))
        sched.add_condition(C, WhenFinishedAny(A, B))

        termination_conds = {}
        termination_conds[TimeScale.RUN] = AfterNTrials(1)
        termination_conds[TimeScale.TRIAL] = AfterNCalls(A, 5)
        output = list(sched.run(termination_conds=termination_conds))
        expected_output = [
            set([A, B]), C, set([A, B]), C, set([A, B]), C, set([A, B]), C, set([A, B])
        ]
        assert output == pytest.helpers.setify_expected_output(expected_output)

    def test_WhenFinishedAny_noargs(self):
        comp = Composition()
        A = TransferMechanism(function=Linear(slope=5.0, intercept=2.0), name='A')
        B = TransferMechanism(function=Linear(intercept=4.0), name='B')
        C = TransferMechanism(function=Linear(intercept=1.5), name='C')
        for m in [A, B, C]:
            m._is_finished = False
            comp.add_node(m)
        comp.add_projection(MappingProjection(), A, C)
        comp.add_projection(MappingProjection(), B, C)
        sched = Scheduler(composition=comp)

        sched.add_condition(A, Always())
        sched.add_condition(B, Always())
        sched.add_condition(C, Always())

        termination_conds = {}
        termination_conds[TimeScale.RUN] = AfterNTrials(1)
        termination_conds[TimeScale.TRIAL] = WhenFinishedAny()
        output = []
        i = 0
        A.is_finished_flag = False
        B.is_finished_flag = False
        C.is_finished_flag = False

        for step in sched.run(termination_conds=termination_conds):
            if i == 3:
                A.is_finished_flag = True
                B.is_finished_flag = True
            if i == 4:
                C.is_finished_flag = True
            output.append(step)
            i += 1
        expected_output = [
            set([A, B]), C, set([A, B]), C,
        ]
        assert output == pytest.helpers.setify_expected_output(expected_output)

    def test_WhenFinishedAll_1(self):
        comp = Composition()
        A = TransferMechanism(function=Linear(slope=5.0, intercept=2.0), name='A')
        B = TransferMechanism(function=Linear(intercept=4.0), name='B')
        C = TransferMechanism(function=Linear(intercept=1.5), name='C')
        for m in [A, B, C]:
            comp.add_node(m)
        comp.add_projection(MappingProjection(), A, C)
        comp.add_projection(MappingProjection(), B, C)
        sched = Scheduler(composition=comp)

        sched.add_condition(A, EveryNPasses(1))
        sched.add_condition(B, EveryNPasses(1))
        sched.add_condition(C, WhenFinishedAll(A, B))

        termination_conds = {}
        termination_conds[TimeScale.RUN] = AfterNTrials(1)
        termination_conds[TimeScale.TRIAL] = AfterNCalls(C, 1)
        output = list(sched.run(termination_conds=termination_conds))
        expected_output = [
            set([A, B]), C
        ]
        assert output == pytest.helpers.setify_expected_output(expected_output)

    def test_WhenFinishedAll_2(self):
        comp = Composition()
        A = TransferMechanism(function=Linear(slope=5.0, intercept=2.0), name='A')
        A._is_finished = False
        B = TransferMechanism(function=Linear(intercept=4.0), name='B')
        C = TransferMechanism(function=Linear(intercept=1.5), name='C')
        for m in [A, B, C]:
            comp.add_node(m)
        comp.add_projection(MappingProjection(), A, C)
        comp.add_projection(MappingProjection(), B, C)
        sched = Scheduler(composition=comp)

        sched.add_condition(A, EveryNPasses(1))
        sched.add_condition(B, EveryNPasses(1))
        sched.add_condition(C, WhenFinishedAll(A, B))

        termination_conds = {}
        termination_conds[TimeScale.RUN] = AfterNTrials(1)
        termination_conds[TimeScale.TRIAL] = AfterNCalls(A, 5)
        output = list(sched.run(termination_conds=termination_conds))
        expected_output = [
            set([A, B]), set([A, B]), set([A, B]), set([A, B]), set([A, B]),
        ]
        assert output == pytest.helpers.setify_expected_output(expected_output)

    def test_WhenFinishedAll_noargs(self):
        comp = Composition()
        A = TransferMechanism(function=Linear(slope=5.0, intercept=2.0), name='A')
        B = TransferMechanism(function=Linear(intercept=4.0), name='B')
        C = TransferMechanism(function=Linear(intercept=1.5), name='C')
        for m in [A, B, C]:
            m._is_finished = False
            comp.add_node(m)
        comp.add_projection(MappingProjection(), A, C)
        comp.add_projection(MappingProjection(), B, C)
        sched = Scheduler(composition=comp)

        sched.add_condition(A, Always())
        sched.add_condition(B, Always())
        sched.add_condition(C, Always())

        termination_conds = {}
        termination_conds[TimeScale.RUN] = AfterNTrials(1)
        termination_conds[TimeScale.TRIAL] = WhenFinishedAll()
        output = []
        i = 0
        for step in sched.run(termination_conds=termination_conds):
            if i == 3:
                A._is_finished = True
                B._is_finished = True
            if i == 4:
                C._is_finished = True
            output.append(step)
            i += 1
        expected_output = [
            set([A, B]), C, set([A, B]), C, set([A, B]),
        ]
        assert output == pytest.helpers.setify_expected_output(expected_output)<|MERGE_RESOLUTION|>--- conflicted
+++ resolved
@@ -607,13 +607,9 @@
     def test_AfterNCallsCombined(self):
         comp = Composition()
         A = TransferMechanism(function=Linear(slope=5.0, intercept=2.0), name='A')
-<<<<<<< HEAD
         A.is_finished_flag = True
         B = TransferMechanism(function=Linear(intercept=4.0), name='B')
         B.is_finished_flag = True
-=======
-        B = TransferMechanism(function=Linear(intercept=4.0), name='B')
->>>>>>> e8765002
         C = TransferMechanism(function=Linear(intercept=1.5), name='C')
         for m in [A, B, C]:
             comp.add_node(m)
@@ -638,13 +634,9 @@
     def test_AllHaveRun(self):
         comp = Composition()
         A = TransferMechanism(function=Linear(slope=5.0, intercept=2.0), name='A')
-<<<<<<< HEAD
         A.is_finished_flag = False
         B = TransferMechanism(function=Linear(intercept=4.0), name='B')
         B.is_finished_flag = True
-=======
-        B = TransferMechanism(function=Linear(intercept=4.0), name='B')
->>>>>>> e8765002
         C = TransferMechanism(function=Linear(intercept=1.5), name='C')
         for m in [A, B, C]:
             comp.add_node(m)
@@ -683,26 +675,17 @@
 
         termination_conds = {}
         termination_conds[TimeScale.RUN] = AfterNTrials(1)
-<<<<<<< HEAD
         termination_conds[TimeScale.TRIAL] = WhenFinishedAny()
         output = []
         i = 0
-        A.is_finished_flag = False
-        B.is_finished_flag = False
-        C.is_finished_flag = False
         for step in sched.run(termination_conds=termination_conds):
             if i == 3:
-                A.is_finished_flag = True
-                B.is_finished_flag = True
+                A._is_finished = True
+                B._is_finished = True
             if i == 4:
-                C.is_finished_flag = True
+                C._is_finished = True
             output.append(step)
             i += 1
-=======
-        termination_conds[TimeScale.TRIAL] = AllHaveRun()
-        output = list(sched.run(termination_conds=termination_conds))
-
->>>>>>> e8765002
         expected_output = [
             A, A, B, A, A, B, C
         ]
@@ -725,13 +708,9 @@
     def test_WhenFinishedAny_1(self):
         comp = Composition()
         A = TransferMechanism(function=Linear(slope=5.0, intercept=2.0), name='A')
-<<<<<<< HEAD
         A.is_finished_flag = True
         B = TransferMechanism(function=Linear(intercept=4.0), name='B')
         B.is_finished_flag = True
-=======
-        B = TransferMechanism(function=Linear(intercept=4.0), name='B')
->>>>>>> e8765002
         C = TransferMechanism(function=Linear(intercept=1.5), name='C')
         for m in [A, B, C]:
             comp.add_node(m)
@@ -757,10 +736,7 @@
         A = TransferMechanism(function=Linear(slope=5.0, intercept=2.0), name='A')
         A.is_finished_flag = False
         B = TransferMechanism(function=Linear(intercept=4.0), name='B')
-<<<<<<< HEAD
         B.is_finished_flag = True
-=======
->>>>>>> e8765002
         C = TransferMechanism(function=Linear(intercept=1.5), name='C')
         for m in [A, B, C]:
             comp.add_node(m)
